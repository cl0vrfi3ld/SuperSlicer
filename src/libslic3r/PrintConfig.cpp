#include "PrintConfig.hpp"
#include "Flow.hpp"
#include "I18N.hpp"

#include <set>
#include <unordered_set>
#include <boost/algorithm/string/replace.hpp>
#include <boost/algorithm/string/case_conv.hpp>
#include <boost/format.hpp>
#include <boost/lexical_cast.hpp>
#include <boost/thread.hpp>
#include <boost/nowide/iostream.hpp>

#include <float.h>

namespace Slic3r {

//! macro used to mark string used at localization,
//! return same string
#define L(s) (s)
//#define _(s) Slic3r::I18N::translate(s)

static void assign_printer_technology_to_unknown(t_optiondef_map &options, PrinterTechnology printer_technology)
{
    for (std::pair<const t_config_option_key, ConfigOptionDef> &kvp : options)
        if (kvp.second.printer_technology == ptUnknown)
            kvp.second.printer_technology = printer_technology;
}

PrintConfigDef::PrintConfigDef()
{
    this->init_common_params();
    //assign params that are not already allocated to FFF+SLA (default from slic3rPE)
    assign_printer_technology_to_unknown(this->options, ptFFF | ptSLA);
    this->init_fff_params();
    this->init_extruder_option_keys();
    assign_printer_technology_to_unknown(this->options, ptFFF);
    this->init_sla_params();
    assign_printer_technology_to_unknown(this->options, ptSLA);
    this->init_milling_params();
    assign_printer_technology_to_unknown(this->options, ptMill);
}

void PrintConfigDef::init_common_params()
{
    ConfigOptionDef* def;

    def = this->add("printer_technology", coEnum);
    def->label = L("Printer technology");
    def->tooltip = L("Printer technology");
    def->category = OptionCategory::general;
    def->enum_keys_map = &ConfigOptionEnum<PrinterTechnology>::get_enum_values();
    def->enum_values.push_back("FFF");
    def->enum_values.push_back("SLA");
    def->set_default_value(new ConfigOptionEnum<PrinterTechnology>(ptFFF));

    def = this->add("bed_shape", coPoints);
    def->label = L("Bed shape");
    def->category = OptionCategory::general;
    def->mode = comAdvanced;
    def->set_default_value(new ConfigOptionPoints{ Vec2d(0, 0), Vec2d(200, 0), Vec2d(200, 200), Vec2d(0, 200) });

    def = this->add("bed_custom_texture", coString);
    def->label = L("Bed custom texture");
    def->category = OptionCategory::general;
    def->mode = comAdvanced;
    def->set_default_value(new ConfigOptionString(""));

    def = this->add("bed_custom_model", coString);
    def->label = L("Bed custom model");
    def->category = OptionCategory::general;
    def->mode = comAdvanced;
    def->set_default_value(new ConfigOptionString(""));

    def = this->add("thumbnails", coPoints);
<<<<<<< HEAD
    def->label = L("Thumbnails size");
    def->tooltip = L("Picture sizes to be stored into a .gcode and .sl1 files, in the following format: \"XxY, XxY, ...\"");
=======
    def->label = L("G-code thumbnails");
    def->tooltip = L("Picture sizes to be stored into a .gcode and .sl1 / .sl1s files, in the following format: \"XxY, XxY, ...\"");
>>>>>>> 95a84fa8
    def->mode = comExpert;
    def->min = 0;
    def->max = 2048;
    //def->gui_type = "one_string"; //supermerill: test/see what this does.
    def->set_default_value(new ConfigOptionPoints{ Vec2d(0,0), Vec2d(0,0) });

    def = this->add("thumbnails_color", coString);
    def->label = L("Color");
    def->full_label = L("Thumbnail color");
    def->category = OptionCategory::filament;
    def->tooltip = L("This is the color that will be enforce on objects in the thumbnails.");
    def->gui_type = "color";
    def->mode = comExpert;
    def->set_default_value(new ConfigOptionString("#018aff"));

    def = this->add("thumbnails_custom_color", coBool);
    def->label = L("Enforce thumbnail color");
    def->tooltip = L("Enforce a specific color on thumbnails."
        " If not enforced, their color will be the one defined by the filament.");
    def->mode = comExpert;
    def->set_default_value(new ConfigOptionBool(false));

    def = this->add("thumbnails_with_bed", coBool);
    def->label = L("Bed on thumbnail");
    def->tooltip = L("Show the bed texture on the thumbnail picture.");
    def->mode = comExpert;
    def->set_default_value(new ConfigOptionBool(true));

    def = this->add("thumbnails_with_support", coBool);
    def->label = L("Support on thumbnail");
    def->tooltip = L("Show the supports (and pads) on the thumbnail picture.");
    def->mode = comExpert;
    def->set_default_value(new ConfigOptionBool(false));

    def = this->add("layer_height", coFloat);
    def->label = L("Base Layer height");
    def->category = OptionCategory::perimeter;
    def->tooltip = L("This setting controls the height (and thus the total number) of the slices/layers. "
        "Thinner layers give better accuracy but take more time to print.");
    def->sidetext = L("mm");
    def->min = 0;
    def->mode = comAdvanced;
    def->set_default_value(new ConfigOptionFloat(0.2));

    def = this->add("max_print_height", coFloat);
    def->label = L("Max print height");
    def->category = OptionCategory::general;
    def->tooltip = L("Set this to the maximum height that can be reached by your extruder while printing.");
    def->sidetext = L("mm");
    def->min = 0;
    def->max = 1200;
    def->mode = comAdvanced;
    def->set_default_value(new ConfigOptionFloat(200.0));

    def = this->add("slice_closing_radius", coFloat);
    def->label = L("Slice gap closing radius");
    def->category = OptionCategory::slicing;
    def->tooltip = L("Cracks smaller than 2x gap closing radius are being filled during the triangle mesh slicing. "
                     "The gap closing operation may reduce the final print resolution, therefore it is advisable to keep the value reasonably low.");
    def->sidetext = L("mm");
    def->min = 0;
    def->precision = 8;
    def->mode = comAdvanced;
    def->set_default_value(new ConfigOptionFloat(0.049));

    def = this->add("print_host", coString);
    def->label = L("Hostname, IP or URL");
    def->category = OptionCategory::general;
    def->tooltip = L("Slic3r can upload G-code files to a printer host. This field should contain "
                   "the hostname, IP address or URL of the printer host instance. "
                   "Print host behind HAProxy with basic auth enabled can be accessed by putting the user name and password into the URL "
                   "in the following format: https://username:password@your-octopi-address/");
    def->mode = comAdvanced;
    def->set_default_value(new ConfigOptionString(""));

    def = this->add("printhost_apikey", coString);
    def->label = L("API Key / Password");
    def->category = OptionCategory::general;
    def->tooltip = L("Slic3r can upload G-code files to a printer host. This field should contain "
                   "the API Key or the password required for authentication.");
    def->mode = comAdvanced;
    def->set_default_value(new ConfigOptionString(""));
    
    def = this->add("printhost_port", coString);
    def->label = L("Printer");
    def->tooltip = L("Name of the printer");
    def->gui_type = "select_open";
    def->mode = comAdvanced;
    def->set_default_value(new ConfigOptionString(""));
    
    def = this->add("printhost_cafile", coString);
    def->label = L("HTTPS CA File");
    def->category = OptionCategory::general;
    def->tooltip = L("Custom CA certificate file can be specified for HTTPS OctoPrint connections, in crt/pem format. "
                   "If left blank, the default OS CA certificate repository is used.");
    def->mode = comAdvanced;
    def->set_default_value(new ConfigOptionString(""));


    // Options used by physical printers
    
    def = this->add("printhost_user", coString);
    def->label = L("User");
//    def->tooltip = L("");
    def->mode = comAdvanced;
    def->set_default_value(new ConfigOptionString(""));
    
    def = this->add("printhost_password", coString);
    def->label = L("Password");
//    def->tooltip = L("");
    def->mode = comAdvanced;
    def->set_default_value(new ConfigOptionString(""));
    
    def = this->add("preset_name", coString);
    def->label = L("Printer preset name");
    def->tooltip = L("Related printer preset name");
    def->mode = comAdvanced;
    def->set_default_value(new ConfigOptionString(""));

    def = this->add("printhost_authorization_type", coEnum);
    def->label = L("Authorization Type");
//    def->tooltip = L("");
    def->enum_keys_map = &ConfigOptionEnum<AuthorizationType>::get_enum_values();
    def->enum_values.push_back("key");
    def->enum_values.push_back("user");
    def->enum_labels.push_back(L("API key"));
    def->enum_labels.push_back(L("HTTP digest"));
    def->mode = comAdvanced;
    def->set_default_value(new ConfigOptionEnum<AuthorizationType>(atKeyPassword));
}

void PrintConfigDef::init_fff_params()
{
    ConfigOptionDef* def;

    // Maximum extruder temperature, bumped to 1500 to support printing of glass.
    const int max_temp = 1500;

    def = this->add("allow_empty_layers", coBool);
    def->label = L("Allow empty layers");
    def->full_label = L("Allow empty layers");
    def->category = OptionCategory::slicing;
    def->tooltip = L("Do not prevent the gcode builder to trigger an exception if a full layer is empty and so the print will have to start from thin air afterward.");
    def->mode = comExpert;
    def->set_default_value(new ConfigOptionBool(false));

    def = this->add("avoid_crossing_perimeters", coBool);
    def->label = L("Avoid crossing perimeters");
    def->category = OptionCategory::perimeter;
    def->tooltip = L("Optimize travel moves in order to minimize the crossing of perimeters. "
        "This is mostly useful with Bowden extruders which suffer from oozing. "
        "This feature slows down both the print and the G-code generation.");
    def->mode = comExpert;
    def->set_default_value(new ConfigOptionBool(false));

    def = this->add("avoid_crossing_not_first_layer", coBool);
    def->label = L("Don't avoid crossing on 1st layer");
    def->full_label = L("Don't avoid crossing on 1st layer");
    def->category = OptionCategory::perimeter;
    def->tooltip = L("Do not use the 'Avoid crossing perimeters' on the first layer.");
    def->mode = comExpert;
    def->set_default_value(new ConfigOptionBool(true));

    def = this->add("avoid_crossing_perimeters_max_detour", coFloatOrPercent);
    def->label = L("Avoid crossing perimeters - Max detour length");
    def->category = OptionCategory::perimeter;
    def->tooltip = L("The maximum detour length for avoid crossing perimeters. "
                     "If the detour is longer than this value, avoid crossing perimeters is not applied for this travel path. "
                     "Detour length could be specified either as an absolute value or as percentage (for example 50%) of a direct travel path.");
    def->sidetext = L("mm or % (zero to disable)");
    def->min = 0;
    def->mode = comExpert;
    def->set_default_value(new ConfigOptionFloatOrPercent(0., false));

    def = this->add("bed_temperature", coInts);
    def->label = L("Other layers");
    def->category = OptionCategory::filament;
    def->tooltip = L("Bed temperature for layers after the first one. "
                   "Set this to zero to disable bed temperature control commands in the output.");
    def->sidetext = L("°C");
    def->full_label = L("Bed temperature");
    def->sidetext = L("°C");
    def->min = 0;
    def->max = 300;
    def->set_default_value(new ConfigOptionInts { 0 });

    def = this->add("before_layer_gcode", coString);
    def->label = L("Before layer change G-code");
    def->category = OptionCategory::customgcode;
    def->tooltip = L("This custom code is inserted at every layer change, right before the Z move. "
                   "Note that you can use placeholder variables for all Slic3r settings as well "
                   "as [layer_num] and [layer_z].");
    def->multiline = true;
    def->full_width = true;
    def->height = 5;
    def->mode = comExpert;
    def->set_default_value(new ConfigOptionString(""));

    def = this->add("between_objects_gcode", coString);
    def->label = L("Between objects G-code");
    def->category = OptionCategory::customgcode;
    def->tooltip = L("This code is inserted between objects when using sequential printing. By default extruder and bed temperature are reset using non-wait command; however if M104, M109, M140 or M190 are detected in this custom code, Slic3r will not add temperature commands. Note that you can use placeholder variables for all Slic3r settings, so you can put a \"M109 S[first_layer_temperature]\" command wherever you want.");
    def->multiline = true;
    def->full_width = true;
    def->height = 12;
    def->mode = comExpert;
    def->set_default_value(new ConfigOptionString(""));

    def = this->add("bottom_solid_layers", coInt);
    //TRN To be shown in Print Settings "Bottom solid layers"
    def->label = L("Bottom");
    def->category = OptionCategory::perimeter;
    def->tooltip = L("Number of solid layers to generate on bottom surfaces.");
    def->full_label = L("Bottom solid layers");    def->min = 0;
    def->set_default_value(new ConfigOptionInt(3));

    def = this->add("bottom_solid_min_thickness", coFloat);
    //TRN To be shown in Print Settings "Top solid layers"
    def->label = L("Bottom");
    def->category = OptionCategory::perimeter;
    def->tooltip = L("The number of bottom solid layers is increased above bottom_solid_layers if necessary to satisfy "
    				 "minimum thickness of bottom shell.");
    def->full_label = L("Minimum bottom shell thickness");
    def->sidetext = L("mm");
    def->min = 0;
    def->set_default_value(new ConfigOptionFloat(0.));

    def = this->add("bridge_acceleration", coFloatOrPercent);
    def->label = L("Bridge");
    def->full_label = L("Bridge acceleration");
    def->category = OptionCategory::speed;
    def->tooltip = L("This is the acceleration your printer will use for bridges."
                "\nCan be a % of the default acceleration"
                "\nSet zero to disable acceleration control for bridges."
                "\nNote that it won't be applied to overhangs, they still use the perimeter acceleration.");
    def->sidetext = L("mm/s² or %");
    def->ratio_over = "default_acceleration";
    def->min = 0;
    def->mode = comExpert;
    def->set_default_value(new ConfigOptionFloatOrPercent(0,false));

    def = this->add("bridge_angle", coFloat);
    def->label = L("Bridging");
    def->full_label = L("Bridging angle");
    def->category = OptionCategory::infill;
    def->tooltip = L("Bridging angle override. If left to zero, the bridging angle will be calculated "
                   "automatically. Otherwise the provided angle will be used for all bridges. "
                   "Use 180° for zero angle.");
    def->sidetext = L("°");
    def->min = 0;
    def->mode = comAdvanced;
    def->set_default_value(new ConfigOptionFloat(0.));

    def = this->add("bridge_fan_speed", coInts);
    def->label = L("Bridges fan speed");
    def->category = OptionCategory::cooling;
    def->tooltip = L("This fan speed is enforced during all bridges and overhangs. It won't slow down the fan if it's currently running at a higher speed."
        "\nSet to 1 to disable the fan."
        "\nSet to -1 to disable this override."
        "\nCan only be overriden by disable_fan_first_layers.");
    def->sidetext = L("%");
    def->min = -1;
    def->max = 100;
    def->mode = comAdvanced;
    def->set_default_value(new ConfigOptionInts { 100 });

    def = this->add("top_fan_speed", coInts);
    def->label = L("Top fan speed");
    def->category = OptionCategory::cooling;
    def->tooltip = L("This fan speed is enforced during all top fills."
        "\nSet to 1 to disable the fan."
        "\nSet to -1 to disable this override."
        "\nCan only be overriden by disable_fan_first_layers.");
    def->sidetext = L("%");
    def->min = -1;
    def->max = 100;
    def->mode = comAdvanced;
    def->set_default_value(new ConfigOptionInts{ -1 });

    def = this->add("bridge_flow_ratio", coPercent);
    def->label = L("Bridge");
    def->full_label = L("Bridge flow ratio");
    def->sidetext = L("%");
    def->category = OptionCategory::width;
    def->tooltip = L("This factor affects the amount of plastic for bridging. "
                   "You can decrease it slightly to pull the extrudates and prevent sagging, "
                   "although default settings are usually good and you should experiment "
                   "with cooling (use a fan) before tweaking this.");
    def->min = 1;
    def->max = 200;
    def->mode = comAdvanced;
    def->set_default_value(new ConfigOptionPercent(100));

    def = this->add("over_bridge_flow_ratio", coPercent);
    def->label = L("Above the bridges");
    def->full_label = L("Above bridge flow ratio");
    def->sidetext = L("%");
    def->category = OptionCategory::width;
    def->tooltip = L("Flow ratio to compensate for the gaps in a bridged top surface. Used for ironing infill"
        "pattern to prevent regions where the low-flow pass does not provide a smooth surface due to a lack of plastic."
        " You can increase it slightly to pull the top layer at the correct height. Recommended maximum: 120%.");
    def->min = 1;
    def->max = 200;
    def->mode = comAdvanced;
    def->set_default_value(new ConfigOptionPercent(100));

    def = this->add("bridge_overlap", coPercent);
    def->label = L("Bridge overlap");
    def->full_label = L("Bridge overlap");
    def->sidetext = L("%");
    def->category = OptionCategory::width;
    def->tooltip = L("Amount of overlap between lines of the bridge. If want more space between line (or less), you can modify it. Default to 100%. A value of 50% will create two times less lines.");
    def->min = 50;
    def->max = 200;
    def->mode = comExpert;
    def->set_default_value(new ConfigOptionPercent(100));

    def = this->add("bridge_speed", coFloat);
    def->label = L("Bridges");
    def->full_label = L("Bridge speed");
    def->category = OptionCategory::speed;
    def->tooltip = L("Speed for printing bridges.");
    def->sidetext = L("mm/s");
    def->aliases = { "bridge_feed_rate" };
    def->min = 0;
    def->mode = comAdvanced;
    def->set_default_value(new ConfigOptionFloat(60));

    def = this->add("bridge_speed_internal", coFloatOrPercent);
    def->label = L("Internal bridges");
    def->full_label = L("Internal bridge speed");
    def->category = OptionCategory::speed;
    def->tooltip = L("Speed for printing the bridges that support the top layer.\nCan be a % of the bridge speed.");
    def->sidetext = L("mm/s or %");
    def->ratio_over = "bridge_speed";
    def->min = 0;
    def->mode = comAdvanced;
    def->set_default_value(new ConfigOptionFloatOrPercent(150,true));
    
    def = this->add("brim_inside_holes", coBool);
    def->label = L("Brim inside holes");
    def->full_label = L("Brim inside holes");
    def->category = OptionCategory::skirtBrim;
    def->tooltip = L("Allow to create a brim over an island when it's inside a hole (or surrounded by an object).");
    def->mode = comAdvanced;
    def->set_default_value(new ConfigOptionBool(false));

    def = this->add("brim_width", coFloat);
    def->label = L("Brim width");
    def->category = OptionCategory::skirtBrim;
    def->tooltip = L("Horizontal width of the brim that will be printed around each object on the first layer.");
    def->sidetext = L("mm");
    def->min = 0;
    def->mode = comSimple;
    def->set_default_value(new ConfigOptionFloat(0));

    def = this->add("brim_width_interior", coFloat);
    def->label = L("Interior Brim width");
    def->category = OptionCategory::skirtBrim;
    def->tooltip = L("Horizontal width of the brim that will be printed inside each object on the first layer.");
    def->sidetext = L("mm");
    def->min = 0;
    def->mode = comAdvanced;
    def->set_default_value(new ConfigOptionFloat(0));

    def = this->add("brim_ears", coBool);
    def->label = L("Brim ears");
    def->full_label = L("Brim ears");
    def->category = OptionCategory::skirtBrim;
    def->tooltip = L("Only draw brim over the sharp edges of the model.");
    def->mode = comSimple;
    def->set_default_value(new ConfigOptionBool(false));

    def = this->add("brim_ears_max_angle", coFloat);
    def->label = L("Max angle");
    def->full_label = L("Brim ear max angle");
    def->category = OptionCategory::skirtBrim;
    def->tooltip = L("Maximum angle to let a brim ear appear. \nIf set to 0, no brim will be created. \nIf set to ~178, brim will be created on everything but strait sections.");
    def->sidetext = L("°");
    def->min = 0;
    def->max = 180;
    def->mode = comAdvanced;
    def->set_default_value(new ConfigOptionFloat(125));

    def = this->add("brim_ears_detection_length", coFloat);
    def->label = L("Detection radius");
    def->full_label = L("Brim ear detection length");
    def->category = OptionCategory::skirtBrim;
    def->tooltip = L("The geometry will be decimated before dectecting sharp angles. This parameter indicate the minimum length of the deviation for the decimation."
                    "\n0 to deactivate");
    def->sidetext = L("mm");
    def->min = 0;
    def->mode = comAdvanced;
    def->set_default_value(new ConfigOptionFloat(1));

    def = this->add("brim_ears_pattern", coEnum);
    def->label = L("Pattern");
    def->full_label = L("Ear pattern");
    def->category = OptionCategory::infill;
    def->tooltip = L("Pattern for the ear. The concentric id the default one."
                    " The rectilinear has a perimeter around it, you can try it if the concentric has too many problems to stick to the build plate.");
    def->enum_keys_map = &ConfigOptionEnum<InfillPattern>::get_enum_values();
    def->enum_values.push_back("concentric");
    def->enum_values.push_back("rectilinear");
    def->enum_labels.push_back(L("Concentric"));
    def->enum_labels.push_back(L("Rectilinear"));
    def->mode = comExpert;
    def->set_default_value(new ConfigOptionEnum<InfillPattern>(ipConcentric));

    def = this->add("brim_offset", coFloat);
    def->label = L("Brim offset");
    def->category = OptionCategory::skirtBrim;
    def->tooltip = L("Distance between the brim and the part. Should be kept at 0 unless you encounter great difficulties to separate them. It's subtracted to brim_width and brim_width_interior., so it has to be lower than them");
    def->sidetext = L("mm");
    def->min = 0;
    def->mode = comExpert;
    def->set_default_value(new ConfigOptionFloat(0));

    def = this->add("chamber_temperature", coInts);
    def->label = L("Chamber");
    def->full_label = L("Chamber temperature");
    def->category = OptionCategory::cooling;
    def->tooltip = L("Chamber temperature0. Note that this setting doesn't do anything, but you can access it in Start G-code, Tool change G-code and the other ones, like for other temperature settings.");
    def->sidetext = L("°C");
    def->min = 0;
    def->max = 300;
    def->mode = comExpert;
    def->set_default_value(new ConfigOptionInts{ 0 });

    def = this->add("clip_multipart_objects", coBool);
    def->label = L("Clip multi-part objects");
    def->category = OptionCategory::slicing;
    def->tooltip = L("When printing multi-material objects, this settings will make Slic3r "
                   "to clip the overlapping object parts one by the other "
                   "(2nd part will be clipped by the 1st, 3rd part will be clipped by the 1st and 2nd etc).");
    def->mode = comExpert;
    def->set_default_value(new ConfigOptionBool(true));

    def = this->add("colorprint_heights", coFloats);
    def->label = L("Colorprint height");
    def->category = OptionCategory::slicing;
    def->tooltip = L("Heights at which a filament change is to occur. ");
    def->set_default_value(new ConfigOptionFloats { });

    def = this->add("compatible_printers", coStrings);
    def->label = L("Compatible printers");
    def->mode = comAdvanced;
    def->set_default_value(new ConfigOptionStrings());
    def->cli = ConfigOptionDef::nocli;

    def = this->add("compatible_printers_condition", coString);
    def->label = L("Compatible printers condition");
    def->tooltip = L("A boolean expression using the configuration values of an active printer profile. "
                   "If this expression evaluates to true, this profile is considered compatible "
                   "with the active printer profile.");
    def->mode = comExpert;
    def->set_default_value(new ConfigOptionString());
    def->cli = ConfigOptionDef::nocli;

    def = this->add("compatible_prints", coStrings);
    def->label = L("Compatible print profiles");
    def->mode = comAdvanced;
    def->set_default_value(new ConfigOptionStrings());
    def->cli = ConfigOptionDef::nocli;

    def = this->add("compatible_prints_condition", coString);
    def->label = L("Compatible print profiles condition");
    def->tooltip = L("A boolean expression using the configuration values of an active print profile. "
                   "If this expression evaluates to true, this profile is considered compatible "
                   "with the active print profile.");
    def->mode = comExpert;
    def->set_default_value(new ConfigOptionString());
    def->cli = ConfigOptionDef::nocli;

    // The following value is to be stored into the project file (AMF, 3MF, Config ...)
    // and it contains a sum of "compatible_printers_condition" values over the print and filament profiles.
    def = this->add("compatible_printers_condition_cummulative", coStrings);
    def->set_default_value(new ConfigOptionStrings());
    def->cli = ConfigOptionDef::nocli;
    def = this->add("compatible_prints_condition_cummulative", coStrings);
    def->set_default_value(new ConfigOptionStrings());
    def->cli = ConfigOptionDef::nocli;

    def = this->add("complete_objects", coBool);
    def->label = L("Complete individual objects");
    def->category = OptionCategory::output;
    def->tooltip = L("When printing multiple objects or copies, this feature will complete "
        "each object before moving onto next one (and starting it from its bottom layer). "
        "This feature is useful to avoid the risk of ruined prints. "
        "Slic3r should warn and prevent you from extruder collisions, but beware.");
    def->mode = comAdvanced;
    def->set_default_value(new ConfigOptionBool(false));

    def = this->add("complete_objects_one_skirt", coBool);
    def->label = L("Allow only one skirt loop");
    def->category = OptionCategory::output;
    def->tooltip = L("When using 'Complete individual objects', the default behavior is to draw the skirt around each object."
        " if you prefer to have only one skirt for the whole plater, use this option.");
    def->mode = comAdvanced;
    def->set_default_value(new ConfigOptionBool(false));

    def = this->add("complete_objects_one_brim", coBool);
    def->label = L("Print all brim at startup");
    def->category = OptionCategory::output;
    def->tooltip = L("When using 'Complete individual objects', the default behavior is to draw the brim at the beginning of each object."
        " if you prefer to have more place for you objects, you can print all the brims at the beginning, so ther is less problem with collision.");
    def->mode = comAdvanced;
    def->set_default_value(new ConfigOptionBool(false));

    def = this->add("complete_objects_sort", coEnum);
    def->label = L("Object sort");
    def->category = OptionCategory::output;
    def->tooltip = L("When printing multiple objects or copies on after another, this will help you to choose how it's ordered."
        "\nObject will sort them by the order of the right panel."
        "\nLowest Y will sort them by their lowest Y point. Useful for printers with a X-bar."
        "\nLowest Z will sort them by their height, useful for delta printers.");
    def->mode = comAdvanced;
    def->enum_keys_map = &ConfigOptionEnum<CompleteObjectSort>::get_enum_values();
    def->enum_values.push_back("object");
    def->enum_values.push_back("lowy");
    def->enum_values.push_back("lowz");
    def->enum_labels.push_back(L("Right panel"));
    def->enum_labels.push_back(L("lowest Y"));
    def->enum_labels.push_back(L("lowest Z"));
    def->set_default_value(new ConfigOptionEnum<CompleteObjectSort>(cosObject));

    //not used anymore, to remove !! @DEPRECATED
    def = this->add("cooling", coBools);
    def->label = L("Enable auto cooling");
    def->category = OptionCategory::cooling;
    def->tooltip = L("This flag enables the automatic cooling logic that adjusts print speed "
                   "and fan speed according to layer printing time.");
    def->mode = comAdvanced;
    def->set_default_value(new ConfigOptionBools { true });

    def = this->add("cooling_tube_retraction", coFloat);
    def->label = L("Cooling tube position");
    def->category = OptionCategory::mmsetup;
    def->tooltip = L("Distance of the center-point of the cooling tube from the extruder tip.");
    def->sidetext = L("mm");
    def->min = 0;
    def->mode = comAdvanced;
    def->set_default_value(new ConfigOptionFloat(91.5f));

    def = this->add("cooling_tube_length", coFloat);
    def->label = L("Cooling tube length");
    def->category = OptionCategory::mmsetup;
    def->tooltip = L("Length of the cooling tube to limit space for cooling moves inside it.");
    def->sidetext = L("mm");
    def->min = 0;
    def->mode = comAdvanced;
    def->set_default_value(new ConfigOptionFloat(5.f));

    def = this->add("default_acceleration", coFloatOrPercent);
    def->label = L("Default");
    def->category = OptionCategory::speed;
    def->full_label = L("Default acceleration");
    def->tooltip = L("This is the acceleration your printer will be reset to after "
                   "the role-specific acceleration values are used (perimeter/infill). "
                   "\nYou can set it as a % of the max of the X/Y machine acceleration limit."
                   "\nSet zero to prevent resetting acceleration at all.");
    def->sidetext = L("mm/s² or %");
    def->ratio_over = "machine_max_acceleration_X";
    def->min = 0;
    def->mode = comExpert;
    def->set_default_value(new ConfigOptionFloatOrPercent(0,false));

    def = this->add("default_filament_profile", coStrings);
    def->label = L("Default filament profile");
    def->tooltip = L("Default filament profile associated with the current printer profile. "
                   "On selection of the current printer profile, this filament profile will be activated.");
    def->set_default_value(new ConfigOptionStrings());
    def->cli = ConfigOptionDef::nocli;

    def = this->add("default_print_profile", coString);
    def->label = L("Default print profile");
    def->tooltip = L("Default print profile associated with the current printer profile. "
                   "On selection of the current printer profile, this print profile will be activated.");
    def->set_default_value(new ConfigOptionString());
    def->cli = ConfigOptionDef::nocli;

    def = this->add("disable_fan_first_layers", coInts);
    def->label = L("Disable fan for the first");
    def->category = OptionCategory::cooling;
    def->tooltip = L("You can set this to a positive value to disable fan at all "
                   "during the first layers, so that it does not make adhesion worse.");
    def->sidetext = L("layers");
    def->min = 0;
    def->max = 1000;
    def->mode = comExpert;
    def->set_default_value(new ConfigOptionInts { 3 });

    def = this->add("dont_support_bridges", coBool);
    def->label = L("Don't support bridges");
    def->category = OptionCategory::support;
    def->tooltip = L("Experimental option for preventing support material from being generated "
                   "under bridged areas.");
    def->mode = comAdvanced;
    def->set_default_value(new ConfigOptionBool(true));

    def = this->add("duplicate_distance", coFloat);
    def->label = L("Distance between objects");
    def->category = OptionCategory::output;
    def->tooltip = L("Distance used for the auto-arrange feature of the plater.");
    def->sidetext = L("mm");
    def->aliases = { "multiply_distance" };
    def->min = 0;
    def->set_default_value(new ConfigOptionFloat(6));

    def = this->add("end_gcode", coString);
    def->label = L("End G-code");
    def->category = OptionCategory::customgcode;
    def->tooltip = L("This end procedure is inserted at the end of the output file. "
                   "Note that you can use placeholder variables for all Slic3r settings.");
    def->multiline = true;
    def->full_width = true;
    def->height = 12;
    def->mode = comExpert;
    def->set_default_value(new ConfigOptionString("M104 S0 ; turn off temperature\nG28 X0  ; home X axis\nM84     ; disable motors\n"));

    def = this->add("end_filament_gcode", coStrings);
    def->label = L("End G-code");
    def->full_label = L("Filament end G-code");
    def->category = OptionCategory::customgcode;
    def->tooltip = L("This end procedure is inserted at the end of the output file, before the printer end gcode (and "
                   "before any toolchange from this filament in case of multimaterial printers). "
                   "Note that you can use placeholder variables for all Slic3r settings. "
                   "If you have multiple extruders, the gcode is processed in extruder order.");
    def->multiline = true;
    def->full_width = true;
    def->height = 120;
    def->mode = comExpert;
    def->set_default_value(new ConfigOptionStrings { "; Filament-specific end gcode \n;END gcode for filament\n" });

    def = this->add("ensure_vertical_shell_thickness", coBool);
    def->label = L("Ensure vertical shell thickness");
    def->category = OptionCategory::perimeter;
    def->tooltip = L("Add solid infill near sloping surfaces to guarantee the vertical shell thickness "
                   "(top+bottom solid layers).");
    def->mode = comAdvanced;
    def->set_default_value(new ConfigOptionBool(false));

    def = this->add("top_fill_pattern", coEnum);
    def->label = L("Top");
    def->full_label = L("Top Pattern");
    def->category = OptionCategory::infill;
    def->tooltip = L("Fill pattern for top infill. This only affects the top visible layer, and not its adjacent solid shells.");
    def->cli = "top-fill-pattern|external-fill-pattern=s";
    def->enum_keys_map = &ConfigOptionEnum<InfillPattern>::get_enum_values();
    def->enum_values.push_back("rectilinear");
    def->enum_values.push_back("monotonicgapfill");
    def->enum_values.push_back("monotonic");
    def->enum_values.push_back("concentric");
    def->enum_values.push_back("concentricgapfill");
    def->enum_values.push_back("hilbertcurve");
    def->enum_values.push_back("archimedeanchords");
    def->enum_values.push_back("octagramspiral");
    def->enum_values.push_back("sawtooth");
    def->enum_values.push_back("smooth");
    def->enum_values.push_back("smoothtriple");
    def->enum_values.push_back("smoothhilbert");
    def->enum_labels.push_back(L("Rectilinear"));
    def->enum_labels.push_back(L("Monotonic (filled)"));
    def->enum_labels.push_back(L("Monotonic"));
    def->enum_labels.push_back(L("Concentric"));
    def->enum_labels.push_back(L("Concentric (filled)"));
    def->enum_labels.push_back(L("Hilbert Curve"));
    def->enum_labels.push_back(L("Archimedean Chords"));
    def->enum_labels.push_back(L("Octagram Spiral"));
    def->enum_labels.push_back(L("Sawtooth"));
    def->enum_labels.push_back(L("Ironing"));
    def->set_default_value(new ConfigOptionEnum<InfillPattern>(ipMonotonic));

    def = this->add("bottom_fill_pattern", coEnum);
    def->label = L("Bottom");
    def->full_label = L("Bottom fill pattern");
    def->category = OptionCategory::infill;
    def->tooltip = L("Fill pattern for bottom infill. This only affects the bottom visible layer, and not its adjacent solid shells.");
    def->cli = "bottom-fill-pattern|external-fill-pattern=s";
    def->enum_keys_map = &ConfigOptionEnum<InfillPattern>::get_enum_values();
    def->enum_values.push_back("rectilinear");
    def->enum_values.push_back("monotonicgapfill");
    def->enum_values.push_back("monotonic");
    def->enum_values.push_back("concentric");
    def->enum_values.push_back("concentricgapfill");
    def->enum_values.push_back("hilbertcurve");
    def->enum_values.push_back("archimedeanchords");
    def->enum_values.push_back("octagramspiral");
    def->enum_values.push_back("smooth");
    def->enum_labels.push_back(L("Rectilinear"));
    def->enum_labels.push_back(L("Monotonic (filled)"));
    def->enum_labels.push_back(L("Monotonic"));
    def->enum_labels.push_back(L("Concentric"));
    def->enum_labels.push_back(L("Concentric (filled)"));
    def->enum_labels.push_back(L("Hilbert Curve"));
    def->enum_labels.push_back(L("Archimedean Chords"));
    def->enum_labels.push_back(L("Octagram Spiral"));
    def->enum_labels.push_back(L("Ironing"));
    def->mode = comAdvanced;
    def->set_default_value(new ConfigOptionEnum<InfillPattern>(ipMonotonic));

    def = this->add("solid_fill_pattern", coEnum);
    def->label = L("Solid pattern");
    def->category = OptionCategory::infill;
    def->tooltip = L("Fill pattern for solid (internal) infill. This only affects the solid not-visible layers. You should use rectilinear is most cases. You can try ironing for transluscnet material."
        " Rectilinear (filled) replace zig-zag patterns by a single big line & is more efficient for filling little spaces.");
    def->enum_keys_map = &ConfigOptionEnum<InfillPattern>::get_enum_values();
    def->enum_values.push_back("smooth");
    def->enum_values.push_back("rectilinear");
    def->enum_values.push_back("rectilineargapfill");
    def->enum_values.push_back("monotonic");
    def->enum_values.push_back("concentric");
    def->enum_values.push_back("concentricgapfill");
    def->enum_values.push_back("hilbertcurve");
    def->enum_values.push_back("archimedeanchords");
    def->enum_values.push_back("octagramspiral");
    def->enum_labels.push_back(L("Ironing"));
    def->enum_labels.push_back(L("Rectilinear"));
    def->enum_labels.push_back(L("Rectilinear (filled)"));
    def->enum_labels.push_back(L("Monotonic"));
    def->enum_labels.push_back(L("Concentric"));
    def->enum_labels.push_back(L("Concentric (filled)"));
    def->enum_labels.push_back(L("Hilbert Curve"));
    def->enum_labels.push_back(L("Archimedean Chords"));
    def->enum_labels.push_back(L("Octagram Spiral"));
    def->mode = comExpert;
    def->set_default_value(new ConfigOptionEnum<InfillPattern>(ipRectilinearWGapFill));

    def = this->add("enforce_full_fill_volume", coBool);
    def->label = L("Enforce 100% fill volume");
    def->category = OptionCategory::infill;
    def->tooltip = L("Experimental option which modifies (in solid infill) fill flow to have the exact amount of plastic inside the volume to fill "
        "(it generally changes the flow from -7% to +4%, depending on the size of the surface to fill and the overlap parameters, "
        "but it can go as high as +50% for infill in very small areas where rectilinear doesn't have good coverage). It has the advantage "
        "to remove the over-extrusion seen in thin infill areas, from the overlap ratio");
    def->mode = comExpert;
    def->set_default_value(new ConfigOptionBool(true));

    def = this->add("external_infill_margin", coFloatOrPercent);
    def->label = L("Default");
    def->full_label = L("Default infill margin");
    def->category = OptionCategory::infill;
    def->tooltip = L("This parameter grows the top/bottom/solid layers by the specified MM to anchor them into the part. Put 0 to deactivate it. Can be a % of the width of the perimeters.");
    def->sidetext = L("mm/%");
    def->ratio_over = "perimeter_extrusion_width";
    def->min = 0;
    def->mode = comExpert;
    def->set_default_value(new ConfigOptionFloatOrPercent(150, true));

    def = this->add("bridged_infill_margin", coFloatOrPercent);
    def->label = L("Bridged");
    def->full_label = L("Bridge margin");
    def->category = OptionCategory::infill;
    def->tooltip = L("This parameter grows the bridged solid infill layers by the specified MM to anchor them into the part. Put 0 to deactivate it. Can be a % of the width of the external perimeter.");
    def->sidetext = L("mm/%");
    def->ratio_over = "external_perimeter_extrusion_width";
    def->min = 0;
    def->mode = comExpert;
    def->set_default_value(new ConfigOptionFloatOrPercent(200, true));

    def = this->add("external_perimeter_extrusion_width", coFloatOrPercent);
    def->label = L("External perimeters");
    def->full_label = L("External perimeters width");
    def->category = OptionCategory::width;
    def->tooltip = L("Set this to a non-zero value to set a manual extrusion width for external perimeters. "
        "If left zero, default extrusion width will be used if set, otherwise 1.05 x nozzle diameter will be used. "
        "If expressed as percentage (for example 112.5%), it will be computed over nozzle diameter.") + std::string("\n") +
        L("You can set either 'Spacing', or 'Width'; the other will be calculated, using the perimeter 'Overlap' percentages and default layer height.");
    def->sidetext = L("mm or %");
    def->ratio_over = "nozzle_diameter";
    def->min = 0;
    def->max = 1000;
    def->precision = 6;
    def->can_phony = true;
    def->mode = comAdvanced;
    def->set_default_value(new ConfigOptionFloatOrPercent(0, false));

    def = this->add("external_perimeter_extrusion_spacing", coFloatOrPercent);
    def->label = L("External perimeters");
    def->full_label = L("External perimeters spacing");
    def->category = OptionCategory::width;
    def->tooltip = L("Like the External perimeters width, but this value is the distance between the edge and the 'frontier' to the next perimeter."
                "\nSetting the spacing will deactivate the width setting, and vice versa.") + std::string("\n") +
        L("You can set either 'Spacing', or 'Width'; the other will be calculated, using the perimeter 'Overlap' percentages and default layer height.");
    def->sidetext = L("mm or %");
    def->ratio_over = "nozzle_diameter";
    def->min = 0;
    def->max = 1000;
    def->precision = 6;
    def->can_phony = true;
    def->mode = comAdvanced;
    def->set_default_value(new ConfigOptionFloatOrPercent(0, false, true));

    def = this->add("external_perimeter_cut_corners", coPercent);
    def->label = L("Cutting corners");
    def->full_label = L("Ext. peri. cut corners");
    def->category = OptionCategory::width;
    def->tooltip = L("Activate this option to modify the flow to acknoledge that the nozzle is round and the corners will have a round shape, and so change the flow to realized that and avoid over-extrusion."
        " 100% is activated, 0% is deactivated and 50% is half-activated."
        "\nNote: At 100% this change the flow by ~5% over a very small distance (~nozzle diameter), so it shouldn't be noticeable unless you have a very big nozzle and a very precise printer."
        "\nIt's very experimental, please report about the usefulness. It may be removed if there is no use of it.");
    def->sidetext = L("%");
    def->mode = comExpert;
    def->set_default_value(new ConfigOptionPercent(0));

    def = this->add("external_perimeter_fan_speed", coInts);
    def->label = L("External perimeter fan speed");
    def->tooltip = L("When set to a non-zero value this fan speed is used only for external perimeters (visible ones). "
                    "\nSet to 1 to disable the fan."
                    "\nSet to -1 to use the normal fan speed on external perimeters."
                    "External perimeters can benefit from higher fan speed to improve surface finish, "
                    "while internal perimeters, infill, etc. benefit from lower fan speed to improve layer adhesion.");
    def->sidetext = L("%");
    def->min = -1;
    def->max = 100;
    def->mode = comAdvanced;
    def->set_default_value(new ConfigOptionInts { -1 });

    def = this->add("external_perimeter_overlap", coPercent);
    def->label = L("external perimeter overlap");
    def->full_label = L("Ext. peri. overlap");
    def->category = OptionCategory::width;
    def->tooltip = L("This setting allow you to reduce the overlap between the perimeters and the external one, to reduce the impact of the perimeters artifacts."
        " 100% means that no gaps is left, and 0% means that the external perimeter isn't contributing to the overlap with the 'inner' one."
        "\nIt's very experimental, please report about the usefulness. It may be removed if there is no use of it.");
    def->sidetext = L("%");
    def->min = 0;
    def->max = 100;
    def->mode = comExpert;
    def->set_default_value(new ConfigOptionPercent(100));

    def = this->add("perimeter_overlap", coPercent);
    def->label = L("perimeter overlap");
    def->full_label = L("Perimeter overlap");
    def->category = OptionCategory::width;
    def->tooltip = L("This setting allow you to reduce the overlap between the perimeters, to reduce the impact of the perimeters artifacts."
        " 100% means that no gaps is left, and 0% means that perimeters are not touching each other anymore."
        "\nIt's very experimental, please report about the usefulness. It may be removed if there is no use for it.");
    def->sidetext = L("%");
    def->min = 0;
    def->max = 100;
    def->mode = comExpert;
    def->set_default_value(new ConfigOptionPercent(100));

    def = this->add("perimeter_bonding", coPercent);
    def->label = L("Better bonding");
    def->full_label = L("Perimeter bonding");
    def->category = OptionCategory::perimeter;
    def->tooltip = L("This setting may degrad a bit the quality of your external perimeter, in exchange for a better bonding between perimeters."
        "Use it if you have great difficulties with perimeter bonding, for example with high temperature filaments."
        "\nThis percentage is the % of overlap between perimeters, a bit like perimeter_overlap and external_perimeter_overlap, but in reverse."
        " You have to set perimeter_overlap and external_perimeter_overlap to 100%, or this setting has no effect."
        " 0: no effect, 50%: half of the nozzle will be over an already extruded perimeter while extruding a new one"
        ", unless it's an external ones)."
        "\nIt's very experimental, please report about the usefulness. It may be removed if there is no use for it.");
    def->sidetext = L("%");
    def->min = 0;
    def->max = 50;
    def->mode = comExpert;
    def->set_default_value(new ConfigOptionPercent(0));

    def = this->add("external_perimeter_speed", coFloatOrPercent);
    def->label = L("External");
    def->full_label = L("External perimeters speed");
    def->category = OptionCategory::speed;
    def->tooltip = L("This separate setting will affect the speed of external perimeters (the visible ones). "
                   "If expressed as percentage (for example: 80%) it will be calculated "
                   "on the perimeters speed setting above. Set to zero for auto.");
    def->sidetext = L("mm/s or %");
    def->ratio_over = "perimeter_speed";
    def->min = 0;
    def->mode = comAdvanced;
    def->set_default_value(new ConfigOptionFloatOrPercent(50, true));

    def = this->add("external_perimeters_first", coBool);
    def->label = L("first");
    def->full_label = L("External perimeters first");
    def->category = OptionCategory::perimeter;
    def->tooltip = L("Print contour perimeters from the outermost one to the innermost one "
        "instead of the default inverse order.");
    def->mode = comExpert;
    def->set_default_value(new ConfigOptionBool(false));

    def = this->add("external_perimeters_vase", coBool);
    def->label = L("In vase mode (no seam)");
    def->full_label = L("ExternalPerimeter in vase mode");
    def->category = OptionCategory::perimeter;
    def->tooltip = L("Print contour perimeters in two circle, in a contiunous way, like for a vase mode. It needs the external_perimeters_first parameter do work."
        " \nDoesn't work for the first layer, as it may damage the bed overwise."
        " \nNote that It will use min_layer_height from your hardware setting as the base height (it doesn't start at 0)"
        ", so be sure to put here the lowest value your printer can handle."
        " if it's not lower than two times the current layer height, it falls back to the normal algorithm, as there are not enough room to do two loops.");
    def->mode = comExpert;
    def->set_default_value(new ConfigOptionBool(false));

    def = this->add("external_perimeters_nothole", coBool);
    def->label = L("Only for outer side");
    def->full_label = L("Ext peri first for outer side");
    def->category = OptionCategory::perimeter;
    def->tooltip = L("Only do the vase trick on the external side. Useful when the thikness is too low.");
    def->mode = comExpert;
    def->set_default_value(new ConfigOptionBool(true));

    def = this->add("external_perimeters_hole", coBool);
    def->label = L("Only for inner side");
    def->full_label = L("ext peri first for inner side");
    def->category = OptionCategory::perimeter;
    def->tooltip = L("Only do the vase trick on the external side. Useful when you only want to remode seam from screw hole.");
    def->mode = comExpert;
    def->set_default_value(new ConfigOptionBool(true));

    ConfigOptionBool                external_perimeters_nothole;
    ConfigOptionBool                external_perimeters_hole;

    def = this->add("perimeter_loop", coBool);
    def->label = L("Perimeters loop");
    def->full_label = L("Perimeters loop");
    def->category = OptionCategory::perimeter;
    def->tooltip = L("Join the perimeters to create only one continuous extrusion without any z-hop."
        " Long inside travel (from external to holes) are not extruded to give some space to the infill.");
    def->mode = comAdvanced;
    def->set_default_value(new ConfigOptionBool(false));
    
    def = this->add("perimeter_loop_seam", coEnum);
    def->label = L("Seam position");
    def->full_label = L("Perimeter loop seam");
    def->category = OptionCategory::perimeter;
    def->tooltip = L("Position of perimeters starting points.");
    def->enum_keys_map = &ConfigOptionEnum<SeamPosition>::get_enum_values();
    def->enum_values.push_back("nearest");
    def->enum_values.push_back("rear");
    def->enum_labels.push_back(L("Nearest"));
    def->enum_labels.push_back(L("Rear"));
    def->mode = comAdvanced;
    def->set_default_value(new ConfigOptionEnum<SeamPosition>(spRear));

    def = this->add("extra_perimeters", coBool);
    def->label = L("filling horizontal gaps on slopes");
    def->full_label = L("Extra perimeters (do nothing)");
    def->category = OptionCategory::perimeter;
    def->tooltip = L("Add more perimeters when needed for avoiding gaps in sloping walls. "
        "Slic3r keeps adding perimeters, until more than 70% of the loop immediately above "
        "is supported."
        "\nIf you succeed to trigger the algorihtm behind this setting, please send me a message."
        " Personally, i think it's useless.");
    def->mode = comExpert;
    def->set_default_value(new ConfigOptionBool(false));

    def = this->add("extra_perimeters_overhangs", coBool);
    def->label = L("On overhangs");
    def->full_label = L("Extra perimeters over overhangs");
    def->category = OptionCategory::perimeter;
    def->tooltip = L("Add more perimeters when needed for avoiding gaps in sloping walls. "
        "Slic3r keeps adding perimeter until all overhangs are filled."
        "\n!! this is a very slow algorithm !!"
        "\nIf you use this setting, consider strongly using also overhangs_reverse.");
    def->mode = comAdvanced;
    def->set_default_value(new ConfigOptionBool(false));

    def = this->add("extra_perimeters_odd_layers", coBool);
    def->label = L("On odd layers");
    def->full_label = L("Extra perimeter on odd layers");
    def->category = OptionCategory::perimeter;
    def->tooltip = L("Add one perimeter every odd layer. With this, infill is taken into sandwitch"
        " and you may be able to reduce drastically the infill/perimeter overlap setting. ");
    def->mode = comAdvanced;
    def->set_default_value(new ConfigOptionBool(false));

    def = this->add("only_one_perimeter_top", coBool);
    def->label = L("Only one perimeter on Top surfaces");
    def->category = OptionCategory::perimeter;
    def->tooltip = L("Use only one perimeter on flat top surface, to let more space to the top infill pattern.");
    def->set_default_value(new ConfigOptionBool(true));

    def = this->add("only_one_perimeter_top_other_algo", coBool);
    def->label = L("Only one peri - other algo");
    def->category = OptionCategory::perimeter;
    def->tooltip = L("If you have some problem with the 'Only one perimeter on Top surfaces' option, you can try to activate this on the problematic layer.");
    def->set_default_value(new ConfigOptionBool(false));


    def = this->add("extruder", coInt);
    def->gui_type = "i_enum_open";
    def->label = L("Extruder");
    def->category = OptionCategory::extruders;
    def->tooltip = L("The extruder to use (unless more specific extruder settings are specified). "
        "This value overrides perimeter and infill extruders, but not the support extruders.");
    def->min = 0;  // 0 = inherit defaults
    def->enum_labels.push_back(L("default"));  // override label for item 0
    def->enum_labels.push_back("1");
    def->enum_labels.push_back("2");
    def->enum_labels.push_back("3");
    def->enum_labels.push_back("4");
    def->enum_labels.push_back("5");
    def->enum_labels.push_back("6");
    def->enum_labels.push_back("7");
    def->enum_labels.push_back("8");
    def->enum_labels.push_back("9");

    def = this->add("extruder_clearance_height", coFloat);
    def->label = L("Height");
    def->full_label = L("Extruder clearance height");
    def->category = OptionCategory::output;
    def->tooltip = L("Set this to the vertical distance between your nozzle tip and (usually) the X carriage rods. "
                   "In other words, this is the height of the clearance cylinder around your extruder, "
                   "and it represents the maximum depth the extruder can peek before colliding with "
                   "other printed objects.");
    def->sidetext = L("mm");
    def->min = 0;
    def->mode = comExpert;
    def->set_default_value(new ConfigOptionFloat(20));

    def = this->add("extruder_clearance_radius", coFloat);
    def->label = L("Radius");
    def->category = OptionCategory::output;
    def->full_label = L("Extruder clearance radius");
    def->tooltip = L("Set this to the clearance radius around your extruder. "
                   "If the extruder is not centered, choose the largest value for safety. "
                   "This setting is used to check for collisions and to display the graphical preview "
                   "in the plater.");
    def->sidetext = L("mm");
    def->min = 0;
    def->mode = comExpert;
    def->set_default_value(new ConfigOptionFloat(20));

    def = this->add("extruder_colour", coStrings);
    def->label = L("Extruder Color");
    def->category = OptionCategory::extruders;
    def->tooltip = L("This is only used in the Slic3r interface as a visual help.");
    def->gui_type = "color";
    // Empty string means no color assigned yet.
    def->mode = comAdvanced;
    def->set_default_value(new ConfigOptionStrings{ "" });

    def = this->add("extruder_offset", coPoints);
    def->label = L("Extruder offset");
    def->category = OptionCategory::extruders;
    def->tooltip = L("If your firmware doesn't handle the extruder displacement you need the G-code "
        "to take it into account. This option lets you specify the displacement of each extruder "
        "with respect to the first one. It expects positive coordinates (they will be subtracted "
        "from the XY coordinate).");
    def->sidetext = L("mm");
    def->mode = comAdvanced;
    def->set_default_value(new ConfigOptionPoints{ Vec2d(0,0) });

    def = this->add("extruder_temperature_offset", coFloats);
    def->label = L("Extruder temp offset");
    def->category = OptionCategory::extruders;
    def->tooltip = L("This offset will be added to all extruder temperature set by the filament settings."
        "\nNote that you should set 'M104 S{first_layer_temperature[initial_extruder] + extruder_temperature_offset[initial_extruder]}'"
        "\ninstead of 'M104 S[first_layer_temperature]' in the start_gcode");
    def->sidetext = L("°C");
    def->mode = comExpert;
    def->set_default_value(new ConfigOptionFloats{ 0 });

    def = this->add("extruder_fan_offset", coPercents);
    def->label = L("Extruder fan offset");
    def->category = OptionCategory::extruders;
    def->tooltip = L("This offset wil be add to all fan value set by the filament properties. It won't make them go higher than 100% and lower than 0%.");
    def->sidetext = L("%");
    def->mode = comExpert;
    def->set_default_value(new ConfigOptionPercents{ 0 });


    def = this->add("extrusion_axis", coString);
    def->label = L("Extrusion axis");
    def->category = OptionCategory::extruders;
    def->tooltip = L("Use this option to set the axis letter associated to your printer's extruder "
                   "(usually E but some printers use A).");
    def->set_default_value(new ConfigOptionString("E"));

    def = this->add("extrusion_multiplier", coFloats);
    def->label = L("Extrusion multiplier");
    def->category = OptionCategory::filament;
    def->tooltip = L("This factor changes the amount of flow proportionally. You may need to tweak "
        "this setting to get nice surface finish and correct single wall widths. "
        "Usual values are between 0.9 and 1.1. If you think you need to change this more, "
        "check filament diameter and your firmware E steps.");
    def->mode = comSimple;
    def->max = 2;
    def->set_default_value(new ConfigOptionFloats { 1. });

    def = this->add("print_extrusion_multiplier", coPercent);
    def->label = L("Extrusion multiplier");
    def->category = OptionCategory::filament;
    def->tooltip = L("This factor changes the amount of flow proportionally. You may need to tweak "
        "this setting to get nice surface finish and correct single wall widths. "
        "Usual values are between 90% and 110%. If you think you need to change this more, "
        "check filament diameter and your firmware E steps."
        " This print setting is multiplied against the extrusion_multiplier from the filament tab."
        " Its only purpose is to offer the same functionality but with a per-object basis.");
    def->sidetext = L("%");
    def->mode = comSimple;
    def->min = 2;
    def->set_default_value(new ConfigOptionPercent(100));

    def = this->add("extrusion_width", coFloatOrPercent);
    def->label = L("Default extrusion width");
    def->category = OptionCategory::width;
    def->tooltip = L("Set this to a non-zero value to allow a manual extrusion width. "
        "If left to zero, Slic3r derives extrusion widths from the nozzle diameter "
        "(see the tooltips for perimeter extrusion width, infill extrusion width etc). "
        "If expressed as percentage (for example: 105%), it will be computed over nozzle diameter.") + std::string("\n") +
        L("You can set either 'Spacing', or 'Width'; the other will be calculated, using the perimeter 'Overlap' percentages and default layer height.");
    def->sidetext = L("mm or %");
    def->ratio_over = "nozzle_diameter";
    def->min = 0;
    def->max = 1000;
    def->precision = 6;
    def->can_phony = true;
    def->mode = comAdvanced;
    def->set_default_value(new ConfigOptionFloatOrPercent(0, false));

    def = this->add("extrusion_spacing", coFloatOrPercent);
    def->label = L("Default extrusion spacing");
    def->category = OptionCategory::width;
    def->tooltip = L("Like Default extrusion width but spacing is the distance between two lines (as they overlap a bit, it's not the same).") + std::string("\n") +
        L("You can set either 'Spacing', or 'Width'; the other will be calculated, using the perimeter 'Overlap' percentages and default layer height.");
    def->sidetext = L("mm or %");
    def->ratio_over = "nozzle_diameter";
    def->min = 0;
    def->max = 1000;
    def->precision = 6;
    def->can_phony = true;
    def->mode = comAdvanced;
    def->set_default_value(new ConfigOptionFloatOrPercent(0, false, true));

    def = this->add("fan_always_on", coBools);
    def->label = L("Keep fan always on");
    def->category = OptionCategory::cooling;
    def->tooltip = L("If this is enabled, fan will continuously run at base speed if no setting override the speed."
                " Useful for PLA, harmful for ABS.");
    def->mode = comSimple;
    def->set_default_value(new ConfigOptionBools{ false });

    def = this->add("fan_below_layer_time", coInts);
    def->label = L("Enable fan if layer print time is below");
    def->category = OptionCategory::cooling;
    def->tooltip = L("If layer print time is estimated below this number of seconds, fan will be enabled "
                "and its speed will be calculated by interpolating the default and maximum speeds."
                "\nSet to 0 to disable.");
    def->sidetext = L("approximate seconds");
    def->min = 0;
    def->max = 1000;
    def->mode = comExpert;
    def->set_default_value(new ConfigOptionInts { 60 });

    def = this->add("filament_colour", coStrings);
    def->label = L("Color");
    def->full_label = L("Filament color");
    def->category = OptionCategory::filament;
    def->tooltip = L("This is only used in the Slic3r interface as a visual help.");
    def->gui_type = "color";
    def->mode = comAdvanced;
    def->set_default_value(new ConfigOptionStrings{ "#29B2B2" });

    def = this->add("filament_notes", coStrings);
    def->label = L("Filament notes");
    def->category = OptionCategory::notes;
    def->tooltip = L("You can put your notes regarding the filament here.");
    def->multiline = true;
    def->full_width = true;
    def->height = 13;
    def->mode = comAdvanced;
    def->set_default_value(new ConfigOptionStrings { "" });

    def = this->add("filament_max_speed", coFloats);
    def->label = L("Max speed");
    def->category = OptionCategory::filament;
    def->tooltip = L("Maximum speed allowed for this filament. Limits the maximum "
        "speed of a print to the minimum of the print speed and the filament speed. "
        "Set to zero for no limit.");
    def->sidetext = L("mm/s");
    def->min = 0;
    def->mode = comAdvanced;
    def->set_default_value(new ConfigOptionFloats{ 0. });

    def = this->add("filament_max_volumetric_speed", coFloats);
    def->label = L("Max volumetric speed");
    def->category = OptionCategory::filament;
    def->tooltip = L("Maximum volumetric speed allowed for this filament. Limits the maximum volumetric "
        "speed of a print to the minimum of print and filament volumetric speed. "
        "Set to zero for no limit.");
    def->sidetext = L("mm³/s");
    def->min = 0;
    def->mode = comAdvanced;
    def->set_default_value(new ConfigOptionFloats{ 0. });

    def = this->add("filament_max_wipe_tower_speed", coFloats);
    def->label = L("Max speed on the wipe tower");
    def->tooltip = L("This setting is used to set the maximum speed when extruding inside the wipe tower (use M220)."
        " In %, set 0 to disable and use the Filament type instead."
        "\nIf disabled, these filament types will have a defaut value of:"
        "\n - PVA: 80% to 60%"
        "\n - SCAFF: 35%"
        "\n - FLEX: 35%"
        "\n - OTHERS: 100%"
        "\nNote that the wipe tower reset the speed at 100% for the unretract in any case."
        "\nIf using marlin, M220 B/R is used to save the speed override before the wipe tower print.");
    def->sidetext = L("%");
    def->min = 0;
    def->max = 200;
    def->mode = comExpert;
    def->set_default_value(new ConfigOptionFloats { 0 });

    def = this->add("filament_loading_speed", coFloats);
    def->label = L("Loading speed");
    def->tooltip = L("Speed used for loading the filament on the wipe tower. ");
    def->sidetext = L("mm/s");
    def->min = 0;
    def->mode = comExpert;
    def->set_default_value(new ConfigOptionFloats { 28. });

    //skinnydip section starts
    def = this->add("filament_enable_toolchange_temp", coBools);
    def->label = L("Toolchange temperature enabled");
    def->tooltip = L("Determines whether toolchange temperatures will be applied");
    def->mode = comAdvanced;
    def->set_default_value(new ConfigOptionBools { false });

    def = this->add("filament_use_fast_skinnydip", coBools);
    def->label = L("Fast mode");
    def->tooltip = L("Experimental: drops nozzle temperature during cooling moves instead of prior to extraction to reduce wait time.");
    def->mode = comExpert;
    def->set_default_value(new ConfigOptionBools { false });

    def = this->add("filament_enable_toolchange_part_fan", coBools);
    def->label = L("Use part fan to cool hotend");
    def->tooltip = L("Experimental setting.  May enable the hotend to cool down faster during toolchanges");
    def->mode = comExpert;
    def->set_default_value(new ConfigOptionBools { false });

    def = this->add("filament_toolchange_part_fan_speed", coInts);
    def->label = L("Toolchange part fan speed");
    def->tooltip = L("Experimental setting.  Fan speeds that are too high can clash with the hotend's PID routine.");
    def->sidetext = L("%");
    def->min = 0;
    def->max = 100;
    def->mode = comExpert;
    def->set_default_value(new ConfigOptionInts { 50 });

    def = this->add("filament_use_skinnydip", coBools);
    def->label = L("Enable Skinnydip string reduction");
    def->tooltip = L("Skinnydip performs a secondary dip into the meltzone to burn off fine strings of filament");
    def->mode = comAdvanced;
    def->set_default_value(new ConfigOptionBools { false });

    def = this->add("filament_melt_zone_pause", coInts);
    def->label = L("Pause in melt zone");
    def->tooltip = L("Stay in melt zone for this amount of time before extracting the filament.  Not usually necessary.");
    def->sidetext = L("milliseconds");
    def->min = 0;
    def->mode = comExpert;
    def->set_default_value(new ConfigOptionInts { 0 });

    def = this->add("filament_cooling_zone_pause", coInts);
    def->label = L("Pause before extraction ");
    def->tooltip = L("Can be useful to avoid bondtech gears deforming hot tips, but not ordinarily needed");
    def->sidetext = L("milliseconds");
    def->min = 0;
    def->mode = comExpert;
    def->set_default_value(new ConfigOptionInts { 0 });

    def = this->add("filament_dip_insertion_speed", coFloats);
    def->label = L("Speed to move into melt zone");
    def->tooltip = L("usually not necessary to change this");
    def->sidetext = L("mm/sec");
    def->min = 0;
    def->mode = comExpert;
    def->set_default_value(new ConfigOptionFloats { 33. });

    def = this->add("filament_dip_extraction_speed", coFloats);
    def->label = L("Speed to extract from melt zone");
    def->tooltip = L("usually not necessary to change this");
    def->sidetext = L("mm/sec");
    def->min = 0;
    def->mode = comExpert;
    def->set_default_value(new ConfigOptionFloats { 70. });

    def = this->add("filament_toolchange_temp", coInts);
    def->label = L("Toolchange temperature");
    def->tooltip = L("To further reduce stringing, it can be helpful to set a lower temperature just prior to extracting filament from the hotend.");
    def->sidetext = L("°C");
    def->min = 0;
    def->mode = comAdvanced;
    def->set_default_value(new ConfigOptionInts { 200 });

    def = this->add("filament_skinnydip_distance", coFloats);
    def->label = L("Insertion distance");
    def->tooltip = L("For stock extruders, usually 40-42mm.  For bondtech extruder upgrade, usually 30-32mm.  Start with a low value and gradually increase it until strings are gone.  If there are blobs on your wipe tower, your value is too high.");
    def->sidetext = L("mm");
    def->min = 0;
    def->mode = comAdvanced;
    def->set_default_value(new ConfigOptionFloats { 31. });
    //skinnydip section ends

    def = this->add("filament_loading_speed_start", coFloats);
    def->label = L("Loading speed at the start");
    def->tooltip = L("Speed used at the very beginning of loading phase. ");
    def->sidetext = L("mm/s");
    def->min = 0;
    def->mode = comExpert;
    def->set_default_value(new ConfigOptionFloats { 3. });

    def = this->add("filament_unloading_speed", coFloats);
    def->label = L("Unloading speed");
    def->tooltip = L("Speed used for unloading the filament on the wipe tower (does not affect "
                      " initial part of unloading just after ramming). ");
    def->sidetext = L("mm/s");
    def->min = 0;
    def->mode = comExpert;
    def->set_default_value(new ConfigOptionFloats { 90. });

    def = this->add("filament_unloading_speed_start", coFloats);
    def->label = L("Unloading speed at the start");
    def->tooltip = L("Speed used for unloading the tip of the filament immediately after ramming. ");
    def->sidetext = L("mm/s");
    def->min = 0;
    def->mode = comExpert;
    def->set_default_value(new ConfigOptionFloats { 100. });

    def = this->add("filament_toolchange_delay", coFloats);
    def->label = L("Delay after unloading");
    def->tooltip = L("Time to wait after the filament is unloaded. "
                   "May help to get reliable toolchanges with flexible materials "
                   "that may need more time to shrink to original dimensions. ");
    def->sidetext = L("s");
    def->min = 0;
    def->mode = comExpert;
    def->set_default_value(new ConfigOptionFloats { 0. });

    def = this->add("filament_cooling_moves", coInts);
    def->label = L("Number of cooling moves");
    def->tooltip = L("Filament is cooled by being moved back and forth in the "
                   "cooling tubes. Specify desired number of these moves.");
    def->max = 0;
    def->max = 20;
    def->mode = comExpert;
    def->set_default_value(new ConfigOptionInts { 4 });

    def = this->add("filament_cooling_initial_speed", coFloats);
    def->label = L("Speed of the first cooling move");
    def->tooltip = L("Cooling moves are gradually accelerating beginning at this speed. ");
    def->sidetext = L("mm/s");
    def->min = 0;
    def->mode = comExpert;
    def->set_default_value(new ConfigOptionFloats { 2.2 });

    def = this->add("filament_minimal_purge_on_wipe_tower", coFloats);
    def->label = L("Minimal purge on wipe tower");
    def->tooltip = L("After a tool change, the exact position of the newly loaded filament inside "
                     "the nozzle may not be known, and the filament pressure is likely not yet stable. "
                     "Before purging the print head into an infill or a sacrificial object, Slic3r will always prime "
                     "this amount of material into the wipe tower to produce successive infill or sacrificial object extrusions reliably.");
    def->sidetext = L("mm³");
    def->min = 0;
    def->mode = comExpert;
    def->set_default_value(new ConfigOptionFloats { 15. });

    def = this->add("filament_cooling_final_speed", coFloats);
    def->label = L("Speed of the last cooling move");
    def->tooltip = L("Cooling moves are gradually accelerating towards this speed. ");
    def->sidetext = L("mm/s");
    def->min = 0;
    def->mode = comExpert;
    def->set_default_value(new ConfigOptionFloats { 3.4 });

    def = this->add("filament_load_time", coFloats);
    def->label = L("Filament load time");
    def->tooltip = L("Time for the printer firmware (or the Multi Material Unit 2.0) to load a new filament during a tool change (when executing the T code). This time is added to the total print time by the G-code time estimator.");
    def->sidetext = L("s");
    def->min = 0;
    def->mode = comExpert;
    def->set_default_value(new ConfigOptionFloats { 0.0 });

    def = this->add("filament_ramming_parameters", coStrings);
    def->label = L("Ramming parameters");
    def->tooltip = L("This string is edited by RammingDialog and contains ramming specific parameters.");
    def->mode = comExpert;
    def->set_default_value(new ConfigOptionStrings { "120 100 6.6 6.8 7.2 7.6 7.9 8.2 8.7 9.4 9.9 10.0|"
       " 0.05 6.6 0.45 6.8 0.95 7.8 1.45 8.3 1.95 9.7 2.45 10 2.95 7.6 3.45 7.6 3.95 7.6 4.45 7.6 4.95 7.6" });

    def = this->add("filament_unload_time", coFloats);
    def->label = L("Filament unload time");
    def->tooltip = L("Time for the printer firmware (or the Multi Material Unit 2.0) to unload a filament during a tool change (when executing the T code). This time is added to the total print time by the G-code time estimator.");
    def->sidetext = L("s");
    def->min = 0;
    def->mode = comExpert;
    def->set_default_value(new ConfigOptionFloats { 0.0 });

    def = this->add("filament_diameter", coFloats);
    def->label = L("Diameter");
    def->tooltip = L("Enter your filament diameter here. Good precision is required, so use a caliper "
                   "and do multiple measurements along the filament, then compute the average.");
    def->sidetext = L("mm");
    def->min = 0;
    def->mode = comAdvanced;
    def->set_default_value(new ConfigOptionFloats{ 1.75 });

    def = this->add("filament_shrink", coPercents);
    def->label = L("Shrinkage");
    def->tooltip = L("Enter the shrinkage percentage that the filament will get after cooling (94% if you measure 94mm instead of 100mm)."
                    " The part will be scaled in xy to conpensate."
                    " Only the filament used for the perimeter is taken into account."
                    "\nBe sure to let enough space between objects, as this compensation is done after the checks.");
    def->sidetext = L("%");
    def->min = 10;
    def->mode = comExpert;
    def->set_default_value(new ConfigOptionPercents{ 100 });

    def = this->add("filament_density", coFloats);
    def->label = L("Density");
    def->category = OptionCategory::filament;
    def->tooltip = L("Enter your filament density here. This is only for statistical information. "
                   "A decent way is to weigh a known length of filament and compute the ratio "
                   "of the length to volume. Better is to calculate the volume directly through displacement.");
    def->sidetext = L("g/cm³");
    def->min = 0;
    def->mode = comAdvanced;
    def->set_default_value(new ConfigOptionFloats{ 0. });

    def = this->add("filament_type", coStrings);
    def->label = L("Filament type");
    def->category = OptionCategory::filament;
    def->tooltip = L("The filament material type for use in custom G-codes.");
    def->gui_type = "f_enum_open";
    def->gui_flags = "show_value";
    def->enum_values.push_back("PLA");
    def->enum_values.push_back("PET");
    def->enum_values.push_back("ABS");
    def->enum_values.push_back("ASA");
    def->enum_values.push_back("FLEX");
    def->enum_values.push_back("HIPS");
    def->enum_values.push_back("EDGE");
    def->enum_values.push_back("NGEN");
    def->enum_values.push_back("NYLON");
    def->enum_values.push_back("PVA");
    def->enum_values.push_back("PC");
    def->enum_values.push_back("PP");
    def->enum_values.push_back("PEI");
    def->enum_values.push_back("PEEK");
    def->enum_values.push_back("PEKK");
    def->enum_values.push_back("POM");
    def->enum_values.push_back("PSU");
    def->enum_values.push_back("PVDF");
    def->enum_values.push_back("SCAFF");
    def->enum_values.push_back("other0");
    def->enum_values.push_back("other1");
    def->enum_values.push_back("other2");
    def->enum_values.push_back("other3");
    def->enum_values.push_back("other4");
    def->enum_values.push_back("other5");
    def->enum_values.push_back("other6");
    def->enum_values.push_back("other7");
    def->enum_values.push_back("other8");
    def->enum_values.push_back("other9");
    def->mode = comAdvanced;
    def->set_default_value(new ConfigOptionStrings { "PLA" });

    def = this->add("filament_soluble", coBools);
    def->label = L("Soluble material");
    def->category = OptionCategory::filament;
    def->tooltip = L("Soluble material is most likely used for a soluble support.");
    def->mode = comAdvanced;
    def->set_default_value(new ConfigOptionBools { false });

    def = this->add("filament_cost", coFloats);
    def->label = L("Cost");
    def->full_label = L("Filament cost");
    def->category = OptionCategory::filament;
    def->tooltip = L("Enter your filament cost per kg here. This is only for statistical information.");
    def->sidetext = L("money/kg");
    def->min = 0;
    def->set_default_value(new ConfigOptionFloats { 0. });

    def = this->add("filament_spool_weight", coFloats);
    def->label = L("Spool weight");
    def->category = OptionCategory::filament;
    def->tooltip = L("Enter weight of the empty filament spool. "
                     "One may weigh a partially consumed filament spool before printing and one may compare the measured weight "
                     "with the calculated weight of the filament with the spool to find out whether the amount "
                     "of filament on the spool is sufficient to finish the print.");
    def->sidetext = L("g");
    def->min = 0;
    def->set_default_value(new ConfigOptionFloats { 0. });

    def = this->add("filament_settings_id", coStrings);
    def->set_default_value(new ConfigOptionStrings { "" });
    def->cli = ConfigOptionDef::nocli;

    def = this->add("filament_vendor", coString);
    def->set_default_value(new ConfigOptionString(L("(Unknown)")));
    def->cli = ConfigOptionDef::nocli;

    def = this->add("fill_angle", coFloat);
    def->label = L("Fill");
    def->full_label = L("Fill angle");
    def->category = OptionCategory::infill;
    def->tooltip = L("Default base angle for infill orientation. Cross-hatching will be applied to this. "
                   "Bridges will be infilled using the best direction Slic3r can detect, so this setting "
                   "does not affect them.");
    def->sidetext = L("°");
    def->min = 0;
    def->max = 360;
    def->mode = comAdvanced;
    def->set_default_value(new ConfigOptionFloat(45));

    def = this->add("fill_angle_increment", coFloat);
    def->label = L("Fill");
    def->full_label = L("Fill angle increment");
    def->category = OptionCategory::infill;
    def->tooltip = L("Add this angle each layer to the base angle for infill. "
                    "May be useful for art, or to be sure to hit every object's feature even with very low infill. "
                    "Still experiemental, tell me what makes it useful, or the problems that arise using it.");
    def->sidetext = L("°");
    def->min = 0;
    def->max = 360;
    def->mode = comExpert;
    def->set_default_value(new ConfigOptionFloat(0));

    def = this->add("fill_density", coPercent);
    def->gui_type = "f_enum_open";
    def->gui_flags = "show_value";
    def->label = L("Fill density");
    def->category = OptionCategory::infill;
    def->tooltip = L("Density of internal infill, expressed in the range 0% - 100%.");
    def->sidetext = L("%");
    def->min = 0;
    def->max = 100;
    def->enum_values.push_back("0");
    def->enum_values.push_back("4");
    def->enum_values.push_back("5.5");
    def->enum_values.push_back("7.5");
    def->enum_values.push_back("10");
    def->enum_values.push_back("13");
    def->enum_values.push_back("18");
    def->enum_values.push_back("23");
    def->enum_values.push_back("31");
    def->enum_values.push_back("42");
    def->enum_values.push_back("55");
    def->enum_values.push_back("75");
    def->enum_values.push_back("100");
    def->enum_labels.push_back("0");
    def->enum_labels.push_back("4");
    def->enum_labels.push_back("5.5");
    def->enum_labels.push_back("7.5");
    def->enum_labels.push_back("10");
    def->enum_labels.push_back("13");
    def->enum_labels.push_back("18");
    def->enum_labels.push_back("23");
    def->enum_labels.push_back("31");
    def->enum_labels.push_back("42");
    def->enum_labels.push_back("55");
    def->enum_labels.push_back("75");
    def->enum_labels.push_back("100");
    def->set_default_value(new ConfigOptionPercent(18));

    def = this->add("fill_pattern", coEnum);
    def->label = L("Pattern");
    def->full_label = L("Fill pattern");
    def->category = OptionCategory::infill;
    def->tooltip = L("Fill pattern for general low-density infill.");
    def->enum_keys_map = &ConfigOptionEnum<InfillPattern>::get_enum_values();
    def->enum_values.push_back("rectilinear");
    def->enum_values.push_back("monotonic");
    def->enum_values.push_back("grid");
    def->enum_values.push_back("triangles");
    def->enum_values.push_back("stars");
    def->enum_values.push_back("cubic");
    def->enum_values.push_back("line");
    def->enum_values.push_back("concentric");
    def->enum_values.push_back("honeycomb");
    def->enum_values.push_back("3dhoneycomb");
    def->enum_values.push_back("gyroid");
    def->enum_values.push_back("hilbertcurve");
    def->enum_values.push_back("archimedeanchords");
    def->enum_values.push_back("octagramspiral");
    def->enum_values.push_back("scatteredrectilinear"); 
    def->enum_values.push_back("adaptivecubic");
    def->enum_values.push_back("supportcubic");
    def->enum_labels.push_back(L("Rectilinear"));
    def->enum_labels.push_back(L("Monotonic"));
    def->enum_labels.push_back(L("Grid"));
    def->enum_labels.push_back(L("Triangles"));
    def->enum_labels.push_back(L("Stars"));
    def->enum_labels.push_back(L("Cubic"));
    def->enum_labels.push_back(L("Line"));
    def->enum_labels.push_back(L("Concentric"));
    def->enum_labels.push_back(L("Honeycomb"));
    def->enum_labels.push_back(L("3D Honeycomb"));
    def->enum_labels.push_back(L("Gyroid"));
    def->enum_labels.push_back(L("Hilbert Curve"));
    def->enum_labels.push_back(L("Archimedean Chords"));
    def->enum_labels.push_back(L("Octagram Spiral"));
    def->enum_labels.push_back(L("Scattered Rectilinear"));
    def->enum_labels.push_back(L("Adaptive Cubic"));
    def->enum_labels.push_back(L("Support Cubic"));
    def->set_default_value( new ConfigOptionEnum<InfillPattern>(ipStars));

    def = this->add("fill_top_flow_ratio", coPercent);
    def->label = L("Top fill");
    def->full_label = L("Top fill flow ratio");
    def->sidetext = L("%");
    def->category = OptionCategory::width;
    def->tooltip = L("You can increase this to over-extrude on the top layer if there are not enough plastic to make a good fill.");
    def->min = 0;
    def->mode = comExpert;
    def->set_default_value(new ConfigOptionPercent(100));

    def = this->add("first_layer_flow_ratio", coPercent);
    def->label = L("First layer");
    def->full_label = L("First layer flow ratio");
    def->sidetext = L("%");
    def->category = OptionCategory::width;
    def->tooltip = L("You can increase this to over-extrude on the first layer if there are not enough plastic because your bed isn't levelled."
                    "\nNote: DON'T USE THIS if your only problem is bed levelling, LEVEL YOUR BED!"
                    " Use this setting only as last resort after all calibrations failed.");
    def->min = 0;
    def->mode = comExpert;
    def->set_default_value(new ConfigOptionPercent(100));

    def = this->add("first_layer_size_compensation", coFloat);
    def->label = L("First layer");
    def->full_label = L("XY First layer compensation");
    def->category = OptionCategory::slicing;
    def->tooltip = L("The first layer will be grown / shrunk in the XY plane by the configured value "
        "to compensate for the 1st layer squish aka an Elephant Foot effect. (should be negative = inwards)");
    def->sidetext = L("mm");
    def->mode = comAdvanced;
    def->set_default_value(new ConfigOptionFloat(0));

    def = this->add("first_layer_size_compensation_layers", coInt);
    def->label = L("height in layers");
    def->full_label = L("XY First layer compensation height in layers");
    def->category = OptionCategory::slicing;
    def->tooltip = L("The number of layers on which the elephant foot compensation will be active. "
        "The first layer will be shrunk by the elephant foot compensation value, then "
        "the next layers will be gradually shrunk less, up to the layer indicated by this value.");
    def->sidetext = L("layers");
    def->min = 1;
    def->max = 30;
    def->mode = comAdvanced;
    def->set_default_value(new ConfigOptionInt(1));

    def = this->add("fill_smooth_width", coFloatOrPercent);
    def->label = L("Width");
    def->full_label = L("Ironing width");
    def->category = OptionCategory::infill;
    def->tooltip = L("This is the width of the ironing pass, in a % of the top infill extrusion width, should not be more than 50%"
        " (two times more lines, 50% overlap). It's not necessary to go below 25% (four times more lines, 75% overlap). \nIf you have problems with your ironing process,"
        " don't forget to look at the flow->above bridge flow, as this setting should be set to min 110% to let you have enough plastic in the top layer."
        " A value too low will make your extruder eat the filament.");
    def->ratio_over = "top_infill_extrusion_width";
    def->min = 0;
    def->mode = comExpert;
    def->sidetext = L("mm/%");
    def->set_default_value(new ConfigOptionFloatOrPercent(50, true));

    def = this->add("fill_smooth_distribution", coPercent);
    def->label = L("Distribution");
    def->full_label = L("Ironing flow distribution");
    def->category = OptionCategory::infill;
    def->tooltip = L("This is the percentage of the flow that is used for the second ironing pass. Typical 10-20%. "
        "Should not be higher than 20%, unless you have your top extrusion width greatly superior to your nozzle width. "
        "A value too low and your extruder will eat the filament. A value too high and the first pass won't print well.");
    //def->min = 0;
    //def->max = 0.9;
    def->mode = comExpert;
    def->sidetext = L("%");
    def->set_default_value(new ConfigOptionPercent(10));

    def = this->add("first_layer_acceleration", coFloatOrPercent);
    def->label = L("First layer");
    def->full_label = L("First layer acceleration");
    def->category = OptionCategory::speed;
    def->tooltip = L("This is the acceleration your printer will use for first layer."
                "\nCan be a % of the default acceleration"
                "\nSet zero to disable acceleration control for first layer.");
    def->sidetext = L("mm/s² or %");
    def->ratio_over = "default_acceleration";
    def->min = 0;
    def->mode = comExpert;
    def->set_default_value(new ConfigOptionFloatOrPercent(0, false));

    def = this->add("first_layer_bed_temperature", coInts);
    def->label = L("First layer");
    def->full_label = L("First layer bed temperature");
    def->category = OptionCategory::filament;
    def->tooltip = L("Heated build plate temperature for the first layer. Set this to zero to disable "
                   "bed temperature control commands in the output.");
    def->sidetext = L("°C");
    def->max = 0;
    def->max = 300;
    def->set_default_value(new ConfigOptionInts { 0 });

    def = this->add("first_layer_extrusion_width", coFloatOrPercent);
    def->label = L("First layer");
    def->full_label = L("First layer width");
    def->category = OptionCategory::width;
    def->tooltip = L("Set this to a non-zero value to set a manual extrusion width for first layer. "
        "You can use this to force fatter extrudates for better adhesion. If expressed "
        "as percentage (for example 140%) it will be computed over the nozzle diameter "
        "of the nozzle used for the type of extrusion. "
        "If set to zero, it will use the default extrusion width.") + std::string("\n") +
        L("You can set either 'Spacing', or 'Width'; the other will be calculated, using the perimeter 'Overlap' percentages and default layer height.");
    def->sidetext = L("mm or %");
    def->ratio_over = "nozzle_diameter";
    def->min = 0;
    def->max = 1000;
    def->precision = 6;
    def->can_phony = true;
    def->mode = comAdvanced;
    def->set_default_value(new ConfigOptionFloatOrPercent(140, true));

    def = this->add("first_layer_extrusion_spacing", coFloatOrPercent);
    def->label = L("First layer");
    def->full_label = L("First layer spacing");
    def->category = OptionCategory::width;
    def->tooltip = L("Like First layer width but spacing is the distance between two lines (as they overlap a bit, it's not the same).") + std::string("\n") +
        L("You can set either 'Spacing', or 'Width'; the other will be calculated, using the perimeter 'Overlap' percentages and default layer height.");
    def->sidetext = L("mm or %");
    def->ratio_over = "nozzle_diameter";
    def->min = 0;
    def->max = 1000;
    def->precision = 6;
    def->can_phony = true;
    def->mode = comAdvanced;
    def->set_default_value(new ConfigOptionFloatOrPercent(0, false, true));

    def = this->add("first_layer_height", coFloatOrPercent);
    def->label = L("First layer height");
    def->category = OptionCategory::perimeter;
    def->tooltip = L("When printing with very low layer heights, you might still want to print a thicker "
                   "bottom layer to improve adhesion and tolerance for non perfect build plates. "
                   "This can be expressed as an absolute value or as a percentage (for example: 75%) "
                   "over the default nozzle width.");
    def->sidetext = L("mm or %");
    def->ratio_over = "nozzle_diameter";
    def->min = 0;
    def->mode = comAdvanced;
    def->set_default_value(new ConfigOptionFloatOrPercent(75, true));

    def = this->add("first_layer_speed", coFloatOrPercent);
    def->label = L("Default");
    def->full_label = L("Default first layer speed");
    def->category = OptionCategory::speed;
    def->tooltip = L("If expressed as absolute value in mm/s, this speed will be applied to all the print moves "
                   "but infill of the first layer, it can be overwrite by the 'default' (default depends of the type of the path) "
                   "speed if it's lower than that. If expressed as a percentage "
                   "it will scale the current speed."
                   "\nSet it at 100% to remove any first layer speed modification (with first_layer_infill_speed).");
    def->sidetext = L("mm/s or %");
    def->ratio_over = "depends";
    def->min = 0;
    def->mode = comAdvanced;
    def->set_default_value(new ConfigOptionFloatOrPercent(30, false));
    
    def = this->add("first_layer_infill_speed", coFloatOrPercent);
    def->label = L("Infill");
    def->full_label = L("Infill first layer speed");
    def->category = OptionCategory::speed;
    def->tooltip = L("If expressed as absolute value in mm/s, this speed will be applied to infill moves "
                   "of the first layer, it can be overwrite by the 'default' (solid infill or infill if not bottom) "
                   "speed if it's lower than that. If expressed as a percentage "
                   "(for example: 40%) it will scale the current infill speed.");
    def->sidetext = L("mm/s or %");
    def->ratio_over = "depends";
    def->min = 0;
    def->mode = comExpert;
    def->set_default_value(new ConfigOptionFloatOrPercent(30, false));
    
    def = this->add("first_layer_temperature", coInts);
    def->label = L("First layer");
    def->full_label = L("First layer nozzle temperature");
    def->category = OptionCategory::filament;
    def->tooltip = L("Extruder nozzle temperature for first layer. If you want to control temperature manually "
                   "during print, set this to zero to disable temperature control commands in the output file.");
    def->sidetext = L("°C");
    def->min = 0;
    def->max = max_temp;
    def->set_default_value(new ConfigOptionInts { 200 });

    def = this->add("full_fan_speed_layer", coInts);
    def->label = L("Full fan speed at layer");
    def->tooltip = L("Fan speed will be ramped up linearly from zero at layer \"disable_fan_first_layers\" "
                   "to maximum at layer \"full_fan_speed_layer\". "
                   "\"full_fan_speed_layer\" will be ignored if lower than \"disable_fan_first_layers\", in which case "
                   "the fan will be running at maximum allowed speed at layer \"disable_fan_first_layers\" + 1.");
    def->min = 0;
    def->max = 1000;
    def->mode = comExpert;
    def->set_default_value(new ConfigOptionInts { 0 });

    def = this->add("gap_fill", coBool);
    def->label = L("Gap fill");
    def->full_label = L("Enable Gap fill");
    def->category = OptionCategory::perimeter;
    def->tooltip = L("Enable gap fill algorithm. It will extrude small lines between perimeters "
        "when there is not enough space for another perimeter or an infill.");
    def->mode = comExpert;
    def->set_default_value(new ConfigOptionBool(true));

    def = this->add("gap_fill_min_area", coFloatOrPercent);
    def->label = L("Min surface");
    def->full_label = L("Min gap-fill surface");
    def->category = OptionCategory::perimeter;
    def->tooltip = L("This setting represents the minimum mm² for a gapfill extrusion to be created.\nCan be a % of (perimeter width)²");
    def->ratio_over = "perimeter_width_square";
    def->min = 0;
    def->mode = comExpert;
    def->set_default_value(new ConfigOptionFloatOrPercent{ 100,true });

    def = this->add("gap_fill_overlap", coPercent);
    def->label = L("Gap fill overlap");
    def->full_label = L("Gap fill overlap");
    def->category = OptionCategory::width;
    def->tooltip = L("This setting allow you to reduce the overlap between the perimeters and the gap fill."
        " 100% means that no gaps is left, and 0% means that the gap fill won't touch the perimeters."
        "\nIt's very experimental, please report about the usefulness. It may be removed if there is no use for it.");
    def->sidetext = L("%");
    def->min = 0;
    def->max = 100;
    def->mode = comExpert;
    def->set_default_value(new ConfigOptionPercent(100));

    def = this->add("gap_fill_speed", coFloat);
    def->label = L("Gap fill");
    def->full_label = L("Gap fill speed");
    def->category = OptionCategory::speed;
    def->tooltip = L("Speed for filling small gaps using short zigzag moves. Keep this reasonably low "
        "to avoid too much shaking and resonance issues."
        "\nGap fill extrusions are ignored from the automatic volumetric speed computation, unless you set it to 0.");
    def->sidetext = L("mm/s");
    def->min = 0;
    def->mode = comAdvanced;
    def->set_default_value(new ConfigOptionFloat(20));

    def = this->add("gcode_comments", coBool);
    def->label = L("Verbose G-code");
    def->category = OptionCategory::output;
    def->tooltip = L("Enable this to get a commented G-code file, with each line explained by a descriptive text. "
        "If you print from SD card, the additional weight of the file could make your firmware "
        "slow down.");
    def->mode = comExpert;
    def->set_default_value(new ConfigOptionBool(0));

    def = this->add("gcode_flavor", coEnum);
    def->label = L("G-code flavor");
    def->category = OptionCategory::general;
    def->tooltip = L("Some G/M-code commands, including temperature control and others, are not universal. "
                   "Set this option to your printer's firmware to get a compatible output. "
                   "The \"No extrusion\" flavor prevents Slic3r from exporting any extrusion value at all.");
    def->enum_keys_map = &ConfigOptionEnum<GCodeFlavor>::get_enum_values();
    def->enum_values.push_back("reprapfirmware");
    def->enum_values.push_back("repetier");
    def->enum_values.push_back("teacup");
    def->enum_values.push_back("makerware");
    def->enum_values.push_back("marlin");
    def->enum_values.push_back("klipper");
    def->enum_values.push_back("sailfish");
    def->enum_values.push_back("mach3");
    def->enum_values.push_back("machinekit");
    def->enum_values.push_back("smoothie");
    def->enum_values.push_back("sprinter");
    def->enum_values.push_back("lerdge");
    def->enum_values.push_back("no-extrusion");
    def->enum_labels.push_back("RepRapFirmware");
    def->enum_labels.push_back("Repetier");
    def->enum_labels.push_back("Teacup");
    def->enum_labels.push_back("MakerWare (MakerBot)");
    def->enum_labels.push_back("Marlin");
    def->enum_labels.push_back("Klipper");
    def->enum_labels.push_back("Sailfish (MakerBot)");
    def->enum_labels.push_back("Mach3/LinuxCNC");
    def->enum_labels.push_back("Machinekit");
    def->enum_labels.push_back("Smoothie");
    def->enum_labels.push_back("Sprinter");
    def->enum_labels.push_back("Lerdge");
    def->enum_labels.push_back(L("No extrusion"));
    def->mode = comAdvanced;
    def->set_default_value(new ConfigOptionEnum<GCodeFlavor>(gcfSprinter));

    def = this->add("gcode_label_objects", coBool);
    def->label = L("Label objects");
    def->category = OptionCategory::output;
    def->tooltip = L("Enable this to add comments into the G-Code labeling print moves with what object they belong to,"
                   " which is useful for the Octoprint CancelObject plugin. This settings is NOT compatible with "
                   "Single Extruder Multi Material setup and Wipe into Object / Wipe into Infill.");
    def->aliases = { "label_printed_objects" };
    def->mode = comAdvanced;
    def->set_default_value(new ConfigOptionBool(1));

    def = this->add("gcode_precision_xyz", coInt);
    def->label = L("xyz decimals");
    def->category = OptionCategory::output;
    def->tooltip = L("Choose how many digit after the dot for xyz coordinates.");
    def->mode = comExpert;
    def->set_default_value(new ConfigOptionInt(3));

    def = this->add("gcode_precision_e", coInts);
    def->label = L("Extruder decimals");
    def->category = OptionCategory::output;
    def->tooltip = L("Choose how many digit after the dot for extruder moves.");
    def->mode = comExpert;
    def->set_default_value(new ConfigOptionInts{ 5 });

    def = this->add("high_current_on_filament_swap", coBool);
    def->label = L("High extruder current on filament swap");
    def->category = OptionCategory::general;
    def->tooltip = L("It may be beneficial to increase the extruder motor current during the filament exchange"
                   " sequence to allow for rapid ramming feed rates and to overcome resistance when loading"
                   " a filament with an ugly shaped tip.");
    def->mode = comExpert;
    def->set_default_value(new ConfigOptionBool(0));

    def = this->add("infill_acceleration", coFloatOrPercent);
    def->label = L("Infill");
    def->full_label = L("Infill acceleration");
    def->category = OptionCategory::speed;
    def->tooltip = L("This is the acceleration your printer will use for infill."
                "\nCan be a % of the default acceleration"
                "\nSet zero to disable acceleration control for infill.");
    def->sidetext = L("mm/s² or %");
    def->ratio_over = "default_acceleration";
    def->min = 0;
    def->mode = comExpert;
    def->set_default_value(new ConfigOptionFloatOrPercent(0,false));

    def = this->add("infill_every_layers", coInt);
    def->label = L("Combine infill every");
    def->category = OptionCategory::infill;
    def->tooltip = L("This feature allows to combine infill and speed up your print by extruding thicker "
                   "infill layers while preserving thin perimeters, thus accuracy.");
    def->sidetext = L("layers");
    def->full_label = L("Combine infill every n layers");
    def->min = 1;
    def->mode = comAdvanced;
    def->set_default_value(new ConfigOptionInt(1));

    auto def_infill_anchor_min = def = this->add("infill_anchor", coFloatOrPercent);
    def->label = L("Length of the infill anchor");
    def->category = OptionCategory::infill;
    def->tooltip = L("Connect an infill line to an internal perimeter with a short segment of an additional perimeter. "
                     "If expressed as percentage (example: 15%) it is calculated over infill extrusion width. Slic3r tries to connect two close infill lines to a short perimeter segment. If no such perimeter segment "
                     "shorter than infill_anchor_max is found, the infill line is connected to a perimeter segment at just one side "
                     "and the length of the perimeter segment taken is limited to this parameter, but no longer than anchor_length_max. "
                     "\nSet this parameter to zero to disable anchoring perimeters connected to a single infill line.");
    def->sidetext = L("mm or %");
    def->ratio_over = "infill_extrusion_width";
    def->gui_type = "f_enum_open";
    def->enum_values.push_back("0");
    def->enum_values.push_back("1");
    def->enum_values.push_back("2");
    def->enum_values.push_back("5");
    def->enum_values.push_back("10");
    def->enum_values.push_back("1000");
    def->enum_labels.push_back(L("0 (no open anchors)"));
    def->enum_labels.push_back("1 mm");
    def->enum_labels.push_back("2 mm");
    def->enum_labels.push_back("5 mm");
    def->enum_labels.push_back("10 mm");
    def->enum_labels.push_back(L("1000 (unlimited)"));
    def->mode = comExpert;
    def->set_default_value(new ConfigOptionFloatOrPercent(600, true));

    def = this->add("infill_anchor_max", coFloatOrPercent);
    def->label = L("Maximum length of the infill anchor");
    def->category    = def_infill_anchor_min->category;
    def->tooltip = L("Connect an infill line to an internal perimeter with a short segment of an additional perimeter. "
                     "If expressed as percentage (example: 15%) it is calculated over infill extrusion width. Slic3r tries to connect two close infill lines to a short perimeter segment. If no such perimeter segment "
                     "shorter than this parameter is found, the infill line is connected to a perimeter segment at just one side "
                     "and the length of the perimeter segment taken is limited to infill_anchor, but no longer than this parameter. "
                     "\nIf set to 0, the old algorithm for infill connection will be used, it should create the same result as with 1000 & 0.");
    def->sidetext    = def_infill_anchor_min->sidetext;
    def->ratio_over  = def_infill_anchor_min->ratio_over;
    def->gui_type    = def_infill_anchor_min->gui_type;
    def->enum_values = def_infill_anchor_min->enum_values;
    def->enum_labels.push_back(L("0 (Simple connect)"));
    def->enum_labels.push_back("1 mm");
    def->enum_labels.push_back("2 mm");
    def->enum_labels.push_back("5 mm");
    def->enum_labels.push_back("10 mm");
    def->enum_labels.push_back(L("1000 (unlimited)"));
    def->mode = comAdvanced;
    def->set_default_value(new ConfigOptionFloatOrPercent(0, false));

    def = this->add("infill_dense", coBool);
    def->label = L("Dense infill layer");
    def->full_label = L("Dense infill layer");
    def->category = OptionCategory::infill;
    def->tooltip = L("Enables the creation of a support layer under the first solid layer. This allows you to use a lower infill ratio without compromising the top quality."
        " The dense infill is laid out with a 50% infill density.");
    def->mode = comSimple;
    def->set_default_value(new ConfigOptionBool(false));

    def = this->add("infill_connection", coEnum);
    def->label = L("Connection of sparse infill lines");
    def->category = OptionCategory::infill;
    def->tooltip = L("Give to the infill algorithm if the infill needs to be connected, and on which periemters"
        " Can be useful for art or with high infill/perimeter overlap."
        " The result may varies between infill typers.");
    def->enum_keys_map = &ConfigOptionEnum<InfillConnection>::get_enum_values();
    def->enum_values.push_back("connected");
    def->enum_values.push_back("holes");
    def->enum_values.push_back("outershell");
    def->enum_values.push_back("notconnected");
    def->enum_labels.push_back(L("Connected"));
    def->enum_labels.push_back(L("Connected to hole perimeters"));
    def->enum_labels.push_back(L("Connected to outer perimeters"));
    def->enum_labels.push_back(L("Not connected"));
    def->mode = comExpert;
    def->set_default_value(new ConfigOptionEnum<InfillConnection>(icConnected));

    def = this->add("infill_connection_top", coEnum);
    def->label = L("Connection of top infill lines");
    def->category = OptionCategory::infill;
    def->tooltip = L("Give to the infill algorithm if the infill needs to be connected, and on which periemters"
        " Can be useful for art or with high infill/perimeter overlap."
        " The result may varies between infill typers.");
    def->enum_keys_map = &ConfigOptionEnum<InfillConnection>::get_enum_values();
    def->enum_values.push_back("connected");
    def->enum_values.push_back("holes");
    def->enum_values.push_back("outershell");
    def->enum_values.push_back("notconnected");
    def->enum_labels.push_back(L("Connected"));
    def->enum_labels.push_back(L("Connected to hole perimeters"));
    def->enum_labels.push_back(L("Connected to outer perimeters"));
    def->enum_labels.push_back(L("Not connected"));
    def->mode = comExpert;
    def->set_default_value(new ConfigOptionEnum<InfillConnection>(icConnected));

    def = this->add("infill_connection_bottom", coEnum);
    def->label = L("Connection of bottom infill lines");
    def->category = OptionCategory::infill;
    def->tooltip = L("Give to the infill algorithm if the infill needs to be connected, and on which periemters"
        " Can be useful for art or with high infill/perimeter overlap."
        " The result may varies between infill typers.");
    def->enum_keys_map = &ConfigOptionEnum<InfillConnection>::get_enum_values();
    def->enum_values.push_back("connected");
    def->enum_values.push_back("holes");
    def->enum_values.push_back("outershell");
    def->enum_values.push_back("notconnected");
    def->enum_labels.push_back(L("Connected"));
    def->enum_labels.push_back(L("Connected to hole perimeters"));
    def->enum_labels.push_back(L("Connected to outer perimeters"));
    def->enum_labels.push_back(L("Not connected"));
    def->mode = comExpert;
    def->set_default_value(new ConfigOptionEnum<InfillConnection>(icConnected));

    def = this->add("infill_connection_solid", coEnum);
    def->label = L("Connection of solid infill lines");
    def->category = OptionCategory::infill;
    def->tooltip = L("Give to the infill algorithm if the infill needs to be connected, and on which periemters"
        " Can be useful for art or with high infill/perimeter overlap."
        " The result may varies between infill typers.");
    def->enum_keys_map = &ConfigOptionEnum<InfillConnection>::get_enum_values();
    def->enum_values.push_back("connected");
    def->enum_values.push_back("holes");
    def->enum_values.push_back("outershell");
    def->enum_values.push_back("notconnected");
    def->enum_labels.push_back(L("Connected"));
    def->enum_labels.push_back(L("Connected to hole perimeters"));
    def->enum_labels.push_back(L("Connected to outer perimeters"));
    def->enum_labels.push_back(L("Not connected"));
    def->mode = comExpert;
    def->set_default_value(new ConfigOptionEnum<InfillConnection>(icConnected));
    
    def = this->add("infill_dense_algo", coEnum);
    def->label = L("Algorithm");
    def->full_label = L("Dense infill algorithm");
    def->category = OptionCategory::infill;
    def->tooltip = L("Choose the way the dense layer is lay out."
        " The automatic option let it try to draw the smallest surface with only strait lines inside the sparse infill."
        " The anchored just enlarge a bit (by 'Default infill margin') the surfaces that need a better support.");
    def->enum_keys_map = &ConfigOptionEnum<DenseInfillAlgo>::get_enum_values();
    def->enum_values.push_back("automatic");
    def->enum_values.push_back("autosmall");
    def->enum_values.push_back("autoenlarged");
    def->enum_values.push_back("enlarged");
    def->enum_labels.push_back(L("Automatic"));
    def->enum_labels.push_back(L("Automatic, only for small areas"));
    def->enum_labels.push_back(L("Automatic, or anchored if too big"));
    def->enum_labels.push_back(L("Anchored"));
    def->mode = comAdvanced;
    def->set_default_value(new ConfigOptionEnum<DenseInfillAlgo>(dfaAutoOrEnlarged));

    def = this->add("infill_extruder", coInt);
    def->label = L("Infill extruder");
    def->category = OptionCategory::extruders;
    def->tooltip = L("The extruder to use when printing infill.");
    def->min = 1;
    def->mode = comAdvanced;
    def->set_default_value(new ConfigOptionInt(1));

    def = this->add("infill_extrusion_width", coFloatOrPercent);
    def->label = L("Infill");
    def->full_label = L("Infill width");
    def->category = OptionCategory::width;
    def->tooltip = L("Set this to a non-zero value to set a manual extrusion width for infill. "
        "If left zero, default extrusion width will be used if set, otherwise 1.125 x nozzle diameter will be used. "
        "You may want to use fatter extrudates to speed up the infill and make your parts stronger. "
        "If expressed as percentage (for example 110%) it will be computed over nozzle diameter.") + std::string("\n") +
        L("You can set either 'Spacing', or 'Width'; the other will be calculated, using default layer height.");
    def->sidetext = L("mm or %");
    def->ratio_over = "nozzle_diameter";
    def->min = 0;
    def->max = 1000;
    def->precision = 6;
    def->can_phony = true;
    def->mode = comAdvanced;
    def->set_default_value(new ConfigOptionFloatOrPercent(0, false));

    def = this->add("infill_extrusion_spacing", coFloatOrPercent);
    def->label = L("Infill");
    def->full_label = L("Infill spacing");
    def->category = OptionCategory::width;
    def->tooltip = L("Like First layer width but spacing is the distance between two lines (as they overlap a bit, it's not the same).") + std::string("\n") +
        L("You can set either 'Spacing', or 'Width'; the other will be calculated, using default layer height.");
    def->sidetext = L("mm or %");
    def->ratio_over = "nozzle_diameter";
    def->min = 0;
    def->max = 1000;
    def->precision = 6;
    def->can_phony = true;
    def->mode = comAdvanced;
    def->set_default_value(new ConfigOptionFloatOrPercent(0, false, true));

    def = this->add("infill_first", coBool);
    def->label = L("Infill before perimeters");
    def->category = OptionCategory::infill;
    def->tooltip = L("This option will switch the print order of perimeters and infill, making the latter first.");
    def->mode = comExpert;
    def->set_default_value(new ConfigOptionBool(false));

    def = this->add("infill_only_where_needed", coBool);
    def->label = L("Only infill where needed");
    def->category = OptionCategory::infill;
    def->tooltip = L("This option will limit infill to the areas actually needed for supporting ceilings "
                   "(it will act as internal support material). If enabled, slows down the G-code generation "
                   "due to the multiple checks involved.");
    def->mode = comAdvanced;
    def->set_default_value(new ConfigOptionBool(false));

    def = this->add("infill_overlap", coFloatOrPercent);
    def->label = L("Infill/perimeters overlap");
    def->category = OptionCategory::width;
    def->tooltip = L("This setting applies an additional overlap between infill and perimeters for better bonding. "
                   "Theoretically this shouldn't be needed, but backlash might cause gaps. If expressed "
                   "as percentage (example: 15%) it is calculated over perimeter extrusion width.");
    def->sidetext = L("mm or %");
    def->ratio_over = "perimeter_extrusion_width";
    def->mode = comExpert;
    def->set_default_value(new ConfigOptionFloatOrPercent(25, true));

    def = this->add("infill_speed", coFloat);
    def->label = L("Sparse");
    def->full_label = L("Sparse infill speed");
    def->category = OptionCategory::speed;
    def->tooltip = L("Speed for printing the internal fill. Set to zero for auto.");
    def->sidetext = L("mm/s");
    def->aliases = { "print_feed_rate", "infill_feed_rate" };
    def->min = 0;
    def->mode = comAdvanced;
    def->set_default_value(new ConfigOptionFloat(80));

    def = this->add("inherits", coString);
    def->label = L("Inherits profile");
    def->tooltip = L("Name of the profile, from which this profile inherits.");
    def->full_width = true;
    def->height = 5;
    def->set_default_value(new ConfigOptionString());
    def->cli = ConfigOptionDef::nocli;

    // The following value is to be stored into the project file (AMF, 3MF, Config ...)
    // and it contains a sum of "inherits" values over the print and filament profiles.
    def = this->add("inherits_cummulative", coStrings);
    def->set_default_value(new ConfigOptionStrings());
    def->cli = ConfigOptionDef::nocli;

    def = this->add("interface_shells", coBool);
    def->label = L("Interface shells");
    def->tooltip = L("Force the generation of solid shells between adjacent materials/volumes. "
                   "Useful for multi-extruder prints with translucent materials or manual soluble "
                   "support material.");
    def->category = OptionCategory::perimeter;
    def->mode = comExpert;
    def->set_default_value(new ConfigOptionBool(false));

    def = this->add("ironing", coBool);
    def->label = L("Enable ironing");
    def->tooltip = L("Enable ironing of the top layers with the hot print head for smooth surface");
    def->category = OptionCategory::ironing;
    def->mode = comAdvanced;
    def->set_default_value(new ConfigOptionBool(false));

    def = this->add("ironing_angle", coFloat);
    def->label = L("Ironing angle");
    def->category = OptionCategory::ironing;
    def->tooltip = L("Ironing angle. if negative, it will use the fill angle.");
    def->sidetext = L("°");
    def->min = -1;
    def->mode = comExpert;
    def->set_default_value(new ConfigOptionFloat(-1));

    def = this->add("ironing_type", coEnum);
    def->label = L("Ironing Type");
    def->category = OptionCategory::ironing;
    def->tooltip = L("Ironing Type");
    def->enum_keys_map = &ConfigOptionEnum<IroningType>::get_enum_values();
    def->enum_values.push_back("top");
    def->enum_values.push_back("topmost");
    def->enum_values.push_back("solid");
    def->enum_labels.push_back(L("All top surfaces"));
    def->enum_labels.push_back(L("Topmost surface only"));
    def->enum_labels.push_back(L("All solid surfaces"));
    def->mode = comAdvanced;
    def->set_default_value(new ConfigOptionEnum<IroningType>(IroningType::TopSurfaces));

    def = this->add("ironing_flowrate", coPercent);
    def->label = L("Flow rate");
    def->category = OptionCategory::ironing;
    def->tooltip = L("Percent of a flow rate relative to object's normal layer height."
                " It's the percentage of the layer that will be over-extruded on top to do the ironing.");
    def->sidetext = L("%");
    def->ratio_over = "layer_height";
    def->min = 0;
    def->mode = comExpert;
    def->set_default_value(new ConfigOptionPercent(15));

    def = this->add("ironing_spacing", coFloat);
    def->label = L("Spacing between ironing lines");
    def->category = OptionCategory::ironing;
    def->tooltip = L("Distance between ironing lines");
    def->sidetext = L("mm");
    def->min = 0;
    def->mode = comExpert;
    def->set_default_value(new ConfigOptionFloat(0.1));

    def = this->add("ironing_speed", coFloatOrPercent);
    def->label = L("Ironing");
    def->category = OptionCategory::ironing;
    def->tooltip = L("Ironing speed. Used for the ironing pass of the ironing infill pattern, and the post-process infill."
        " Can be defined as mm.s, or a % of the top solid infill speed."
        "\nIroning extrusions are ignored from the automatic volumetric speed computation.");
    def->sidetext = L("mm/s");
    def->ratio_over = "top_solid_infill_speed";
    def->min = 0.1;
    def->mode = comAdvanced;
    def->set_default_value(new ConfigOptionFloatOrPercent(15, false));

    def = this->add("layer_gcode", coString);
    def->label = L("After layer change G-code");
    def->category = OptionCategory::customgcode;
    def->tooltip = L("This custom code is inserted at every layer change, right after the Z move "
        "and before the extruder moves to the first layer point. Note that you can use "
        "placeholder variables for all Slic3r settings as well as [layer_num] and [layer_z].");
    def->cli = "after-layer-gcode|layer-gcode";
    def->multiline = true;
    def->full_width = true;
    def->height = 5;
    def->mode = comExpert;
    def->set_default_value(new ConfigOptionString(""));

    def = this->add("feature_gcode", coString);
    def->label = L("After layer change G-code");
    def->category = OptionCategory::customgcode;
    def->tooltip = L("This custom code is inserted at every extrusion type change."
        "Note that you can use placeholder variables for all Slic3r settings as well as [extrusion_role], [layer_num] and [layer_z] that can take these string values:"
        " { Perimeter, ExternalPerimeter, OverhangPerimeter, InternalInfill, SolidInfill, TopSolidInfill, BridgeInfill, GapFill, Skirt, SupportMaterial, SupportMaterialInterface, WipeTower, Mixed }."
        " Mixed is only used when the role of the extrusion is not unique, not exactly inside an other category or not known.");
    def->cli = "feature-gcode";
    def->multiline = true;
    def->full_width = true;
    def->height = 5;
    def->mode = comExpert;
    def->set_default_value(new ConfigOptionString(""));

    def = this->add("exact_last_layer_height", coBool);
    def->label = L("Exact last layer height");
    def->category = OptionCategory::perimeter;
    def->tooltip = L("This setting controls the height of last object layers to put the last layer at the exact highest height possible. Experimental.");
    def->mode = comExpert;
    def->set_default_value(new ConfigOptionBool(false));

    def = this->add("remaining_times", coBool);
    def->label = L("Supports remaining times");
    def->category = OptionCategory::firmware;
    def->tooltip = L("Emit M73 P[percent printed] R[remaining time in minutes] at 1 minute"
                     " intervals into the G-code to let the firmware show accurate remaining time."
                     " As of now only the Prusa i3 MK3 firmware recognizes M73."
                     " Also the i3 MK3 firmware supports M73 Qxx Sxx for the silent mode.");
    def->mode = comExpert;
    def->set_default_value(new ConfigOptionBool(false));

    def = this->add("silent_mode", coBool);
    def->label = L("Supports stealth mode");
    def->category = OptionCategory::firmware;
    def->tooltip = L("The firmware supports stealth mode");
    def->mode = comAdvanced;
    def->set_default_value(new ConfigOptionBool(true));

    def = this->add("fan_speedup_time", coFloat);
    def->label = L("Fan startup delay");
    def->category = OptionCategory::firmware;
    def->tooltip = L("Move the fan start in the past by at least this delay (in seconds, you can use decimals)."
        " It assumes infinite acceleration for this time estimation, and will only take into account G1 and G0 moves. Use 0 to deactivate.");
    def->sidetext = L("s");
    def->mode = comAdvanced;
    def->set_default_value(new ConfigOptionFloat(0));

    def = this->add("fan_speedup_overhangs", coBool);
    def->label = L("Allow fan delay on overhangs");
    def->category = OptionCategory::firmware;
    def->tooltip = L("Will only take into account the delay for the cooling of overhangs.");
    def->mode = comAdvanced;
    def->set_default_value(new ConfigOptionBool(true));

    def = this->add("fan_kickstart", coFloat);
    def->label = L("Fan KickStart time");
    def->category = OptionCategory::firmware;
    def->tooltip = L("Add a M106 S255 (max speed for fan) for this amount of seconds before gonig down to the desired speed to kick-start the cooling fan."
                    "\nSet to 0 to deactivate.");
    def->sidetext = L("s");
    def->min = 0;
    def->mode = comExpert;
    def->set_default_value(new ConfigOptionFloat(0));

    def = this->add("machine_limits_usage", coEnum);
    def->label = L("How to apply limits");
    def->full_label = L("Purpose of Machine Limits");
    def->category = OptionCategory::limits;
    def->tooltip = L("How to apply the Machine Limits."
                    "\n* In every case, they will be used as safeguard: Even if you use a print profile that set an acceleration of 5000,"
                    " if your machine limits the acceleration is 4000, the outputted gcode will use the 4000 limit."
                    "\n* You can also use it as safeguard and to have a better printing time estimate."
                    "\n* You can also use it as safeguard, to have a better printing time estimate and emit the limits as the begining of the gcode file, with M201 M202 M203 M204 and M205 commands."
                    " If you want only to write a sub-set, choose the 'for time estimate' option and write yourself gcodes in the custom gcode section.");
    def->enum_keys_map = &ConfigOptionEnum<MachineLimitsUsage>::get_enum_values();
    def->enum_values.push_back("emit_to_gcode");
    def->enum_values.push_back("time_estimate_only");
    def->enum_values.push_back("limits");
    def->enum_values.push_back("ignore");
    def->enum_labels.push_back(L("Also emit limits to G-code"));
    def->enum_labels.push_back(L("Use also for time estimate"));
    def->enum_labels.push_back(L("Use only as safeguards"));
    def->enum_labels.push_back(L("Disable"));
    def->mode = comAdvanced;
    def->set_default_value(new ConfigOptionEnum<MachineLimitsUsage>(MachineLimitsUsage::TimeEstimateOnly));

    {
        struct AxisDefault {
            std::string         name;
            std::vector<double> max_feedrate;
            std::vector<double> max_acceleration;
            std::vector<double> max_jerk;
        };
        std::vector<AxisDefault> axes {
            // name, max_feedrate,  max_acceleration, max_jerk
            { "x", { 500., 200. }, {  9000., 1000. }, { 10. , 10.  } },
            { "y", { 500., 200. }, {  9000., 1000. }, { 10. , 10.  } },
            { "z", {  12.,  12. }, {   500.,  200. }, {  0.2,  0.4 } },
            { "e", { 120., 120. }, { 10000., 5000. }, {  2.5,  2.5 } }
        };
        for (const AxisDefault &axis : axes) {
            std::string axis_upper = boost::to_upper_copy<std::string>(axis.name);
            // Add the machine feedrate limits for XYZE axes. (M203)
            def = this->add("machine_max_feedrate_" + axis.name, coFloats);
            def->full_label = (boost::format("Maximum feedrate %1%") % axis_upper).str();
            (void)L("Maximum feedrate X");
            (void)L("Maximum feedrate Y");
            (void)L("Maximum feedrate Z");
            (void)L("Maximum feedrate E");
            def->category = OptionCategory::limits;
            def->tooltip  = (boost::format("Maximum feedrate of the %1% axis") % axis_upper).str();
            (void)L("Maximum feedrate of the X axis");
            (void)L("Maximum feedrate of the Y axis");
            (void)L("Maximum feedrate of the Z axis");
            (void)L("Maximum feedrate of the E axis");
            def->sidetext = L("mm/s");
            def->min = 0;
            def->mode = comAdvanced;
            def->set_default_value(new ConfigOptionFloats(axis.max_feedrate));
            // Add the machine acceleration limits for XYZE axes (M201)
            def = this->add("machine_max_acceleration_" + axis.name, coFloats);
            def->full_label = (boost::format("Maximum acceleration %1%") % axis_upper).str();
            (void)L("Maximum acceleration X");
            (void)L("Maximum acceleration Y");
            (void)L("Maximum acceleration Z");
            (void)L("Maximum acceleration E");
            def->category = OptionCategory::limits;
            def->tooltip  = (boost::format("Maximum acceleration of the %1% axis") % axis_upper).str();
            (void)L("Maximum acceleration of the X axis");
            (void)L("Maximum acceleration of the Y axis");
            (void)L("Maximum acceleration of the Z axis");
            (void)L("Maximum acceleration of the E axis");
            def->sidetext = L("mm/s²");
            def->min = 0;
            def->mode = comAdvanced;
            def->set_default_value(new ConfigOptionFloats(axis.max_acceleration));
            // Add the machine jerk limits for XYZE axes (M205)
            def = this->add("machine_max_jerk_" + axis.name, coFloats);
            def->full_label = (boost::format("Maximum jerk %1%") % axis_upper).str();
            (void)L("Maximum jerk X");
            (void)L("Maximum jerk Y");
            (void)L("Maximum jerk Z");
            (void)L("Maximum jerk E");
            def->category = OptionCategory::limits;
            def->tooltip  = (boost::format("Maximum jerk of the %1% axis") % axis_upper).str();
            (void)L("Maximum jerk of the X axis");
            (void)L("Maximum jerk of the Y axis");
            (void)L("Maximum jerk of the Z axis");
            (void)L("Maximum jerk of the E axis");
            def->sidetext = L("mm/s");
            def->min = 0;
            def->mode = comAdvanced;
            def->set_default_value(new ConfigOptionFloats(axis.max_jerk));
        }
    }

    // M205 S... [mm/sec]
    def = this->add("machine_min_extruding_rate", coFloats);
    def->full_label = L("Minimum feedrate when extruding");
    def->category = OptionCategory::limits;
    def->tooltip = L("Minimum feedrate when extruding (M205 S)");
    def->sidetext = L("mm/s");
    def->min = 0;
    def->mode = comAdvanced;
    def->set_default_value(new ConfigOptionFloats{ 0., 0. });

    // M205 T... [mm/sec]
    def = this->add("machine_min_travel_rate", coFloats);
    def->full_label = L("Minimum travel feedrate");
    def->category = OptionCategory::limits;
    def->tooltip = L("Minimum travel feedrate (M205 T)");
    def->sidetext = L("mm/s");
    def->min = 0;
    def->mode = comAdvanced;
    def->set_default_value(new ConfigOptionFloats{ 0., 0. });

    // M204 S... [mm/sec^2]
    def = this->add("machine_max_acceleration_extruding", coFloats);
    def->full_label = L("Maximum acceleration when extruding");
    def->category = OptionCategory::limits;
    def->tooltip = L("Maximum acceleration when extruding (M204 P)");
    def->sidetext = L("mm/s²");
    def->min = 0;
    def->mode = comAdvanced;
    def->set_default_value(new ConfigOptionFloats{ 1500., 1250. });

    // M204 R... [mm/sec^2]
    def = this->add("machine_max_acceleration_retracting", coFloats);
    def->full_label = L("Maximum acceleration when retracting");
    def->category = OptionCategory::limits;
    def->tooltip = L("Maximum acceleration when retracting (M204 R)");
    def->sidetext = L("mm/s²");
    def->min = 0;
    def->mode = comAdvanced;
    def->set_default_value(new ConfigOptionFloats{ 1500., 1250. });

    // M204 T... [mm/sec^2]
    def = this->add("machine_max_acceleration_travel", coFloats);
    def->full_label = L("Maximum acceleration when travelling");
    def->category = OptionCategory::limits;
    def->tooltip = L("Maximum acceleration when travelling (M204 T)");
    def->sidetext = L("mm/s²");
    def->min = 0;
    def->mode = comAdvanced;
    def->set_default_value(new ConfigOptionFloats{ 1500., 1250. });

    def = this->add("max_fan_speed", coInts);
    def->label = L("Max");
    def->full_label = L("Max fan speed");
    def->category = OptionCategory::cooling;
    def->tooltip = L("This setting represents the maximum speed of your fan, used when the layer print time is Very short.");
    def->sidetext = L("%");
    def->min = 0;
    def->max = 100;
    def->mode = comAdvanced;
    def->set_default_value(new ConfigOptionInts { 100 });

    def = this->add("max_layer_height", coFloats);
    def->label = L("Max");
    def->full_label = L("Max layer height");
    def->category = OptionCategory::general;
    def->tooltip = L("This is the highest printable layer height for this extruder, used to cap "
                   "the variable layer height and support layer height. Maximum recommended layer height "
                   "is 75% of the extrusion width to achieve reasonable inter-layer adhesion. "
                   "If set to 0, layer height is limited to 75% of the nozzle diameter.");
    def->sidetext = L("mm");
    def->min = 0;
    def->mode = comSimple;
    def->set_default_value(new ConfigOptionFloats { 0. });

    def = this->add("max_print_speed", coFloat);
    def->label = L("Max print speed");
    def->category = OptionCategory::speed;
    def->tooltip = L("When setting other speed settings to 0 Slic3r will autocalculate the optimal speed "
        "in order to keep constant extruder pressure. This experimental setting is used "
        "to set the highest print speed you want to allow.");
    def->sidetext = L("mm/s");
    def->min = 1;
    def->mode = comExpert;
    def->set_default_value(new ConfigOptionFloat(80));

    def = this->add("max_speed_reduction", coPercents);
    def->label = L("Max speed reduction");
    def->category = OptionCategory::speed;
    def->tooltip = L("Set to 90% if you don't want the speed to be reduced by more than 90%.");
    def->sidetext = L("%");
    def->min = 0;
    def->max = 100;
    def->mode = comExpert;
    def->set_default_value(new ConfigOptionPercents{ 90 });

    def = this->add("max_volumetric_speed", coFloat);
    def->label = L("Max volumetric speed");
    def->category = OptionCategory::extruders;
    def->tooltip = L("This experimental setting is used to set the maximum volumetric speed your "
                   "extruder supports.");
    def->sidetext = L("mm³/s");
    def->min = 0;
    def->mode = comExpert;
    def->set_default_value(new ConfigOptionFloat(0));

#ifdef HAS_PRESSURE_EQUALIZER
    def = this->add("max_volumetric_extrusion_rate_slope_positive", coFloat);
    def->label = L("Max volumetric slope positive");
    def->tooltip = L("This experimental setting is used to limit the speed of change in extrusion rate. "
                   "A value of 1.8 mm³/s² ensures, that a change from the extrusion rate "
                   "of 1.8 mm³/s (0.45mm extrusion width, 0.2mm extrusion height, feedrate 20 mm/s) "
                   "to 5.4 mm³/s (feedrate 60 mm/s) will take at least 2 seconds.");
    def->sidetext = L("mm³/s²");
    def->min = 0;
    def->mode = comExpert;
    def->set_default_value(new ConfigOptionFloat(0);
    def->set_default_value(new ConfigOptionFloat(0));

    def = this->add("max_volumetric_extrusion_rate_slope_negative", coFloat);
    def->label = L("Max volumetric slope negative");
    def->tooltip = L("This experimental setting is used to limit the speed of change in extrusion rate. "
                   "A value of 1.8 mm³/s² ensures, that a change from the extrusion rate "
                   "of 1.8 mm³/s (0.45mm extrusion width, 0.2mm extrusion height, feedrate 20 mm/s) "
                   "to 5.4 mm³/s (feedrate 60 mm/s) will take at least 2 seconds.");
    def->sidetext = L("mm³/s²");
    def->min = 0;
    def->mode = comExpert;
    def->set_default_value(new ConfigOptionFloat(0);
    def->set_default_value(new ConfigOptionFloat(0));
#endif /* HAS_PRESSURE_EQUALIZER */

    def = this->add("min_fan_speed", coInts);
    def->label = L("Default fan speed");
    def->full_label = L("Default fan speed");
    def->category = OptionCategory::cooling;
    def->tooltip = L("This setting represents the base fan speed this filament needs, or at least the minimum PWM your fan needs to work.");
    def->sidetext = L("%");
    def->min = 0;
    def->max = 100;
    def->mode = comSimple;
    def->set_default_value(new ConfigOptionInts{ 35 });

    def = this->add("fan_percentage", coBool);
    def->label = L("Fan PWM from 0-100");
    def->category = OptionCategory::output;
    def->tooltip = L("Set this if your printer uses control values from 0-100 instead of 0-255.");
    def->cli = "fan-percentage";
    def->mode = comAdvanced;
    def->set_default_value(new ConfigOptionBool(false));

    def = this->add("min_layer_height", coFloats);
    def->label = L("Min");
    def->full_label = L("Min layer height");
    def->category = OptionCategory::extruders;
    def->tooltip = L("This is the lowest printable layer height for this extruder and limits "
                   "the resolution for variable layer height. Typical values are between 0.05 mm and 0.1 mm.");
    def->sidetext = L("mm");
    def->min = 0;
    def->mode = comSimple;
    def->set_default_value(new ConfigOptionFloats { 0.07 });

    def = this->add("min_length", coFloat);
    def->label = L("Minimum extrusion length");
    def->category = OptionCategory::speed;
    def->tooltip = L("Too many too small commands may overload the firmware / connection. Put a higher value here if you see strange slowdown."
                     "\n0 to disable.");
    def->sidetext = L("mm");
    def->min = 0;
    def->precision = 8;
    def->mode = comExpert;
    def->set_default_value(new ConfigOptionFloat(0.035));

    def = this->add("min_width_top_surface", coFloatOrPercent);
    def->label = L("Minimum top width for infill");
    def->category = OptionCategory::speed;
    def->tooltip = L("If a top surface has to be printed and it's partially covered by an other layer, it won't be considered at a top layer where its width is below this value."
        " This can be useful to not let the 'one perimeter on top' trigger on surface that should be covered only by perimeters."
        " This value can be a mm or a % of the perimeter extrusion width.");
    def->sidetext = L("mm or %");
    def->ratio_over = "perimeter_extrusion_width";
    def->min = 0;
    def->mode = comExpert;
    def->set_default_value(new ConfigOptionFloatOrPercent(200, true));

    def = this->add("min_print_speed", coFloats);
    def->label = L("Min print speed");
    def->category = OptionCategory::speed;
    def->tooltip = L("Slic3r will never scale the speed below this one.");
    def->sidetext = L("mm/s");
    def->min = 0;
    def->mode = comExpert;
    def->set_default_value(new ConfigOptionFloats{ 10. });

    def = this->add("min_skirt_length", coFloat);
    def->label = L("Minimal filament extrusion length");
    def->category = OptionCategory::skirtBrim;
    def->tooltip = L("Generate no less than the number of skirt loops required to consume "
                   "the specified amount of filament on the bottom layer. For multi-extruder machines, "
                   "this minimum applies to each extruder.");
    def->sidetext = L("mm");
    def->min = 0;
    def->mode = comExpert;
    def->set_default_value(new ConfigOptionFloat(0));

    def = this->add("notes", coString);
    def->label = L("Configuration notes");
    def->category = OptionCategory::notes;
    def->tooltip = L("You can put here your personal notes. This text will be added to the G-code "
                   "header comments.");
    def->multiline = true;
    def->full_width = true;
    def->height = 13;
    def->mode = comAdvanced;
    def->set_default_value(new ConfigOptionString(""));

    def = this->add("nozzle_diameter", coFloats);
    def->label = L("Nozzle diameter");
    def->category = OptionCategory::extruders;
    def->tooltip = L("This is the diameter of your extruder nozzle (for example: 0.5, 0.35 etc.)");
    def->sidetext = L("mm");
    def->mode = comAdvanced;
    def->set_default_value(new ConfigOptionFloats{ 0.4 });

    def = this->add("host_type", coEnum);
    def->label = L("Host Type");
    def->category = OptionCategory::general;
    def->tooltip = L("Slic3r can upload G-code files to a printer host. This field must contain "
                   "the kind of the host.");
    def->enum_keys_map = &ConfigOptionEnum<PrintHostType>::get_enum_values();
    def->enum_values.push_back("prusalink");
    def->enum_values.push_back("octoprint");
    def->enum_values.push_back("duet");
    def->enum_values.push_back("flashair");
    def->enum_values.push_back("astrobox");
    def->enum_values.push_back("repetier");
<<<<<<< HEAD
    def->enum_values.push_back("klipper");
=======
    def->enum_labels.push_back("PrusaLink");
>>>>>>> 95a84fa8
    def->enum_labels.push_back("OctoPrint");
    def->enum_labels.push_back("Duet");
    def->enum_labels.push_back("FlashAir");
    def->enum_labels.push_back("AstroBox");
    def->enum_labels.push_back("Repetier");
    def->enum_labels.push_back("Klipper");
    def->mode = comAdvanced;
    def->set_default_value(new ConfigOptionEnum<PrintHostType>(htOctoPrint));

    def = this->add("printhost_apikey", coString);
    def->label = L("API Key / Password");
    def->category = OptionCategory::general;
    def->tooltip = L("Slic3r can upload G-code files to a printer host. This field should contain "
                   "the API Key or the password required for authentication.");
    def->mode = comAdvanced;
    def->set_default_value(new ConfigOptionString(""));
    
    def = this->add("printhost_cafile", coString);
    def->label = L("HTTPS CA File");
    def->tooltip = L("Custom CA certificate file can be specified for HTTPS OctoPrint connections, in crt/pem format. "
                   "If left blank, the default OS CA certificate repository is used.");
    def->mode = comAdvanced;
    def->set_default_value(new ConfigOptionString(""));

    def = this->add("print_host", coString);
    def->label = L("Hostname, IP or URL");
    def->category = OptionCategory::general;
    def->tooltip = L("Slic3r can upload G-code files to a printer host. This field should contain "
        "the hostname, IP address or URL of the printer host instance.");
    def->mode = comAdvanced;
    def->set_default_value(new ConfigOptionString(""));

    def = this->add("only_retract_when_crossing_perimeters", coBool);
    def->label = L("Only retract when crossing perimeters");
    def->category = OptionCategory::extruders;
    def->tooltip = L("Disables retraction when the travel path does not exceed the upper layer's perimeters "
                   "(and thus any ooze will be probably invisible).");
    def->mode = comExpert;
    def->set_default_value(new ConfigOptionBool(true));

    def = this->add("ooze_prevention", coBool);
    def->label = L("Enable");
    def->category = OptionCategory::extruders;
    def->tooltip = L("This option will drop the temperature of the inactive extruders to prevent oozing. "
                   "It will enable a tall skirt automatically and move extruders outside such "
                   "skirt when changing temperatures.");
    def->mode = comExpert;
    def->set_default_value(new ConfigOptionBool(false));

    def = this->add("output_filename_format", coString);
    def->label = L("Output filename format");
    def->category = OptionCategory::output;
    def->tooltip = L("You can use all configuration options as variables inside this template. "
                   "For example: [layer_height], [fill_density] etc. You can also use [timestamp], "
                   "[year], [month], [day], [hour], [minute], [second], [version], [input_filename], "
                   "[input_filename_base].");
    def->full_width = true;
    def->mode = comExpert;
    def->set_default_value(new ConfigOptionString("[input_filename_base].gcode"));

    def = this->add("overhangs_speed", coFloatOrPercent);
    def->label = L("Overhangs");
    def->full_label = L("Overhangs speed");
    def->category = OptionCategory::speed;
    def->tooltip = L("Speed for printing overhangs.\nCan be a % of the bridge speed.");
    def->sidetext = L("mm/s");
    def->ratio_over = "bridge_speed";
    def->min = 0;
    def->mode = comAdvanced;
    def->set_default_value(new ConfigOptionFloatOrPercent(100, true));

    def = this->add("overhangs_width_speed", coFloatOrPercent);
    def->label = L("'As bridge' speed threshold");
    def->full_label = L("Overhang bridge speed threshold");
    def->category = OptionCategory::perimeter;
    def->tooltip = L("Minimum unsupported width for an extrusion to apply the bridge fan & overhang speed to this overhang."
        " Can be in mm or in a % of the nozzle diameter."
        " Set to 0 to deactivate.");
    def->ratio_over = "nozzle_diameter";
    def->min = 0;
    def->mode = comExpert;
    def->set_default_value(new ConfigOptionFloatOrPercent(55,true));

    def = this->add("overhangs_width", coFloatOrPercent);
    def->label = L("'As bridge' flow threshold");
    def->full_label = L("Overhang bridge flow threshold");
    def->category = OptionCategory::perimeter;
    def->tooltip = L("Minimum unsupported width for an extrusion to apply the bridge flow to this overhang."
        " Can be in mm or in a % of the nozzle diameter."
        " Set to 0 to deactivate.");
    def->ratio_over = "nozzle_diameter";
    def->min = 0;
    def->mode = comExpert;
    def->set_default_value(new ConfigOptionFloatOrPercent(75, true));

    def = this->add("overhangs_reverse", coBool);
    def->label = L("Reverse on odd");
    def->full_label = L("Overhang reversal");
    def->category = OptionCategory::perimeter;
    def->tooltip = L("Extrude perimeters that have a part over an overhang in the reverse direction in odd layers. That alternating pattern can drastically improve steep overhang."
        "\n!! this is a very slow algorithm (it uses the same results as extra_perimeters_overhangs) !!");
    def->mode = comAdvanced;
    def->set_default_value(new ConfigOptionBool(false));

    def = this->add("overhangs_reverse_threshold", coFloatOrPercent);
    def->label = L("Reverse threshold");
    def->full_label = L("Overhang reversal threshold");
    def->category = OptionCategory::perimeter;
    def->tooltip = L("Number of mm the overhang need to be for the reversal to be considered useful. Can be a % of the perimeter width.");
    def->ratio_over = "perimeter_extrusion_width";
    def->min = 0;
    def->mode = comAdvanced;
    def->set_default_value(new ConfigOptionFloatOrPercent(250, true));

    def = this->add("no_perimeter_unsupported_algo", coEnum);
    def->label = L("No perimeters on bridge areas");
    def->category = OptionCategory::perimeter;
    def->tooltip = L("Experimental option to remove perimeters where there is nothing under it and where a bridged infill should be better. "
        "\n * Remove perimeters: remove the unsupported perimeters, let the bridge area as-is."
        "\n * Keep only bridges: remove the perimeters in the bridge areas, keep only bridges that end in solid area."
        "\n * Keep bridges and overhangs: remove the unsupported perimeters, keep only bridges that end in solid area, fill the rest with overhang perimeters+bridges."
        "\n * Fill the voids with bridges: remove the unsupported perimeters, draw bridges over the whole hole.*"
        " !! this one can escalate to problems with overhangs shape like  /\\, so you should use it only on one layer at a time via the height-range modifier!"
        "\n!!Computationally intensive!!. ");
    def->enum_keys_map = &ConfigOptionEnum<NoPerimeterUnsupportedAlgo>::get_enum_values();
    def->enum_values.push_back("none");
    def->enum_values.push_back("noperi");
    def->enum_values.push_back("bridges");
    def->enum_values.push_back("bridgesoverhangs");
    def->enum_values.push_back("filled");
    def->enum_labels.push_back(L("Disabled"));
    def->enum_labels.push_back(L("Remove perimeters"));
    def->enum_labels.push_back(L("Keep only bridges"));
    def->enum_labels.push_back(L("Keep bridges and overhangs"));
    def->enum_labels.push_back(L("Fill the voids with bridges"));
    def->mode = comAdvanced;
    def->set_default_value(new ConfigOptionEnum<NoPerimeterUnsupportedAlgo>(npuaNone));

    def = this->add("parking_pos_retraction", coFloat);
    def->label = L("Filament parking position");
    def->tooltip = L("Distance of the extruder tip from the position where the filament is parked "
                      "when unloaded. This should match the value in printer firmware. ");
    def->sidetext = L("mm");
    def->min = 0;
    def->mode = comAdvanced;
    def->set_default_value(new ConfigOptionFloat(92.f));

    def = this->add("extra_loading_move", coFloat);
    def->label = L("Extra loading distance");
    def->tooltip = L("When set to zero, the distance the filament is moved from parking position during load "
                      "is exactly the same as it was moved back during unload. When positive, it is loaded further, "
                      " if negative, the loading move is shorter than unloading. ");
    def->sidetext = L("mm");
    def->mode = comAdvanced;
    def->set_default_value(new ConfigOptionFloat(-2.f));

    def = this->add("perimeter_acceleration", coFloatOrPercent);
    def->label = L("Perimeters");
    def->full_label = L("Perimeter acceleration");
    def->category = OptionCategory::speed;
    def->tooltip = L("This is the acceleration your printer will use for perimeters. "
                "\nCan be a % of the default acceleration"
                "\nSet zero to disable acceleration control for perimeters.");
    def->sidetext = L("mm/s² or %");
    def->ratio_over = "default_acceleration";
    def->min = 0;
    def->mode = comExpert;
    def->set_default_value(new ConfigOptionFloatOrPercent(0,false));

    def = this->add("perimeter_round_corners", coBool);
    def->label = L("Round corners");
    def->full_label = L("Round corners for perimeters");
    def->category = OptionCategory::perimeter;
    def->tooltip = L("Internal perimeters will go around sharp corners by turning around instead of making the same sharp corner."
                        " This can help when there is visible holes in sharp corners on perimeters");
    def->mode = comAdvanced;
    def->set_default_value(new ConfigOptionBool(false));

    def = this->add("perimeter_extruder", coInt);
    def->label = L("Perimeter extruder");
    def->category = OptionCategory::extruders;
    def->tooltip = L("The extruder to use when printing perimeters and brim. First extruder is 1.");
    def->aliases = { "perimeters_extruder" };
    def->min = 1;
    def->mode = comAdvanced;
    def->set_default_value(new ConfigOptionInt(1));

    def = this->add("perimeter_extrusion_width", coFloatOrPercent);
    def->label = L("Perimeters");
    def->full_label = L("Perimeter width");
    def->category = OptionCategory::width;
    def->tooltip = L("Set this to a non-zero value to set a manual extrusion width for perimeters. "
        "You may want to use thinner extrudates to get more accurate surfaces. "
        "If left zero, default extrusion width will be used if set, otherwise 1.125 x nozzle diameter will be used. "
        "If expressed as percentage (for example 105%) it will be computed over nozzle diameter.") + std::string("\n") +
        L("You can set either 'Spacing', or 'Width'; the other will be calculated, using the perimeter 'Overlap' percentages and default layer height.");
    def->sidetext = L("mm or %");
    def->aliases = { "perimeters_extrusion_width" };
    def->min = 0;
    def->max = 1000;
    def->precision = 6;
    def->can_phony = true;
    def->mode = comAdvanced;
    def->set_default_value(new ConfigOptionFloatOrPercent(0, false));

    def = this->add("perimeter_extrusion_spacing", coFloatOrPercent);
    def->label = L("Perimeters");
    def->full_label = L("Perimeter spacing");
    def->category = OptionCategory::width;
    def->tooltip = L("Like Perimeter width but spacing is the distance between two perimeter lines (as they overlap a bit, it's not the same).") + std::string("\n") +
        L("You can set either 'Spacing', or 'Width'; the other will be calculated, using the perimeter 'Overlap' percentages and default layer height.");
    def->sidetext = L("mm or %");
    def->aliases = { "perimeters_extrusion_width" };
    def->min = 0;
    def->max = 1000;
    def->precision = 6;
    def->can_phony = true;
    def->mode = comAdvanced;
    def->set_default_value(new ConfigOptionFloatOrPercent(0, false, true));

    def = this->add("perimeter_speed", coFloat);
    def->label = L("Default");
    def->full_label = L("Default speed");
    def->category = OptionCategory::speed;
    def->tooltip = L("Speed for perimeters (contours, aka vertical shells). Set to zero for auto.");
    def->sidetext = L("mm/s");
    def->aliases = { "perimeter_feed_rate" };
    def->min = 0;
    def->mode = comAdvanced;
    def->set_default_value(new ConfigOptionFloat(60));

    def = this->add("perimeters", coInt);
    def->label = L("Perimeters");
    def->full_label = L("Perimeters count");
    def->category = OptionCategory::perimeter;
    def->tooltip = L("This option sets the number of perimeters to generate for each layer. "
                   "Note that Slic3r may increase this number automatically when it detects "
                   "sloping surfaces which benefit from a higher number of perimeters "
                   "if the Extra Perimeters option is enabled.");
    def->sidetext = L("(minimum).");
    def->aliases = { "perimeter_offsets" };
    def->min = 0;
    def->max = 10000;
    def->set_default_value(new ConfigOptionInt(3));

    def = this->add("post_process", coStrings);
    def->label = L("Post-processing scripts");
    def->category = OptionCategory::customgcode;
    def->tooltip = L("If you want to process the output G-code through custom scripts, "
                   "just list their absolute paths here. Separate multiple scripts with a semicolon. "
                   "Scripts will be passed the absolute path to the G-code file as the first argument, "
                   "and they can access the Slic3r config settings by reading environment variables.");
    def->gui_flags = "serialized";
    def->multiline = true;
    def->full_width = true;
    def->height = 6;
    def->mode = comExpert;
    def->set_default_value(new ConfigOptionStrings());

    def = this->add("printer_model", coString);
    def->label = L("Printer type");
    def->tooltip = L("Type of the printer.");
    def->set_default_value(new ConfigOptionString());
    def->cli = ConfigOptionDef::nocli;

    def = this->add("printer_notes", coString);
    def->label = L("Printer notes");
    def->category = OptionCategory::notes;
    def->tooltip = L("You can put your notes regarding the printer here.");
    def->multiline = true;
    def->full_width = true;
    def->height = 13;
    def->mode = comAdvanced;
    def->set_default_value(new ConfigOptionString(""));

    def = this->add("printer_vendor", coString);
    def->label = L("Printer vendor");
    def->tooltip = L("Name of the printer vendor.");
    def->set_default_value(new ConfigOptionString());
    def->cli = ConfigOptionDef::nocli;

    def = this->add("printer_variant", coString);
    def->label = L("Printer variant");
    def->tooltip = L("Name of the printer variant. For example, the printer variants may be differentiated by a nozzle diameter.");
    def->set_default_value(new ConfigOptionString());
    def->cli = ConfigOptionDef::nocli;

    def = this->add("print_settings_id", coString);
    def->set_default_value(new ConfigOptionString(""));
    def->cli = ConfigOptionDef::nocli;

    def = this->add("printer_settings_id", coString);
    def->set_default_value(new ConfigOptionString(""));
    def->cli = ConfigOptionDef::nocli;

    def = this->add("physical_printer_settings_id", coString);
    def->set_default_value(new ConfigOptionString(""));
    def->cli = ConfigOptionDef::nocli;

    def = this->add("support_material_solid_first_layer", coBool);
    def->label = L("Solid first layer");
    def->category = OptionCategory::support;
    def->tooltip = L("Use a solid layer instead of a raft for the layer that touch the build plate.");
    def->mode = comAdvanced;
    def->set_default_value(new ConfigOptionBool(false));

    def = this->add("raft_layers", coInt);
    def->label = L("Raft layers");
    def->category = OptionCategory::support;
    def->tooltip = L("The object will be raised by this number of layers, and support material "
        "will be generated under it.");
    def->sidetext = L("layers");
    def->min = 0;
    def->mode = comAdvanced;
    def->set_default_value(new ConfigOptionInt(0));

    def = this->add("resolution", coFloat);
    def->label = L("Resolution");
    def->category = OptionCategory::slicing;
    def->tooltip = L("Minimum detail resolution, used to simplify the input file for speeding up "
        "the slicing job and reducing memory usage. High-resolution models often carry "
        "more details than printers can render. Set to zero to disable any simplification "
        "and use full resolution from input. "
        "\nNote: Slic3r has an internal working resolution of 0.0001mm."
        "\nInfill & Thin areas are simplified up to 0.0125mm.");
    def->sidetext = L("mm");
    def->min = 0;
    def->precision = 8;
    def->mode = comExpert;
    def->set_default_value(new ConfigOptionFloat(0.002));

    def = this->add("retract_before_travel", coFloats);
    def->label = L("Minimum travel after retraction");
    def->category = OptionCategory::extruders;
    def->tooltip = L("Retraction is not triggered when travel moves are shorter than this length.");
    def->sidetext = L("mm");
    def->mode = comAdvanced;
    def->min = 0;
    def->set_default_value(new ConfigOptionFloats { 2. });

    def = this->add("retract_before_wipe", coPercents);
    def->label = L("Retract amount before wipe");
    def->category = OptionCategory::extruders;
    def->tooltip = L("With bowden extruders, it may be wise to do some amount of quick retract "
                   "before doing the wipe movement.");
    def->sidetext = L("%");
    def->mode = comAdvanced;
    def->set_default_value(new ConfigOptionPercents { 0. });

    def = this->add("retract_layer_change", coBools);
    def->label = L("Retract on layer change");
    def->category = OptionCategory::extruders;
    def->tooltip = L("This flag enforces a retraction whenever a Z move is done (before it).");
    def->mode = comAdvanced;
    def->set_default_value(new ConfigOptionBools { false });

    def = this->add("retract_length", coFloats);
    def->label = L("Length");
    def->full_label = L("Retraction Length");
    def->category = OptionCategory::extruders;
    def->tooltip = L("When retraction is triggered, filament is pulled back by the specified amount "
                   "(the length is measured on raw filament, before it enters the extruder).");
    def->sidetext = L("mm (zero to disable)");
    def->min = 0;
    def->set_default_value(new ConfigOptionFloats { 2. });

    def = this->add("print_retract_length", coFloat);
    def->label = L("Retraction length");
    def->category = OptionCategory::filament;
    def->tooltip = L("Override the retract_length settign from the printer config. Used for calibration. Set negative to disable");
    def->mode = comExpert;
    def->set_default_value(new ConfigOptionFloat( -1.f));

    def = this->add("retract_length_toolchange", coFloats);
    def->label = L("Length");
    def->full_label = L("Retraction Length (Toolchange)");
    def->tooltip = L("When retraction is triggered before changing tool, filament is pulled back "
                   "by the specified amount (the length is measured on raw filament, before it enters "
                   "the extruder).");
    def->sidetext = L("mm (zero to disable)");
    def->mode = comExpert;
    def->min = 0;
    def->set_default_value(new ConfigOptionFloats { 10. });

    def = this->add("retract_lift", coFloats);
    def->label = L("Lift Z");
    def->category = OptionCategory::extruders;
    def->tooltip = L("If you set this to a positive value, Z is quickly raised every time a retraction "
                   "is triggered. When using multiple extruders, only the setting for the first extruder "
                   "will be considered.");
    def->sidetext = L("mm");
    def->set_default_value(new ConfigOptionFloats { 0. });

    def = this->add("retract_lift_above", coFloats);
    def->label = L("Above Z");
    def->full_label = L("Only lift Z above");
    def->category = OptionCategory::extruders;
    def->tooltip = L("If you set this to a positive value, Z lift will only take place above the specified "
                   "absolute Z. You can tune this setting for skipping lift on the first layers.");
    def->sidetext = L("mm");
    def->mode = comAdvanced;
    def->set_default_value(new ConfigOptionFloats { 0. });

    def = this->add("retract_lift_below", coFloats);
    def->label = L("Below Z");
    def->full_label = L("Only lift Z below");
    def->category = OptionCategory::extruders;
    def->tooltip = L("If you set this to a positive value, Z lift will only take place below "
                   "the specified absolute Z. You can tune this setting for limiting lift "
                   "to the first layers.");
    def->sidetext = L("mm");
    def->mode = comAdvanced;
    def->set_default_value(new ConfigOptionFloats { 0. });

    def = this->add("retract_lift_first_layer", coBools);
    def->label = L("Enforce on first layer");
    def->full_label = L("Enforce lift on first layer");
    def->category = OptionCategory::extruders;
    def->tooltip = L("Select this option to enforce z-lift on the first layer.");
    def->mode = comAdvanced;
    def->set_default_value(new ConfigOptionBools{ false });

    def = this->add("retract_lift_top", coStrings);
    def->label = L("On surfaces");
    def->full_label = L("Lift only on");
    def->category = OptionCategory::extruders;
    def->tooltip = L("Select this option to not use/enforce the z-lift on a top surface.");
    def->gui_type = "f_enum_open";
    def->gui_flags = "show_value";
    def->enum_values.push_back(("All surfaces"));
    def->enum_values.push_back(("Not on top"));
    def->enum_values.push_back(("Only on top"));
    def->mode = comAdvanced;
    def->set_default_value(new ConfigOptionStrings{ "All surfaces" });


    def = this->add("retract_restart_extra", coFloats);
    def->label = L("Extra length on restart");
    def->tooltip = L("When the retraction is compensated after the travel move, the extruder will push "
                   "this additional amount of filament. This setting is rarely needed.");
    def->sidetext = L("mm");
    def->mode = comExpert;
    def->set_default_value(new ConfigOptionFloats { 0. });

    def = this->add("retract_restart_extra_toolchange", coFloats);
    def->label = L("Extra length on restart");
    def->full_label = L("Extrat length on toolchange restart");
    def->tooltip = L("When the retraction is compensated after changing tool, the extruder will push "
                   "this additional amount of filament.");
    def->sidetext = L("mm");
    def->mode = comExpert;
    def->set_default_value(new ConfigOptionFloats { 0. });

    def = this->add("retract_speed", coFloats);
    def->label = L("Retraction Speed");
    def->full_label = L("Retraction Speed");
    def->category = OptionCategory::extruders;
    def->tooltip = L("The speed for retractions (it only applies to the extruder motor).");
    def->sidetext = L("mm/s");
    def->mode = comAdvanced;
    def->set_default_value(new ConfigOptionFloats { 40. });

    def = this->add("deretract_speed", coFloats);
    def->label = L("Deretraction Speed");
    def->full_label = L("Deretraction Speed");
    def->category = OptionCategory::extruders;
    def->tooltip = L("The speed for loading of a filament into extruder after retraction "
                   "(it only applies to the extruder motor). If left to zero, the retraction speed is used.");
    def->sidetext = L("mm/s");
    def->mode = comAdvanced;
    def->set_default_value(new ConfigOptionFloats { 0. });

    def = this->add("seam_position", coEnum);
    def->label = L("Seam position");
    def->category = OptionCategory::perimeter;
    def->tooltip = L("Position of perimeters starting points."
                    "\n ");
    def->enum_keys_map = &ConfigOptionEnum<SeamPosition>::get_enum_values();
    def->enum_values.push_back("near");
    def->enum_values.push_back("random");
    def->enum_values.push_back("aligned");
    def->enum_values.push_back("rear");
    def->enum_labels.push_back(L("Cost-based"));
    def->enum_labels.push_back(L("Random"));
    def->enum_labels.push_back(L("Aligned"));
    def->enum_labels.push_back(L("Rear"));
    def->mode = comSimple;
    def->set_default_value(new ConfigOptionEnum<SeamPosition>(spNearest));

    def = this->add("seam_angle_cost", coPercent);
    def->label = L("Angle cost");
    def->full_label = L("Seam angle cost");
    def->category = OptionCategory::perimeter;
    def->tooltip = L("Cost of placing the seam at a bad angle. The worst angle (max penalty) is when it's flat.");
    def->sidetext = L("%");
    def->min = 0;
    def->mode = comExpert;
    def->set_default_value(new ConfigOptionPercent(100));

    def = this->add("seam_travel_cost", coPercent);
    def->label = L("Travel cost");
    def->full_label = L("Seam travel cost");
    def->category = OptionCategory::perimeter;
    def->tooltip = L("Cost of moving the extruder. The highest penalty is when the point is the farest from the position of the extruder before extruding the external periemter");
    def->sidetext = L("%");
    def->min = 0;
    def->mode = comExpert;
    def->set_default_value(new ConfigOptionPercent(100));

#if 0
    def = this->add("seam_preferred_direction", coFloat);
//    def->gui_type = "slider";
    def->label = L("Direction");
    def->sidetext = L("°");
    def->full_label = L("Preferred direction of the seam");
    def->tooltip = L("Seam preferred direction");
    def->min = 0;
    def->max = 360;
    def->set_default_value(new ConfigOptionFloat(0);
    def->set_default_value(new ConfigOptionFloat(0));

    def = this->add("seam_preferred_direction_jitter", coFloat);
//    def->gui_type = "slider";
    def->label = L("Jitter");
    def->sidetext = L("°");
    def->full_label = L("Seam preferred direction jitter");
    def->tooltip = L("Preferred direction of the seam - jitter");
    def->min = 0;
    def->max = 360;
    def->set_default_value(new ConfigOptionFloat(30);
    def->set_default_value(new ConfigOptionFloat(30));
#endif

    def = this->add("skirt_distance", coFloat);
    def->label = L("Distance from object");
    def->category = OptionCategory::skirtBrim;
    def->tooltip = L("Distance between skirt and object(s). Set this to zero to attach the skirt "
                   "to the object(s) and get a brim for better adhesion.");
    def->sidetext = L("mm");
    def->min = 0;
    def->mode = comAdvanced;
    def->set_default_value(new ConfigOptionFloat(6));

    def = this->add("skirt_height", coInt);
    def->label = L("Skirt height");
    def->category = OptionCategory::skirtBrim;
    def->tooltip = L("Height of skirt expressed in layers. Set this to a tall value to use skirt "
                   "as a shield against drafts.");
    def->sidetext = L("layers");
    def->mode = comAdvanced;
    def->set_default_value(new ConfigOptionInt(1));

    def = this->add("skirt_extrusion_width", coFloatOrPercent);
    def->label = L("Skirt");
    def->full_label = L("Skirt width");
    def->category = OptionCategory::width;
    def->tooltip = L("Horizontal width of the skirt that will be printed around each object."
        " If left zero, first layer extrusion width will be used if set and the skirt is only 1 layer height"
        ", or perimeter extrusion width will be used (using the computed value if not set).");
    def->sidetext = L("mm or %");
    def->min = 0;
    def->max = 1000;
    def->precision = 6;
    def->mode = comAdvanced;
    def->set_default_value(new ConfigOptionFloatOrPercent(0, false));

    def = this->add("draft_shield", coBool);
    def->label = L("Draft shield");
    def->tooltip = L("If enabled, the skirt will be as tall as a highest printed object. "
    				 "This is useful to protect an ABS or ASA print from warping and detaching from print bed due to wind draft.");
    def->mode = comAdvanced;
    def->set_default_value(new ConfigOptionBool(false));

    def = this->add("skirts", coInt);
    def->label = L("Loops (minimum)");
    def->full_label = L("Skirt Loops");
    def->category = OptionCategory::skirtBrim;
    def->tooltip = L("Number of loops for the skirt. If the Minimum Extrusion Length option is set, "
                   "the number of loops might be greater than the one configured here. Set this to zero "
                   "to disable skirt completely.");
    def->min = 0;
    def->mode = comSimple;
    def->set_default_value(new ConfigOptionInt(1));

    def = this->add("slowdown_below_layer_time", coInts);
    def->label = L("Slow down if layer print time is below");
    def->category = OptionCategory::cooling;
    def->tooltip = L("If layer print time is estimated below this number of seconds, print moves "
        "speed will be scaled down to extend duration to this value, if possible."
        "\nSet to 0 to disable.");
    def->sidetext = L("approximate seconds");
    def->min = 0;
    def->max = 1000;
    def->mode = comExpert;
    def->set_default_value(new ConfigOptionInts{ 5 });

    def = this->add("small_perimeter_speed", coFloatOrPercent);
    def->label = L("Speed");
    def->full_label = L("Small perimeters speed");
    def->category = OptionCategory::speed;
    def->tooltip = L("This separate setting will affect the speed of perimeters having radius <= 6.5mm "
                   "(usually holes). If expressed as percentage (for example: 80%) it will be calculated "
                   "on the perimeters speed setting above. Set to zero for auto.");
    def->sidetext = L("mm/s or %");
    def->ratio_over = "perimeter_speed";
    def->min = 0;
    def->mode = comAdvanced;
    def->set_default_value(new ConfigOptionFloatOrPercent(15, false));

    def = this->add("small_perimeter_min_length", coFloatOrPercent);
    def->label = L("Min length");
    def->full_label = L("Min small perimeters length");
    def->category = OptionCategory::speed;
    def->tooltip = L("This set the threshold for small periemter length. Every loop with a length lower than that will be printed at small perimeter speed"
        "\nCan be a mm or a % of the nozzle diameter.");
    def->sidetext = L("mm or %");
    def->ratio_over = "nozzle_diameter";
    def->min = 0;
    def->mode = comAdvanced;
    def->set_default_value(new ConfigOptionFloatOrPercent(6, false));


    def = this->add("small_perimeter_max_length", coFloatOrPercent);
    def->label = L("Max length");
    def->full_label = L("Max small perimeters length");
    def->category = OptionCategory::speed;
    def->tooltip = L("This set the end of the threshold for small periemter length."
        " Every periemter loop lower than that will see their speed reduced a bit, from their normal spee at this length down to small perimeter speed."
        "\nCan be a mm or a % of the nozzle diameter.");
    def->sidetext = L("mm or %");
    def->ratio_over = "nozzle_diameter";
    def->min = 0;
    def->mode = comAdvanced;
    def->set_default_value(new ConfigOptionFloatOrPercent(20, false));

    def = this->add("curve_smoothing_angle_convex", coFloat);
    def->label = L("Min convex angle");
    def->full_label = L("Curve smoothing minimum angle (convex)");
    def->category = OptionCategory::slicing;
    def->tooltip = L("Minimum (convex) angle at a vertex to enable smoothing"
        " (trying to create a curve around the vertex). "
        "180 : nothing will be smooth, 0 : all angles will be smoothen.");
    def->sidetext = L("°");
    def->aliases = { "curve_smoothing_angle" };
    def->cli = "curve-smoothing-angle-convex=f";
    def->min = 0;
    def->max = 180;
    def->mode = comAdvanced;
    def->set_default_value(new ConfigOptionFloat(0));

    def = this->add("curve_smoothing_angle_concave", coFloat);
    def->label = L("Min concave angle");
    def->full_label = L("Curve smoothing minimum angle (concave)");
    def->category = OptionCategory::slicing;
    def->tooltip = L("Minimum (concave) angle at a vertex to enable smoothing"
        " (trying to create a curve around the vertex). "
        "180 : nothing will be smooth, 0 : all angles will be smoothen.");
    def->sidetext = L("°");
    def->cli = "curve-smoothing-angle-concave=f";
    def->min = 0;
    def->max = 180;
    def->mode = comAdvanced;
    def->set_default_value(new ConfigOptionFloat(0));

    def = this->add("curve_smoothing_precision", coFloat);
    def->label = L("Precision");
    def->full_label = L("Curve smoothing precision");
    def->category = OptionCategory::slicing;
    def->tooltip = L("These parameter allow the slicer to smooth the angles in each layer. "
        "The precision will be at least the new precision of the curve. Set to 0 to deactivate."
        "\nNote: as it use the polygon's edges and only work in the 2D planes, "
        "you must have a very clean or hand-made 3D model."
        "\nIt's really only useful to smoothen functional models or very wide angles.");
    def->sidetext = L("mm");
    def->min = 0;
    def->precision = 8;
    def->cli = "curve-smoothing-precision=f";
    def->mode = comAdvanced;
    def->set_default_value(new ConfigOptionFloat(0));

    def = this->add("curve_smoothing_cutoff_dist", coFloat);
    def->label = L("cutoff");
    def->full_label = L("Curve smoothing cutoff dist");
    def->category = OptionCategory::slicing;
    def->tooltip = L("Maximum distance between two points to allow adding new ones. Allow to avoid distording long strait areas. 0 to disable.");
    def->sidetext = L("mm");
    def->min = 0;
    def->cli = "curve-smoothing-cutoff-dist=f";
    def->mode = comAdvanced;
    def->set_default_value(new ConfigOptionFloat(2));

    def = this->add("solid_infill_below_area", coFloat);
    def->label = L("Solid infill threshold area");
    def->category = OptionCategory::infill;
    def->tooltip = L("Force solid infill for regions having a smaller area than the specified threshold.");
    def->sidetext = L("mm²");
    def->min = 0;
    def->mode = comExpert;
    def->set_default_value(new ConfigOptionFloat(70));

    def = this->add("solid_infill_extruder", coInt);
    def->label = L("Solid infill extruder");
    def->category = OptionCategory::extruders;
    def->tooltip = L("The extruder to use when printing solid infill.");
    def->min = 1;
    def->mode = comAdvanced;
    def->set_default_value(new ConfigOptionInt(1));

    def = this->add("solid_infill_every_layers", coInt);
    def->label = L("Solid infill every");
    def->category = OptionCategory::infill;
    def->tooltip = L("This feature allows to force a solid layer every given number of layers. "
                   "Zero to disable. You can set this to any value (for example 9999); "
                   "Slic3r will automatically choose the maximum possible number of layers "
                   "to combine according to nozzle diameter and layer height.");
    def->sidetext = L("layers");
    def->min = 0;
    def->mode = comExpert;
    def->set_default_value(new ConfigOptionInt(0));

    def = this->add("solid_infill_extrusion_width", coFloatOrPercent);
    def->label = L("Solid infill");
    def->full_label = L("Solid infill width");
    def->category = OptionCategory::width;
    def->tooltip = L("Set this to a non-zero value to set a manual extrusion width for infill for solid surfaces. "
        "If left zero, default extrusion width will be used if set, otherwise 1.125 x nozzle diameter will be used. "
        "If expressed as percentage (for example 110%) it will be computed over nozzle diameter.") + std::string("\n") +
        L("You can set either 'Spacing', or 'Width'; the other will be calculated, using default layer height.");
    def->sidetext = L("mm or %");
    def->ratio_over = "nozzle_diameter";
    def->min = 0;
    def->max = 1000;
    def->precision = 6;
    def->can_phony = true;
    def->mode = comAdvanced;
    def->set_default_value(new ConfigOptionFloatOrPercent(0, false));

    def = this->add("solid_infill_extrusion_spacing", coFloatOrPercent);
    def->label = L("Solid spacing");
    def->full_label = L("Solid infill spacing");
    def->category = OptionCategory::width;
    def->tooltip = L("Like Solid infill width but spacing is the distance between two lines (as they overlap a bit, it's not the same).") + std::string("\n") +
        L("You can set either 'Spacing', or 'Width'; the other will be calculated, using default layer height.");
    def->sidetext = L("mm or %");
    def->ratio_over = "nozzle_diameter";
    def->min = 0;
    def->max = 1000;
    def->precision = 6;
    def->can_phony = true;
    def->mode = comAdvanced;
    def->set_default_value(new ConfigOptionFloatOrPercent(0, false, true));

    def = this->add("solid_infill_speed", coFloatOrPercent);
    def->label = L("Solid");
    def->full_label = L("Solid infill speed");
    def->category = OptionCategory::speed;
    def->tooltip = L("Speed for printing solid regions (top/bottom/internal horizontal shells). "
                   "This can be expressed as a percentage (for example: 80%) over the default infill speed."
                   " Set to zero for auto.");
    def->sidetext = L("mm/s or %");
    def->ratio_over = "infill_speed";
    def->aliases = { "solid_infill_feed_rate" };
    def->min = 0;
    def->mode = comAdvanced;
    def->set_default_value(new ConfigOptionFloatOrPercent(20, false));

    def = this->add("solid_layers", coInt);
    def->label = L("Solid layers");
    def->category = OptionCategory::slicing;
    def->tooltip = L("Number of solid layers to generate on top and bottom surfaces.");
    def->shortcut.push_back("top_solid_layers");
    def->shortcut.push_back("bottom_solid_layers");
    def->min = 0;

    def = this->add("solid_min_thickness", coFloat);
    def->label = L("Minimum thickness of a top / bottom shell");
    def->tooltip = L("Minimum thickness of a top / bottom shell");
    def->shortcut.push_back("top_solid_min_thickness");
    def->shortcut.push_back("bottom_solid_min_thickness");
    def->min = 0;

    def = this->add("spiral_vase", coBool);
    def->label = L("Spiral vase");
    def->category = OptionCategory::perimeter;
    def->tooltip = L("This feature will raise Z gradually while printing a single-walled object "
                   "in order to remove any visible seam. This option requires a single perimeter, "
                   "no infill, no top solid layers and no support material. You can still set "
                   "any number of bottom solid layers as well as skirt/brim loops. "
                   "It won't work when printing more than one single object.");
    def->set_default_value(new ConfigOptionBool(false));

    def = this->add("standby_temperature_delta", coInt);
    def->label = L("Temperature variation");
    def->tooltip = L("Temperature difference to be applied when an extruder is not active. "
                   "Enables a full-height \"sacrificial\" skirt on which the nozzles are periodically wiped.");
    def->sidetext = "∆°C";
    def->min = -max_temp;
    def->max = max_temp;
    def->mode = comExpert;
    def->set_default_value(new ConfigOptionInt(-5));

    def = this->add("start_gcode", coString);
    def->label = L("Start G-code");
    def->category = OptionCategory::customgcode;
    def->tooltip = L("This start procedure is inserted at the beginning, after bed has reached "
        "the target temperature and extruder just started heating, and before extruder "
        "has finished heating. If Slic3r detects M104 or M190 in your custom codes, "
        "such commands will not be prepended automatically so you're free to customize "
        "the order of heating commands and other custom actions. Note that you can use "
        "placeholder variables for all Slic3r settings, so you can put "
        "a \"M109 S[first_layer_temperature]\" command wherever you want."
        "\n placeholders: initial_extruder, total_layer_count, has_wipe_tower, has_single_extruder_multi_material_priming, total_toolchanges, bounding_box[minx,miny,maxx,maxy]");
    def->multiline = true;
    def->full_width = true;
    def->height = 12;
    def->mode = comExpert;
    def->set_default_value(new ConfigOptionString("G28 ; home all axes\nG1 Z5 F5000 ; lift nozzle\n"));

    def = this->add("start_gcode_manual", coBool);
    def->label = L("Only custom Start G-code");
    def->category = OptionCategory::customgcode;
    def->tooltip = L("Ensure that the slicer won't add heating, fan, extruder... commands before or just after your start-gcode."
                    "If set to true, you have to write a good and complete start_gcode, as no checks are made anymore.");
    def->mode = comExpert;
    def->set_default_value(new ConfigOptionBool(false));

    def = this->add("start_filament_gcode", coStrings);
    def->label = L("Start G-code");
    def->full_label = L("Filament start G-code");
    def->category = OptionCategory::customgcode;
    def->tooltip = L("This start procedure is inserted at the beginning, after any printer start gcode (and "
                   "after any toolchange to this filament in case of multi-material printers). "
                   "This is used to override settings for a specific filament. If Slic3r detects "
                   "M104, M109, M140 or M190 in your custom codes, such commands will "
                   "not be prepended automatically so you're free to customize the order "
                   "of heating commands and other custom actions. Note that you can use placeholder variables "
                   "for all Slic3r settings, so you can put a \"M109 S[first_layer_temperature]\" command "
                   "wherever you want. If you have multiple extruders, the gcode is processed "
                   "in extruder order.");
    def->multiline = true;
    def->full_width = true;
    def->height = 12;
    def->mode = comExpert;
    def->set_default_value(new ConfigOptionStrings { "; Filament gcode\n" });

    def = this->add("model_precision", coFloat);
    def->label = L("Model rounding precision");
    def->full_label = L("Model rounding precision");
    def->category = OptionCategory::slicing;
    def->tooltip = L("This is the rounding error of the input object."
        " It's used to align points that should be in the same line."
        " Put 0 to disable.");
    def->sidetext = L("mm");
    def->min = 0;
    def->precision = 8;
    def->mode = comAdvanced;
    def->set_default_value(new ConfigOptionFloat(0.0001));

    def = this->add("color_change_gcode", coString);
    def->label = L("Color change G-code");
    def->tooltip = L("This G-code will be used as a code for the color change");
    def->multiline = true;
    def->full_width = true;
    def->height = 12;
    def->mode = comExpert;
    def->set_default_value(new ConfigOptionString("M600"));

    def = this->add("pause_print_gcode", coString);
    def->label = L("Pause Print G-code");
    def->tooltip = L("This G-code will be used as a code for the pause print");
    def->multiline = true;
    def->full_width = true;
    def->height = 12;
    def->mode = comExpert;
    def->set_default_value(new ConfigOptionString("M601"));

    def = this->add("template_custom_gcode", coString);
    def->label = L("Custom G-code");
    def->tooltip = L("This G-code will be used as a custom code");
    def->multiline = true;
    def->full_width = true;
    def->height = 12;
    def->mode = comExpert;
    def->set_default_value(new ConfigOptionString(""));

    def = this->add("single_extruder_multi_material", coBool);
    def->label = L("Single Extruder Multi Material");
    def->category = OptionCategory::mmsetup;
    def->tooltip = L("The printer multiplexes filaments into a single hot end.");
    def->mode = comAdvanced;
    def->set_default_value(new ConfigOptionBool(false));

    def = this->add("single_extruder_multi_material_priming", coBool);
    def->label = L("Prime all printing extruders");
    def->category = OptionCategory::mmsetup;
    def->tooltip = L("If enabled, all printing extruders will be primed at the front edge of the print bed at the start of the print.");
    def->mode = comAdvanced;
    def->set_default_value(new ConfigOptionBool(true));

    def = this->add("wipe_tower_no_sparse_layers", coBool);
    def->label = L("No sparse layers (EXPERIMENTAL)");
    def->category = OptionCategory::mmsetup;
    def->tooltip = L("If enabled, the wipe tower will not be printed on layers with no toolchanges. "
                     "On layers with a toolchange, extruder will travel downward to print the wipe tower. "
                     "User is responsible for ensuring there is no collision with the print.");
    def->mode = comAdvanced;
    def->set_default_value(new ConfigOptionBool(false));

    def = this->add("support_material", coBool);
    def->label = L("Generate support material");
    def->category = OptionCategory::support;
    def->tooltip = L("Enable support material generation.");
    def->set_default_value(new ConfigOptionBool(false));

    def = this->add("support_material_auto", coBool);
    def->label = L("Auto generated supports");
    def->category = OptionCategory::support;
    def->tooltip = L("If checked, supports will be generated automatically based on the overhang threshold value."\
                     " If unchecked, supports will be generated inside the \"Support Enforcer\" volumes only.");
    def->mode = comSimple;
    def->set_default_value(new ConfigOptionBool(true));

    def = this->add("support_material_xy_spacing", coFloatOrPercent);
    def->label = L("XY separation between an object and its support");
    def->category = OptionCategory::support;
    def->tooltip = L("XY separation between an object and its support. If expressed as percentage "
                   "(for example 50%), it will be calculated over external perimeter width.");
    def->sidetext = L("mm or %");
    def->ratio_over = "external_perimeter_extrusion_width";
    def->min = 0;
    def->mode = comAdvanced;
    // Default is half the external perimeter width.
    def->set_default_value(new ConfigOptionFloatOrPercent(50, true));

    def = this->add("support_material_angle", coFloat);
    def->label = L("Pattern angle");
    def->full_label = L("Support pattern angle");
    def->category = OptionCategory::support;
    def->tooltip = L("Use this setting to rotate the support material pattern on the horizontal plane.");
    def->sidetext = L("°");
    def->min = 0;
    def->max = 359;
    def->mode = comExpert;
    def->set_default_value(new ConfigOptionFloat(0));

    def = this->add("support_material_buildplate_only", coBool);
    def->label = L("Support on build plate only");
    def->category = OptionCategory::support;
    def->tooltip = L("Only create support if it lies on a build plate. Don't create support on a print.");
    def->mode = comSimple;
    def->set_default_value(new ConfigOptionBool(false));

    def = this->add("support_material_contact_distance_type", coEnum);
    def->label = L("Type");
    def->full_label = L("Support contact distance type");
    def->category = OptionCategory::support;
    def->tooltip = L("How to compute the vertical z-distance.\n"
        "From filament: it use the nearest bit of the filament. When a bridge is extruded, it goes below the current plane.\n"
        "From plane: it use the plane-z. Same than 'from filament' if no 'bridge' is extruded.\n"
        "None: No z-offset. Useful for Soluble supports.\n");
    def->enum_keys_map = &ConfigOptionEnum<SupportZDistanceType>::get_enum_values();
    def->enum_values.push_back("filament");
    def->enum_values.push_back("plane");
    def->enum_values.push_back("none");
    def->enum_labels.push_back(L("From filament"));
    def->enum_labels.push_back(L("From plane"));
    def->enum_labels.push_back(L("None (soluble)"));
    def->mode = comAdvanced;
    def->set_default_value(new ConfigOptionEnum<SupportZDistanceType>(zdPlane));

    def = this->add("support_material_contact_distance_top", coFloatOrPercent);
    def->label = L("Top");
    def->full_label = L("Contact distance on top of supports");
    def->category = OptionCategory::support;
    def->tooltip = L("The vertical distance between support material interface and the object"
        "(when the object is printed on top of the support). "
        "Setting this to 0 will also prevent Slic3r from using bridge flow and speed "
        "for the first object layer. Can be a % of the extruding width used for the interface layers.");
    def->ratio_over = "top_infill_extrusion_width";
    def->sidetext = L("mm");
    def->min = 0;
    def->mode = comAdvanced;
    def->aliases = { "support_material_contact_distance" };
    def->set_default_value(new ConfigOptionFloatOrPercent(0.2, false));

    def = this->add("support_material_contact_distance_bottom", coFloatOrPercent);
    def->label = L("Bottom");
    def->full_label = L("Contact distance under the bottom of supports");
    def->category = OptionCategory::support;
    def->tooltip = L("The vertical distance between object and support material interface"
        "(when the support is printed on top of the object). Can be a % of the extruding width used for the interface layers.");
    def->ratio_over = "top_infill_extrusion_width";
    def->sidetext = L("mm");
    def->min = 0;
    def->mode = comAdvanced;
    def->set_default_value(new ConfigOptionFloatOrPercent(0.2,false));

    def = this->add("support_material_enforce_layers", coInt);
    def->label = L("Enforce support for the first");
    def->category = OptionCategory::support;
    def->tooltip = L("Generate support material for the specified number of layers counting from bottom, "
                   "regardless of whether normal support material is enabled or not and regardless "
                   "of any angle threshold. This is useful for getting more adhesion of objects "
                   "having a very thin or poor footprint on the build plate.");
    def->sidetext = L("layers");
    def->full_label = L("Enforce support for the first n layers");
    def->min = 0;
    def->mode = comExpert;
    def->set_default_value(new ConfigOptionInt(0));

    def = this->add("support_material_extruder", coInt);
    def->label = L("Support material/raft/skirt extruder");
    def->category = OptionCategory::extruders;
    def->tooltip = L("The extruder to use when printing support material, raft and skirt "
                   "(1+, 0 to use the current extruder to minimize tool changes).");
    def->min = 0;
    def->mode = comAdvanced;
    def->set_default_value(new ConfigOptionInt(1));

    def = this->add("support_material_extrusion_width", coFloatOrPercent);
    def->label = L("Support material");
    def->full_label = L("Support material width");
    def->category = OptionCategory::width;
    def->tooltip = L("Set this to a non-zero value to set a manual extrusion width for support material. "
        "If left zero, default extrusion width will be used if set, otherwise nozzle diameter will be used. "
        "If expressed as percentage (for example 110%) it will be computed over nozzle diameter.");
    def->sidetext = L("mm or %");
    def->ratio_over = "nozzle_diameter";
    def->min = 0;
    def->max = 1000;
    def->precision = 6;
    def->mode = comAdvanced;
    def->set_default_value(new ConfigOptionFloatOrPercent(0, false));

    def = this->add("support_material_interface_contact_loops", coBool);
    def->label = L("Interface loops");
    def->category = OptionCategory::support;
    def->tooltip = L("Cover the top contact layer of the supports with loops. Disabled by default.");
    def->mode = comExpert;
    def->set_default_value(new ConfigOptionBool(false));

    def = this->add("support_material_interface_extruder", coInt);
    def->label = L("Support material/raft interface extruder");
    def->category = OptionCategory::extruders;
    def->tooltip = L("The extruder to use when printing support material interface "
                   "(1+, 0 to use the current extruder to minimize tool changes). This affects raft too.");
    def->min = 0;
    def->mode = comAdvanced;
    def->set_default_value(new ConfigOptionInt(1));

    def = this->add("support_material_interface_layers", coInt);
    def->label = L("Interface layers");
    def->category = OptionCategory::support;
    def->tooltip = L("Number of interface layers to insert between the object(s) and support material.");
    def->sidetext = L("layers");
    def->min = 0;
    def->mode = comAdvanced;
    def->set_default_value(new ConfigOptionInt(3));

    def = this->add("support_material_interface_spacing", coFloat);
    def->label = L("Interface pattern spacing");
    def->category = OptionCategory::support;
    def->tooltip = L("Spacing between interface lines. Set zero to get a solid interface.");
    def->sidetext = L("mm");
    def->min = 0;
    def->mode = comAdvanced;
    def->set_default_value(new ConfigOptionFloat(0));

    def = this->add("support_material_interface_speed", coFloatOrPercent);
    def->label = L("Interface");
    def->full_label = L("Support interface speed");
    def->category = OptionCategory::support;
    def->tooltip = L("Speed for printing support material interface layers. If expressed as percentage "
                   "(for example 50%) it will be calculated over support material speed.");
    def->sidetext = L("mm/s or %");
    def->ratio_over = "support_material_speed";
    def->min = 0;
    def->mode = comAdvanced;
    def->set_default_value(new ConfigOptionFloatOrPercent(100, true));

    def = this->add("support_material_pattern", coEnum);
    def->label = L("Pattern");
    def->full_label = L("Support pattern");
    def->category = OptionCategory::support;
    def->tooltip = L("Pattern used to generate support material.");
    def->enum_keys_map = &ConfigOptionEnum<SupportMaterialPattern>::get_enum_values();
    def->enum_values.push_back("rectilinear");
    def->enum_values.push_back("rectilinear-grid");
    def->enum_values.push_back("honeycomb");
    def->enum_labels.push_back(L("Rectilinear"));
    def->enum_labels.push_back(L("Rectilinear grid"));
    def->enum_labels.push_back(L("Honeycomb"));
    def->mode = comAdvanced;
    def->set_default_value(new ConfigOptionEnum<SupportMaterialPattern>(smpRectilinear));

    def = this->add("support_material_interface_pattern", coEnum);
    def->label = L("Pattern");
    def->full_label = L("Support interface pattern");
    def->category = OptionCategory::support;
    def->tooltip = L("Pattern for interface layer.");
    def->enum_keys_map = &ConfigOptionEnum<InfillPattern>::get_enum_values();
    def->enum_values.push_back("rectilinear");
    def->enum_values.push_back("monotonic");
    def->enum_values.push_back("concentric");
    def->enum_values.push_back("concentricgapfill");
    def->enum_values.push_back("hilbertcurve");
    def->enum_values.push_back("sawtooth");
    def->enum_values.push_back("smooth");
    def->enum_labels.push_back(L("Rectilinear"));
    def->enum_labels.push_back(L("Monotonic"));
    def->enum_labels.push_back(L("Concentric"));
    def->enum_labels.push_back(L("Concentric (filled)"));
    def->enum_labels.push_back(L("Hilbert Curve"));
    def->enum_labels.push_back(L("Sawtooth"));
    def->enum_labels.push_back(L("Ironing"));
    def->mode = comAdvanced;
    def->set_default_value(new ConfigOptionEnum<InfillPattern>(ipRectilinear));
    
    def = this->add("support_material_spacing", coFloat);
    def->label = L("Pattern spacing");
    def->category = OptionCategory::support;
    def->tooltip = L("Spacing between support material lines.");
    def->sidetext = L("mm");
    def->min = 0;
    def->mode = comAdvanced;
    def->set_default_value(new ConfigOptionFloat(2.5));

    def = this->add("support_material_speed", coFloat);
    def->label = L("Default");
    def->full_label = L("Support speed");
    def->category = OptionCategory::support;
    def->tooltip = L("Speed for printing support material.");
    def->sidetext = L("mm/s");
    def->min = 0;
    def->mode = comAdvanced;
    def->set_default_value(new ConfigOptionFloat(60));

    def = this->add("support_material_synchronize_layers", coBool);
    def->label = L("Synchronize with object layers");
    def->category = OptionCategory::support;
    def->tooltip = L("Synchronize support layers with the object print layers. This is useful "
                   "with multi-material printers, where the extruder switch is expensive.");
    def->mode = comExpert;
    def->set_default_value(new ConfigOptionBool(false));

    def = this->add("support_material_threshold", coInt);
    def->label = L("Overhang threshold");
    def->category = OptionCategory::support;
    def->tooltip = L("Support material will not be generated for overhangs whose slope angle "
                   "(90° = vertical) is above the given threshold. In other words, this value "
                   "represent the most horizontal slope (measured from the horizontal plane) "
                   "that you can print without support material. Set to zero for automatic detection "
                   "(recommended).");
    def->sidetext = L("°");
    def->min = 0;
    def->max = 90;
    def->mode = comAdvanced;
    def->set_default_value(new ConfigOptionInt(0));

    def = this->add("support_material_with_sheath", coBool);
    def->label = L("With sheath around the support");
    def->category = OptionCategory::support;
    def->tooltip = L("Add a sheath (a single perimeter line) around the base support. This makes "
                   "the support more reliable, but also more difficult to remove.");
    def->mode = comExpert;
    def->set_default_value(new ConfigOptionBool(true));

    def = this->add("temperature", coInts);
    def->label = L("Other layers");
    def->full_label = L("Temperature");
    def->category = OptionCategory::filament;
    def->tooltip = L("Extruder nozzle temperature for layers after the first one. Set this to zero to disable "
                   "temperature control commands in the output G-code.");
    def->sidetext = L("°C");
    def->full_label = L("Nozzle temperature");
    def->min = 0;
    def->max = max_temp;
    def->set_default_value(new ConfigOptionInts { 200 });

    def = this->add("print_temperature", coInt);
    def->label = L("Temperature");
    def->category = OptionCategory::filament;
    def->tooltip = L("Override the temperature of the extruder. Avoid doing too many changes, it won't stop for cooling/heating. 0 to disable. May only works on Height range modifiers.");
    def->mode = comExpert;
    def->set_default_value(new ConfigOptionInt(0));

    def = this->add("print_retract_lift", coFloat);
    def->label = L("Z-lift override");
    def->category = OptionCategory::filament;
    def->tooltip = L("Set the new lift-z value for this override. 0 will disable the z-lift. -& to disable. May only works on Height range modifiers.");
    def->sidetext = L("mm");
    def->mode = comExpert;
    def->set_default_value(new ConfigOptionFloat(-1));

    def = this->add("thin_perimeters", coBool);
    def->label = L("Overlapping external perimeter");
    def->full_label = L("Overlapping external perimeter");
    def->category = OptionCategory::perimeter;
    def->tooltip = L("Allow outermost perimeter to overlap itself to avoid the use of thin walls. Note that their flow isn't adjusted and so it will result in over-extruding and undefined behavior.");
    def->mode = comExpert;
    def->set_default_value(new ConfigOptionBool(true));

    def = this->add("thin_perimeters_all", coBool);
    def->label = L("Overlapping all perimeters");
    def->full_label = L("Overlapping all perimeters");
    def->category = OptionCategory::perimeter;
    def->tooltip = L("Allow all perimeters to overlap, instead of just external ones.");
    def->mode = comExpert;
    def->set_default_value(new ConfigOptionBool(false));

    def = this->add("thin_walls", coBool);
    def->label = L("Thin walls");
    def->full_label = L("Thin walls");
    def->category = OptionCategory::perimeter;
    def->tooltip = L("Detect single-width walls (parts where two extrusions don't fit and we need "
        "to collapse them into a single trace). If unchecked, Slic3r may try to fit perimeters "
        "where it's not possible, creating some overlap leading to over-extrusion.");
    def->mode = comAdvanced;
    def->set_default_value(new ConfigOptionBool(true));

    def = this->add("thin_walls_min_width", coFloatOrPercent);
    def->label = L("Min width");
    def->full_label = L("Thin walls min width");
    def->category = OptionCategory::perimeter;
    def->tooltip = L("Minimum width for the extrusion to be extruded (widths lower than the nozzle diameter will be over-extruded at the nozzle diameter)."
        " If expressed as percentage (for example 110%) it will be computed over nozzle diameter."
        " The default behavior of PrusaSlicer is with a 33% value. Put 100% to avoid any sort of over-extrusion.");
    def->ratio_over = "nozzle_diameter";
    def->mode = comExpert;
    def->min = 0;
    def->set_default_value(new ConfigOptionFloatOrPercent(33, true));

    def = this->add("thin_walls_overlap", coFloatOrPercent);
    def->label = L("Overlap");
    def->full_label = L("Thin wall overlap");
    def->category = OptionCategory::perimeter;
    def->tooltip = L("Overlap between the thin wall and the perimeters. Can be a % of the external perimeter width (default 50%)");
    def->ratio_over = "external_perimeter_extrusion_width";
    def->mode = comExpert;
    def->min = 0;
    def->set_default_value(new ConfigOptionFloatOrPercent(50, true));

    def = this->add("thin_walls_merge", coBool);
    def->label = L("Merging with perimeters");
    def->full_label = L("Thin wall merge");
    def->category = OptionCategory::perimeter;
    def->tooltip = L("Allow the external perimeter to merge the thin walls in the path."
                    " You can deactivate it if you use thin walls as a custom support, to reduce adhesion a little bit.");
    def->mode = comExpert;
    def->set_default_value(new ConfigOptionBool(true));

    def = this->add("thin_walls_speed", coFloat);
    def->label = L("Thin walls");
    def->full_label = L("Thin walls speed");
    def->category = OptionCategory::speed;
    def->tooltip = L("Speed for thin wall (external extrusion that are alone because the obect is too thin at these places).");
    def->sidetext = L("mm/s");
    def->min = 0;
    def->mode = comAdvanced;
    def->set_default_value(new ConfigOptionFloat(30));

    def = this->add("threads", coInt);
    def->label = L("Threads");
    def->tooltip = L("Threads are used to parallelize long-running tasks. Optimal threads number "
                   "is slightly above the number of available cores/processors.");
    def->readonly = true;
    def->min = 1;
    {
        int threads = (unsigned int)boost::thread::hardware_concurrency();
        def->set_default_value(new ConfigOptionInt(threads > 0 ? threads : 2));
        def->cli = ConfigOptionDef::nocli;
    }

    def = this->add("time_estimation_compensation", coPercent);
    def->label = L("Time estimation compensation");
    def->category = OptionCategory::firmware;
    def->tooltip = L("This setting allow you to modify the time estiamtion by a % amount. As Slic3r only use the marlin algorithm, it's not precise enough if an other firmware is used.");
    def->mode = comAdvanced;
    def->sidetext = L("%");
    def->min = 0;
    def->set_default_value(new ConfigOptionPercent(100));

    def = this->add("toolchange_gcode", coString);
    def->label = L("Tool change G-code");
    def->category = OptionCategory::customgcode;
    def->tooltip = L("This custom code is inserted at every extruder change. If you don't leave this empty, you are "
        "expected to take care of the toolchange yourself - Slic3r will not output any other G-code to "
        "change the filament. You can use placeholder variables for all Slic3r settings as well as [previous_extruder] "
        "and [next_extruder], so e.g. the standard toolchange command can be scripted as T[next_extruder]."
        "!! Warning !!: if any charater is written here, Slic3r won't output any toochange command by itself.");
    def->multiline = true;
    def->full_width = true;
    def->height = 5;
    def->mode = comExpert;
    def->set_default_value(new ConfigOptionString(""));

    def = this->add("tool_name", coStrings);
    def->label = L("Tool name");
    def->category = OptionCategory::extruders;
    def->tooltip = L("Only used for klipper, where you can name the extruder. If not set, will be 'extruderX' with 'X' replaced by the extruder number.");
    def->mode = comExpert;
    def->set_default_value(new ConfigOptionStrings(""));

    def = this->add("top_infill_extrusion_width", coFloatOrPercent);
    def->label = L("Top solid infill");
    def->category = OptionCategory::width;
    def->tooltip = L("Set this to a non-zero value to set a manual extrusion width for infill for top surfaces. "
        "You may want to use thinner extrudates to fill all narrow regions and get a smoother finish. "
        "If left zero, default extrusion width will be used if set, otherwise nozzle diameter will be used. "
        "If expressed as percentage (for example 110%) it will be computed over nozzle diameter.") + std::string("\n") +
        L("You can set either 'Spacing', or 'Width'; the other will be calculated, using default layer height.");
    def->sidetext = L("mm or %");
    def->ratio_over = "nozzle_diameter";
    def->min = 0;
    def->max = 1000;
    def->precision = 6;
    def->can_phony = true;
    def->mode = comAdvanced;
    def->set_default_value(new ConfigOptionFloatOrPercent(0, false));

    def = this->add("top_infill_extrusion_spacing", coFloatOrPercent);
    def->label = L("Top solid spacing");
    def->category = OptionCategory::width;
    def->tooltip = L("Like Top solid infill width but spacing is the distance between two lines (as they overlap a bit, it's not the same).") + std::string("\n") +
        L("You can set either 'Spacing', or 'Width'; the other will be calculated, using default layer height.");
    def->sidetext = L("mm or %");
    def->ratio_over = "nozzle_diameter";
    def->min = 0;
    def->max = 1000;
    def->precision = 6;
    def->can_phony = true;
    def->mode = comAdvanced;
    def->set_default_value(new ConfigOptionFloatOrPercent(0, false, true));

    def = this->add("top_solid_infill_speed", coFloatOrPercent);
    def->label = L("Top solid");
    def->full_label = L("Top solid speed");
    def->category = OptionCategory::speed;
    def->tooltip = L("Speed for printing top solid layers (it only applies to the uppermost "
                   "external layers and not to their internal solid layers). You may want "
                   "to slow down this to get a nicer surface finish. This can be expressed "
                   "as a percentage (for example: 80%) over the solid infill speed above. "
                   "Set to zero for auto.");
    def->sidetext = L("mm/s or %");
    def->ratio_over = "solid_infill_speed";
    def->min = 0;
    def->mode = comAdvanced;
    def->set_default_value(new ConfigOptionFloatOrPercent(15, false));

    def = this->add("top_solid_layers", coInt);
    //TRN To be shown in Print Settings "Top solid layers"
    def->label = L("Top");
    def->full_label = L("Top layers");
    def->category = OptionCategory::perimeter;
    def->tooltip = L("Number of solid layers to generate on top surfaces.");
    def->full_label = L("Top solid layers");
    def->min = 0;
    def->set_default_value(new ConfigOptionInt(3));

    def = this->add("top_solid_min_thickness", coFloat);
    //TRN To be shown in Print Settings "Top solid layers"
    def->label = L("Top");
    def->category = OptionCategory::perimeter;
    def->tooltip = L("The number of top solid layers is increased above top_solid_layers if necessary to satisfy "
                     "minimum thickness of top shell."
                     " This is useful to prevent pillowing effect when printing with variable layer height.");
    def->full_label = L("Minimum top shell thickness");
    def->sidetext = L("mm");
    def->min = 0;
    def->set_default_value(new ConfigOptionFloat(0.));

    def = this->add("travel_acceleration", coFloatOrPercent);
    def->label = L("Travel");
    def->full_label = L("Travel acceleration");
    def->category = OptionCategory::speed;
    def->tooltip = L("Acceleration for travel moves (jumps between distant extrusion points)."
            "\nNote that the deceleration of a travel will use the acceleration value of the extrusion that will be printed after it (if any)");
    def->sidetext = L("mm/s² or %");
    def->ratio_over = "default_acceleration";
    def->min = 0;
    def->mode = comExpert;
    def->set_default_value(new ConfigOptionFloatOrPercent(1500, false));

    def = this->add("travel_speed", coFloat);
    def->label = L("Travel");
    def->full_label = L("Travel speed");
    def->category = OptionCategory::speed;
    def->tooltip = L("Speed for travel moves (jumps between distant extrusion points).");
    def->sidetext = L("mm/s");
    def->aliases = { "travel_feed_rate" };
    def->min = 1;
    def->mode = comAdvanced;
    def->set_default_value(new ConfigOptionFloat(130));

    def = this->add("travel_speed_z", coFloat);
    def->label = L("Z Travel");
    def->full_label = L("Z travel speed");
    def->category = OptionCategory::speed;
    def->tooltip = L("Speed for movements along the Z axis.\nWhen set to zero, this value "
                     "is ignored and regular travel speed is used instead.");
    def->sidetext = L("mm/s");
    def->aliases = { "travel_feed_rate_z" };
    def->min = 0;
    def->mode = comExpert;
    def->set_default_value(new ConfigOptionFloat(0.));

    def = this->add("use_firmware_retraction", coBool);
    def->label = L("Use firmware retraction");
    def->category = OptionCategory::general;
    def->tooltip = L("This experimental setting uses G10 and G11 commands to have the firmware "
                   "handle the retraction. This is only supported in recent Marlin.");
    def->mode = comExpert;
    def->set_default_value(new ConfigOptionBool(false));

    def = this->add("use_relative_e_distances", coBool);
    def->label = L("Use relative E distances");
    def->category = OptionCategory::general;
    def->tooltip = L("If your firmware requires relative E values, check this, "
                   "otherwise leave it unchecked. Most firmwares use absolute values.");
    def->mode = comExpert;
    def->set_default_value(new ConfigOptionBool(false));

    def = this->add("use_volumetric_e", coBool);
    def->label = L("Use volumetric E");
    def->category = OptionCategory::general;
    def->tooltip = L("This experimental setting uses outputs the E values in cubic millimeters "
                   "instead of linear millimeters. If your firmware doesn't already know "
                   "filament diameter(s), you can put commands like 'M200 D[filament_diameter_0] T0' "
                   "in your start G-code in order to turn volumetric mode on and use the filament "
                   "diameter associated to the filament selected in Slic3r. This is only supported "
                   "in recent Marlin.");
    def->mode = comExpert;
    def->set_default_value(new ConfigOptionBool(false));

    def = this->add("variable_layer_height", coBool);
    def->label = L("Enable variable layer height feature");
    def->category = OptionCategory::general;
    def->tooltip = L("Some printers or printer setups may have difficulties printing "
                   "with a variable layer height. Enabled by default.");
    def->mode = comExpert;
    def->set_default_value(new ConfigOptionBool(true));

    def = this->add("wipe", coBools);
    def->label = L("Wipe while retracting");
    def->category = OptionCategory::general;
    def->tooltip = L("This flag will move the nozzle while retracting to minimize the possible blob "
                   "on leaky extruders.");
    def->mode = comAdvanced;
    def->set_default_value(new ConfigOptionBools { false });

    def = this->add("wipe_tower", coBool);
    def->label = L("Enable");
    def->full_label = L("Enable wipe tower");
    def->category = OptionCategory::general;
    def->tooltip = L("Multi material printers may need to prime or purge extruders on tool changes. "
                   "Extrude the excess material into the wipe tower.");
    def->mode = comAdvanced;
    def->set_default_value(new ConfigOptionBool(false));

    def = this->add("wiping_volumes_extruders", coFloats);
    def->label = L("Purging volumes - load/unload volumes");
    def->tooltip = L("This vector saves required volumes to change from/to each tool used on the "
                     "wipe tower. These values are used to simplify creation of the full purging "
                     "volumes below. ");
    def->set_default_value(new ConfigOptionFloats { 70.f, 70.f, 70.f, 70.f, 70.f, 70.f, 70.f, 70.f, 70.f, 70.f  });

    def = this->add("wiping_volumes_matrix", coFloats);
    def->label = L("Purging volumes - matrix");
    def->tooltip = L("This matrix describes volumes (in cubic milimetres) required to purge the"
                     " new filament on the wipe tower for any given pair of tools. ");
    def->set_default_value(new ConfigOptionFloats {   0.f, 140.f, 140.f, 140.f, 140.f,
                                                  140.f,   0.f, 140.f, 140.f, 140.f,
                                                  140.f, 140.f,   0.f, 140.f, 140.f,
                                                  140.f, 140.f, 140.f,   0.f, 140.f,
                                                    140.f, 140.f, 140.f, 140.f,   0.f });


    def = this->add("wipe_advanced", coBool);
    def->label = L("Enable advanced wiping volume");
    def->tooltip = L("Allow Slic3r to compute the purge volume via smart computations. Use the pigment% of each filament and following parameters");
    def->mode = comExpert;
    def->set_default_value(new ConfigOptionBool(false));

    def = this->add("wipe_advanced_nozzle_melted_volume", coFloat);
    def->label = L("Nozzle volume");
    def->tooltip = L("The volume of melted plastic inside your nozlle. Used by 'advanced wiping'.");
    def->sidetext = L("mm3");
    def->mode = comExpert;
    def->set_default_value(new ConfigOptionFloat(120));

    def = this->add("filament_wipe_advanced_pigment", coFloats);
    def->label = L("Pigment percentage");
    def->tooltip = L("The pigment % for this filament (bewteen 0 and 1, 1=100%). 0 for translucent/natural, 0.2-0.5 for white and 1 for black.");
    def->mode = comExpert;
    def->min = 0;
    def->max = 1;
    def->set_default_value(new ConfigOptionFloats{ 0.5 });

    def = this->add("wipe_advanced_multiplier", coFloat);
    def->label = L("Multiplier");
    def->full_label = L("Auto-wipe multiplier");
    def->tooltip = L("The volume multiplier used to compute the final volume to extrude by the algorithm.");
    def->sidetext = L("mm3");
    def->mode = comExpert;
    def->set_default_value(new ConfigOptionFloat(60));


    def = this->add("wipe_advanced_algo", coEnum);
    def->label = L("Algorithm");
    def->full_label = L("Auto-wipe algorithm");
    def->tooltip = L("Algo for the advanced wipe.\n"
        "Linear : volume = nozzle + volume_mult * (pigmentBefore-pigmentAfter)\n"
        "Quadratic: volume = nozzle + volume_mult * (pigmentBefore-pigmentAfter)+ volume_mult * (pigmentBefore-pigmentAfter)^3\n"
        "Hyperbola: volume = nozzle + volume_mult * (0.5+pigmentBefore) / (0.5+pigmentAfter)");
    def->enum_keys_map = &ConfigOptionEnum<WipeAlgo>::get_enum_values();
    def->enum_values.push_back("linear");
    def->enum_values.push_back("quadra");
    def->enum_values.push_back("expo");
    def->enum_labels.push_back(L("Linear"));
    def->enum_labels.push_back(L("Quadratric"));
    def->enum_labels.push_back(L("Hyperbola"));
    def->mode = comExpert;
    def->set_default_value(new ConfigOptionEnum<WipeAlgo>(waLinear));

    def = this->add("wipe_tower_brim", coFloatOrPercent);
    def->label = L("Wipe tower brim width");
    def->tooltip = L("Width of the brim for the wipe tower. Can be in mm of in % of the (assumed) only one nozzle diameter.");
    def->ratio_over = "nozzle_diameter";
    def->mode = comAdvanced;
    def->set_default_value(new ConfigOptionFloatOrPercent(150,true));

    def = this->add("wipe_tower_x", coFloat);
    def->label = L("X");
    def->full_label = L("Wipe tower X");
    def->tooltip = L("X coordinate of the left front corner of a wipe tower");
    def->sidetext = L("mm");
    def->mode = comAdvanced;
    def->set_default_value(new ConfigOptionFloat(180.));

    def = this->add("wipe_tower_y", coFloat);
    def->label = L("Y");
    def->full_label = L("Wipe tower Y");
    def->tooltip = L("Y coordinate of the left front corner of a wipe tower");
    def->sidetext = L("mm");
    def->mode = comAdvanced;
    def->set_default_value(new ConfigOptionFloat(140.));

    def = this->add("wipe_tower_width", coFloat);
    def->label = L("Width");
    def->full_label = L("Wipe tower Width");
    def->tooltip = L("Width of a wipe tower");
    def->sidetext = L("mm");
    def->mode = comAdvanced;
    def->set_default_value(new ConfigOptionFloat(60.));

    def = this->add("wipe_tower_rotation_angle", coFloat);
    def->label = L("Wipe tower rotation angle");
    def->tooltip = L("Wipe tower rotation angle with respect to x-axis.");
    def->sidetext = L("°");
    def->mode = comAdvanced;
    def->set_default_value(new ConfigOptionFloat(0.));

    def = this->add("wipe_into_infill", coBool);
    def->category = OptionCategory::wipe;
    def->label = L("Wipe into this object's infill");
    def->tooltip = L("Purging after toolchange will done inside this object's infills. "
                     "This lowers the amount of waste but may result in longer print time "
                     " due to additional travel moves.");
    def->set_default_value(new ConfigOptionBool(false));

    def = this->add("wipe_into_objects", coBool);
    def->category = OptionCategory::wipe;
    def->label = L("Wipe into this object");
    def->tooltip = L("Object will be used to purge the nozzle after a toolchange to save material "
        "that would otherwise end up in the wipe tower and decrease print time. "
        "Colours of the objects will be mixed as a result.");
    def->set_default_value(new ConfigOptionBool(false));

    def = this->add("wipe_extra_perimeter", coFloats);
    def->category = OptionCategory::extruders;
    def->label = L("Extra Wipe for external perimeters");
    def->tooltip = L("When the external perimeter loop extrusion end, a wipe is done, going a bit inside the print."
        " The number put in this setting increase the wipe by moving the nozzle again along the loop before the final wipe.");
    def->min = 0;
    def->sidetext = L("mm");
    def->mode = comAdvanced;
    def->set_default_value(new ConfigOptionFloats{ 0.f });

    def = this->add("wipe_tower_bridging", coFloat);
    def->label = L("Maximal bridging distance");
    def->tooltip = L("Maximal distance between supports on sparse infill sections. ");
    def->sidetext = L("mm");
    def->mode = comAdvanced;
    def->set_default_value(new ConfigOptionFloat(10.));

    def = this->add("xy_size_compensation", coFloat);
    def->label = L("Outer");
    def->full_label = L("Outer XY size compensation");
    def->category = OptionCategory::slicing;
    def->tooltip = L("The object will be grown/shrunk in the XY plane by the configured value "
        "(negative = inwards, positive = outwards). This might be useful for fine-tuning sizes."
        "\nThis one only applies to the 'exterior' shell of the object."
        "\n !!! it's recommended you put the same value into the 'Inner XY size compensation', unless you are sure you don't have horizontal holes. !!! ");
    def->sidetext = L("mm");
    def->mode = comExpert;
    def->set_default_value(new ConfigOptionFloat(0));

    def = this->add("xy_inner_size_compensation", coFloat);
    def->label = L("Inner");
    def->full_label = L("Inner XY size compensation");
    def->category = OptionCategory::slicing;
    def->tooltip = L("The object will be grown/shrunk in the XY plane by the configured value "
        "(negative = inwards, positive = outwards). This might be useful for fine-tuning sizes."
        "\nThis one only applies to the 'inner' shell of the object (!!! horizontal holes break the shell !!!)");
    def->sidetext = L("mm");
    def->mode = comExpert;
    def->set_default_value(new ConfigOptionFloat(0));

    def = this->add("hole_size_compensation", coFloat);
    def->label = L("XY compensation");
    def->full_label = L("XY holes compensation");
    def->category = OptionCategory::slicing;
    def->tooltip = L("The convex holes will be grown / shrunk in the XY plane by the configured value"
        " (negative = inwards, positive = outwards, should be negative as the holes are always a bit smaller irl)."
        " This might be useful for fine-tuning hole sizes."
        "\nThis setting behave the same as 'Inner XY size compensation' but only for convex shapes. It's added to 'Inner XY size compensation', it does not replace it. ");
    def->sidetext = L("mm");
    def->mode = comExpert;
    def->set_default_value(new ConfigOptionFloat(0));

    def = this->add("hole_size_threshold", coFloat);
    def->label = L("Threshold");
    def->full_label = L("XY holes threshold");
    def->category = OptionCategory::slicing;
    def->tooltip = L("Maximum area for the hole where the hole_size_compensation will apply fully."
            " After that, it will decraese down to 0 for four time this area."
            " Set to 0 to let the hole_size_compensation apply fully for all detected holes");
    def->sidetext = L("mm²");
    def->mode = comExpert;
    def->set_default_value(new ConfigOptionFloat(100));

    def = this->add("hole_to_polyhole", coBool);
    def->label = L("Convert round holes to polyholes");
    def->full_label = L("Convert round holes to polyholes");
    def->category = OptionCategory::slicing;
    def->tooltip = L("Search for almost-circular holes that span more than one layer and convert the geometry to polyholes."
        " Use the nozzle size and the (biggest) diameter to compute the polyhole."
        "\nSee http://hydraraptor.blogspot.com/2011/02/polyholes.html");
    def->mode = comAdvanced;
    def->set_default_value(new ConfigOptionBool(false));

    def = this->add("hole_to_polyhole_threshold", coFloatOrPercent);
    def->label = L("Roundness margin");
    def->full_label = L("Polyhole detection margin");
    def->category = OptionCategory::slicing;
    def->tooltip = L("Maximum defection of a point to the estimated radius of the circle."
                    "\nAs cylinder are often exported as triangles of varying size, point may not be on the circle circumference."
                    " This setting allow you some leway to browden the detection."
                    "\nIn mm or in % of the radius.");
    def->sidetext = L("mm²");
    def->mode = comExpert;
    def->set_default_value(new ConfigOptionFloatOrPercent(0.01, false));

    def = this->add("z_offset", coFloat);
    def->label = L("Z offset");
    def->category = OptionCategory::general;
    def->tooltip = L("This value will be added (or subtracted) from all the Z coordinates "
                   "in the output G-code. It is used to compensate for bad Z endstop position: "
                   "for example, if your endstop zero actually leaves the nozzle 0.3mm far "
                   "from the print bed, set this to -0.3 (or fix your endstop).");
    def->sidetext = L("mm");
    def->mode = comExpert;
    def->set_default_value(new ConfigOptionFloat(0));

    def = this->add("z_step", coFloat);
    def->label = L("Z full step");
    def->tooltip = L("Set this to the height moved when your Z motor (or equivalent) turns one step."
                    "If your motor needs 200 steps to move your head/plater by 1mm, this field have to be 1/200 = 0.005."
                    "\nNote that the gcode will write the z values with 6 digits after the dot if z_step is set (it's 3 digits if it's disabled)."
                    "\nPut 0 to disable.");
    def->cli = "z-step=f";
    def->sidetext = L("mm");
    def->min = 0;
    def->precision = 8;
    def->mode = comExpert;
    def->set_default_value(new ConfigOptionFloat(0.005));

    // Declare retract values for filament profile, overriding the printer's extruder profile.
    for (const char *opt_key : {
        // floats
        "retract_length", "retract_lift", "retract_lift_above", "retract_lift_below", "retract_speed", "deretract_speed", "retract_restart_extra", "retract_before_travel",
        "wipe_extra_perimeter",
        // bools
        "retract_layer_change", "wipe",
        // percents
        "retract_before_wipe"}) {
        auto it_opt = options.find(opt_key);
        assert(it_opt != options.end());
        def = this->add_nullable(std::string("filament_") + opt_key, it_opt->second.type);
        def->label         = it_opt->second.label;
        def->full_label = it_opt->second.full_label;
        def->tooltip     = it_opt->second.tooltip;
        def->sidetext   = it_opt->second.sidetext;
        def->mode       = it_opt->second.mode;
        switch (def->type) {
        case coFloats   : def->set_default_value(new ConfigOptionFloatsNullable  (static_cast<const ConfigOptionFloats*  >(it_opt->second.default_value.get())->values)); break;
        case coPercents : def->set_default_value(new ConfigOptionPercentsNullable(static_cast<const ConfigOptionPercents*>(it_opt->second.default_value.get())->values)); break;
        case coBools    : def->set_default_value(new ConfigOptionBoolsNullable   (static_cast<const ConfigOptionBools*   >(it_opt->second.default_value.get())->values)); break;
        default: assert(false);
        }
    }
}

void PrintConfigDef::init_extruder_option_keys()
{
    // ConfigOptionFloats, ConfigOptionPercents, ConfigOptionBools, ConfigOptionStrings
    m_extruder_option_keys = {
        "nozzle_diameter",
        "min_layer_height",
        "max_layer_height",
        "extruder_offset",
        "extruder_fan_offset",
        "extruder_temperature_offset",
        "gcode_precision_e",
        "tool_name",
        "retract_length",
        "retract_lift",
        "retract_lift_above",
        "retract_lift_below",
        "retract_lift_first_layer",
        "retract_lift_top",
        "retract_speed",
        "deretract_speed",
        "retract_before_wipe",
        "retract_restart_extra",
        "retract_before_travel",
        "wipe",
		"wipe_extra_perimeter",
        "retract_layer_change",
        "retract_length_toolchange",
        "retract_restart_extra_toolchange",
        "extruder_colour",
        "default_filament_profile"
    };

    m_extruder_retract_keys = {
        "deretract_speed",
        "retract_before_travel",
        "retract_before_wipe",
        "retract_layer_change",
        "retract_length",
        "retract_lift",
        "retract_lift_above",
        "retract_lift_below",
        "retract_restart_extra",
        "retract_speed",
        "wipe",
        "wipe_extra_perimeter"
    };
    assert(std::is_sorted(m_extruder_retract_keys.begin(), m_extruder_retract_keys.end()));
}

void PrintConfigDef::init_milling_params()
{
    // ConfigOptionFloats, ConfigOptionPercents, ConfigOptionBools, ConfigOptionStrings
    m_milling_option_keys = {
        "milling_diameter",
        "milling_toolchange_end_gcode",
        "milling_toolchange_start_gcode",
        //"milling_offset",
        //"milling_z_offset",
        "milling_z_lift",

    };

    ConfigOptionDef* def;

    // Milling Printer settings

    def = this->add("milling_cutter", coInt);
    def->gui_type = "i_enum_open";
    def->label = L("Milling cutter");
    def->category = OptionCategory::general;
    def->tooltip = L("The milling cutter to use (unless more specific extruder settings are specified). ");
    def->min = 0;  // 0 = inherit defaults
    def->enum_labels.push_back("default");  // override label for item 0
    def->enum_labels.push_back("1");
    def->enum_labels.push_back("2");
    def->enum_labels.push_back("3");
    def->enum_labels.push_back("4");
    def->enum_labels.push_back("5");
    def->enum_labels.push_back("6");
    def->enum_labels.push_back("7");
    def->enum_labels.push_back("8");
    def->enum_labels.push_back("9");

    def = this->add("milling_diameter", coFloats);
    def->label = L("Milling diameter");
    def->category = OptionCategory::milling_extruders;
    def->tooltip = L("This is the diameter of your cutting tool.");
    def->sidetext = L("mm");
    def->mode = comAdvanced;
    def->set_default_value(new ConfigOptionFloats(3.14));

    def = this->add("milling_offset", coPoints);
    def->label = L("Tool offset");
    def->category = OptionCategory::extruders;
    def->tooltip = L("If your firmware doesn't handle the extruder displacement you need the G-code "
        "to take it into account. This option lets you specify the displacement of each extruder "
        "with respect to the first one. It expects positive coordinates (they will be subtracted "
        "from the XY coordinate).");
    def->sidetext = L("mm");
    def->mode = comAdvanced;
    def->set_default_value(new ConfigOptionPoints( Vec2d(0,0) ));

    def = this->add("milling_z_offset", coFloats);
    def->label = L("Tool z offset");
    def->category = OptionCategory::extruders;
    def->tooltip = L(".");
    def->sidetext = L("mm");
    def->mode = comAdvanced;
    def->set_default_value(new ConfigOptionFloats(0));

    def = this->add("milling_z_lift", coFloats);
    def->label = L("Tool z lift");
    def->category = OptionCategory::extruders;
    def->tooltip = L("Amount of lift for travel.");
    def->sidetext = L("mm");
    def->mode = comAdvanced;
    def->set_default_value(new ConfigOptionFloats(2));

    def = this->add("milling_toolchange_start_gcode", coStrings);
    def->label = L("G-Code to switch to this toolhead");
    def->category = OptionCategory::milling_extruders;
    def->tooltip = L("Put here the gcode to change the toolhead (called after the g-code T[next_extruder]). You have access to [next_extruder] and [previous_extruder]."
        " next_extruder is the 'extruder number' of the new milling tool, it's equal to the index (begining at 0) of the milling tool plus the number of extruders."
        " previous_extruder is the 'extruder number' of the previous tool, it may be a normal extruder, if it's below the number of extruders."
        " The number of extruder is available at [extruder] and the number of milling tool is available at [milling_cutter].");
    def->mode = comAdvanced;
    def->set_default_value(new ConfigOptionStrings(""));

    def = this->add("milling_toolchange_end_gcode", coStrings);
    def->label = L("G-Code to switch from this toolhead");
    def->category = OptionCategory::milling_extruders;
    def->tooltip = L("Put here the gcode to end the toolhead action, like stopping the spindle. You have access to [next_extruder] and [previous_extruder]."
        " previous_extruder is the 'extruder number' of the current milling tool, it's equal to the index (begining at 0) of the milling tool plus the number of extruders."
        " next_extruder is the 'extruder number' of the next tool, it may be a normal extruder, if it's below the number of extruders."
        " The number of extruder is available at [extruder]and the number of milling tool is available at [milling_cutter].");
    def->mode = comAdvanced;
    def->set_default_value(new ConfigOptionStrings(""));

    def = this->add("milling_post_process", coBool);
    def->label = L("Milling post-processing");
    def->category = OptionCategory::milling;
    def->tooltip = L("If activated, at the end of each layer, the printer will switch to a milling head and mill the external perimeters."
        "\nYou should set the 'Milling extra XY size' to a value high enough to have enough plastic to mill. Also, be sure that your piece is firmly glued to the bed.");
    def->mode = comSimple;
    def->set_default_value(new ConfigOptionBool(false));

    def = this->add("milling_extra_size", coFloatOrPercent);
    def->label = L("Milling extra XY size");
    def->category = OptionCategory::milling;
    def->tooltip = L("This increase the size of the object by a certain amount to have enough plastic to mill."
        " You can set a number of mm or a percentage of the calculated optimal extra width (from flow calculation).");
    def->sidetext = L("mm or %");
    def->ratio_over = "computed_on_the_fly";
    def->mode = comAdvanced;
    def->set_default_value(new ConfigOptionFloatOrPercent(150, true));

    def = this->add("milling_after_z", coFloatOrPercent);
    def->label = L("Milling only after");
    def->category = OptionCategory::milling;
    def->tooltip = L("This setting restrict the post-process milling to a certain height, to avoid milling the bed. It can be a mm of a % of the first layer height (so it can depends of the object).");
    def->sidetext = L("mm or %");
    def->ratio_over = "first_layer_height";
    def->mode = comAdvanced;
    def->set_default_value(new ConfigOptionFloatOrPercent(200, true));

    def = this->add("milling_speed", coFloat);
    def->label = L("Milling Speed");
    def->category = OptionCategory::milling;
    def->tooltip = L("Speed for milling tool.");
    def->sidetext = L("mm/s");
    def->min = 0;
    def->mode = comAdvanced;
    def->set_default_value(new ConfigOptionFloat(30));
}

void PrintConfigDef::init_sla_params()
{
    ConfigOptionDef* def;

    // SLA Printer settings

    def = this->add("display_width", coFloat);
    def->label = L("Display width");
    def->tooltip = L("Width of the display");
    def->min = 1;
    def->set_default_value(new ConfigOptionFloat(120.));

    def = this->add("display_height", coFloat);
    def->label = L("Display height");
    def->tooltip = L("Height of the display");
    def->min = 1;
    def->set_default_value(new ConfigOptionFloat(68.));

    def = this->add("display_pixels_x", coInt);
    def->full_label = L("Number of pixels in");
    def->label = L("X");
    def->tooltip = L("Number of pixels in X");
    def->min = 100;
    def->set_default_value(new ConfigOptionInt(2560));

    def = this->add("display_pixels_y", coInt);
    def->label = L("Y");
    def->tooltip = L("Number of pixels in Y");
    def->min = 100;
    def->set_default_value(new ConfigOptionInt(1440));

    def = this->add("display_mirror_x", coBool);
    def->full_label = L("Display horizontal mirroring");
    def->label = L("Mirror horizontally");
    def->tooltip = L("Enable horizontal mirroring of output images");
    def->mode = comExpert;
    def->set_default_value(new ConfigOptionBool(true));

    def = this->add("display_mirror_y", coBool);
    def->full_label = L("Display vertical mirroring");
    def->label = L("Mirror vertically");
    def->tooltip = L("Enable vertical mirroring of output images");
    def->mode = comExpert;
    def->set_default_value(new ConfigOptionBool(false));

    def = this->add("display_orientation", coEnum);
    def->label = L("Display orientation");
    def->tooltip = L("Set the actual LCD display orientation inside the SLA printer."
                     " Portrait mode will flip the meaning of display width and height parameters"
                     " and the output images will be rotated by 90 degrees.");
    def->enum_keys_map = &ConfigOptionEnum<SLADisplayOrientation>::get_enum_values();
    def->enum_values.push_back("landscape");
    def->enum_values.push_back("portrait");
    def->enum_labels.push_back(L("Landscape"));
    def->enum_labels.push_back(L("Portrait"));
    def->mode = comExpert;
    def->set_default_value(new ConfigOptionEnum<SLADisplayOrientation>(sladoPortrait));

    def = this->add("fast_tilt_time", coFloat);
    def->label = L("Fast");
    def->full_label = L("Fast tilt");
    def->tooltip = L("Time of the fast tilt");
    def->sidetext = L("s");
    def->min = 0;
    def->mode = comExpert;
    def->set_default_value(new ConfigOptionFloat(5.));

    def = this->add("slow_tilt_time", coFloat);
    def->label = L("Slow");
    def->full_label = L("Slow tilt");
    def->tooltip = L("Time of the slow tilt");
    def->sidetext = L("s");
    def->min = 0;
    def->mode = comExpert;
    def->set_default_value(new ConfigOptionFloat(8.));

    def = this->add("area_fill", coFloat);
    def->label = L("Area fill");
    def->tooltip = L("The percentage of the bed area. \nIf the print area exceeds the specified value, \nthen a slow tilt will be used, otherwise - a fast tilt");
    def->sidetext = L("%");
    def->min = 0;
    def->mode = comExpert;
    def->set_default_value(new ConfigOptionFloat(50.));

    def = this->add("relative_correction", coFloats);
    def->label = L("Printer scaling correction");
    def->full_label = L("Printer scaling correction");
    def->tooltip  = L("Printer scaling correction");
    def->min = 0;
    def->mode = comExpert;
    def->set_default_value(new ConfigOptionFloats( { 1., 1. } ));

    def = this->add("absolute_correction", coFloat);
    def->label = L("Printer absolute correction");
    def->full_label = L("Printer absolute correction");
    def->tooltip  = L("Will inflate or deflate the sliced 2D polygons according "
                      "to the sign of the correction.");
    def->mode = comExpert;
    def->set_default_value(new ConfigOptionFloat(0.0));
    
    def = this->add("elephant_foot_min_width", coFloat);
    def->label = L("minimum width");
    def->category = OptionCategory::slicing;
    def->tooltip = L("Minimum width of features to maintain when doing the first layer compensation.");
    def->sidetext = L("mm");
    def->min = 0;
    def->mode = comAdvanced;
    def->set_default_value(new ConfigOptionFloat(0.2));

    def = this->add("gamma_correction", coFloat);
    def->label = L("Printer gamma correction");
    def->full_label = L("Printer gamma correction");
    def->tooltip  = L("This will apply a gamma correction to the rasterized 2D "
                      "polygons. A gamma value of zero means thresholding with "
                      "the threshold in the middle. This behaviour eliminates "
                      "antialiasing without losing holes in polygons.");
    def->min = 0;
    def->max = 1;
    def->mode = comExpert;
    def->set_default_value(new ConfigOptionFloat(1.0));


    // SLA Material settings.
    def = this->add("material_type", coString);
    def->label = L("SLA material type");
    def->tooltip = L("SLA material type");
    def->gui_type = "f_enum_open";   // TODO: ???
    def->gui_flags = "show_value";
    def->enum_values.push_back("Tough");
    def->enum_values.push_back("Flexible");
    def->enum_values.push_back("Casting");
    def->enum_values.push_back("Dental");
    def->enum_values.push_back("Heat-resistant");
    def->set_default_value(new ConfigOptionString("Tough"));

    def = this->add("initial_layer_height", coFloat);
    def->label = L("Initial layer height");
    def->tooltip = L("Initial layer height");
    def->sidetext = L("mm");
    def->min = 0;
    def->set_default_value(new ConfigOptionFloat(0.3));

    def = this->add("bottle_volume", coFloat);
    def->label = L("Bottle volume");
    def->tooltip = L("Bottle volume");
    def->sidetext = L("ml");
    def->min = 50;
    def->set_default_value(new ConfigOptionFloat(1000.0));

    def = this->add("bottle_weight", coFloat);
    def->label = L("Bottle weight");
    def->tooltip = L("Bottle weight");
    def->sidetext = L("kg");
    def->min = 0;
    def->set_default_value(new ConfigOptionFloat(1.0));

    def = this->add("material_density", coFloat);
    def->label = L("Density");
    def->tooltip = L("Density");
    def->sidetext = L("g/ml");
    def->min = 0;
    def->set_default_value(new ConfigOptionFloat(1.0));

    def = this->add("bottle_cost", coFloat);
    def->label = L("Cost");
    def->tooltip = L("Cost");
    def->sidetext = L("money/bottle");
    def->min = 0;
    def->set_default_value(new ConfigOptionFloat(0.0));

    def = this->add("faded_layers", coInt);
    def->label = L("Faded layers");
    def->tooltip = L("Number of the layers needed for the exposure time fade from initial exposure time to the exposure time");
    def->min = 3;
    def->max = 20;
    def->mode = comExpert;
    def->set_default_value(new ConfigOptionInt(10));

    def = this->add("min_exposure_time", coFloat);
    def->label = L("Minimum exposure time");
    def->tooltip = L("Minimum exposure time");
    def->sidetext = L("s");
    def->min = 0;
    def->mode = comExpert;
    def->set_default_value(new ConfigOptionFloat(0));

    def = this->add("max_exposure_time", coFloat);
    def->label = L("Maximum exposure time");
    def->tooltip = L("Maximum exposure time");
    def->sidetext = L("s");
    def->min = 0;
    def->mode = comExpert;
    def->set_default_value(new ConfigOptionFloat(100));

    def = this->add("exposure_time", coFloat);
    def->label = L("Exposure time");
    def->tooltip = L("Exposure time");
    def->sidetext = L("s");
    def->min = 0;
    def->set_default_value(new ConfigOptionFloat(10));

    def = this->add("min_initial_exposure_time", coFloat);
    def->label = L("Minimum initial exposure time");
    def->tooltip = L("Minimum initial exposure time");
    def->sidetext = L("s");
    def->min = 0;
    def->mode = comExpert;
    def->set_default_value(new ConfigOptionFloat(0));

    def = this->add("max_initial_exposure_time", coFloat);
    def->label = L("Maximum initial exposure time");
    def->tooltip = L("Maximum initial exposure time");
    def->sidetext = L("s");
    def->min = 0;
    def->mode = comExpert;
    def->set_default_value(new ConfigOptionFloat(150));

    def = this->add("initial_exposure_time", coFloat);
    def->label = L("Initial exposure time");
    def->tooltip = L("Initial exposure time");
    def->sidetext = L("s");
    def->min = 0;
    def->set_default_value(new ConfigOptionFloat(15));

    def = this->add("material_correction", coFloats);
    def->full_label = L("Correction for expansion");
    def->tooltip  = L("Correction for expansion");
    def->min = 0;
    def->mode = comExpert;
    def->set_default_value(new ConfigOptionFloats( { 1. , 1. } ));

    def = this->add("material_notes", coString);
    def->label = L("SLA print material notes");
    def->tooltip = L("You can put your notes regarding the SLA print material here.");
    def->multiline = true;
    def->full_width = true;
    def->height = 13;
    def->mode = comAdvanced;
    def->set_default_value(new ConfigOptionString(""));

    def = this->add("material_vendor", coString);
    def->set_default_value(new ConfigOptionString(L("(Unknown)")));
    def->cli = ConfigOptionDef::nocli;

    def = this->add("default_sla_material_profile", coString);
    def->label = L("Default SLA material profile");
    def->tooltip = L("Default print profile associated with the current printer profile. "
                   "On selection of the current printer profile, this print profile will be activated.");
    def->set_default_value(new ConfigOptionString());
    def->cli = ConfigOptionDef::nocli;

    def = this->add("sla_material_settings_id", coString);
    def->set_default_value(new ConfigOptionString(""));
    def->cli = ConfigOptionDef::nocli;

    def = this->add("default_sla_print_profile", coString);
    def->label = L("Default SLA material profile");
    def->tooltip = L("Default print profile associated with the current printer profile. "
                   "On selection of the current printer profile, this print profile will be activated.");
    def->set_default_value(new ConfigOptionString());
    def->cli = ConfigOptionDef::nocli;

    def = this->add("sla_print_settings_id", coString);
    def->set_default_value(new ConfigOptionString(""));
    def->cli = ConfigOptionDef::nocli;

    def = this->add("supports_enable", coBool);
    def->label = L("Generate supports");
    def->category = OptionCategory::support;
    def->tooltip = L("Generate supports for the models");
    def->mode = comSimple;
    def->set_default_value(new ConfigOptionBool(true));

    def = this->add("support_head_front_diameter", coFloat);
    def->label = L("Pinhead front diameter");
    def->category = OptionCategory::support;
    def->tooltip = L("Diameter of the pointing side of the head");
    def->sidetext = L("mm");
    def->min = 0;
    def->mode = comAdvanced;
    def->set_default_value(new ConfigOptionFloat(0.4));

    def = this->add("support_head_penetration", coFloat);
    def->label = L("Head penetration");
    def->category = OptionCategory::support;
    def->tooltip = L("How much the pinhead has to penetrate the model surface");
    def->sidetext = L("mm");
    def->mode = comAdvanced;
    def->min = 0;
    def->set_default_value(new ConfigOptionFloat(0.2));

    def = this->add("support_head_width", coFloat);
    def->label = L("Pinhead width");
    def->category = OptionCategory::support;
    def->tooltip = L("Width from the back sphere center to the front sphere center");
    def->sidetext = L("mm");
    def->min = 0;
    def->max = 20;
    def->mode = comAdvanced;
    def->set_default_value(new ConfigOptionFloat(1.0));

    def = this->add("support_pillar_diameter", coFloat);
    def->label = L("Pillar diameter");
    def->category = OptionCategory::support;
    def->tooltip = L("Diameter in mm of the support pillars");
    def->sidetext = L("mm");
    def->min = 0;
    def->max = 15;
    def->mode = comSimple;
    def->set_default_value(new ConfigOptionFloat(1.0));

    def = this->add("support_small_pillar_diameter_percent", coPercent);
    def->label = L("Small pillar diameter percent");
    def->category = OptionCategory::support;
    def->tooltip = L("The percentage of smaller pillars compared to the normal pillar diameter "
                     "which are used in problematic areas where a normal pilla cannot fit.");
    def->sidetext = L("%");
    def->min = 1;
    def->max = 100;
    def->mode = comExpert;
    def->set_default_value(new ConfigOptionPercent(50));
    
    def = this->add("support_max_bridges_on_pillar", coInt);
    def->label = L("Max bridges on a pillar");
    def->tooltip = L(
        "Maximum number of bridges that can be placed on a pillar. Bridges "
        "hold support point pinheads and connect to pillars as small branches.");
    def->min = 0;
    def->max = 50;
    def->mode = comExpert;
    def->set_default_value(new ConfigOptionInt(3));

    def = this->add("support_pillar_connection_mode", coEnum);
    def->label = L("Pillar connection mode");
    def->tooltip = L("Controls the bridge type between two neighboring pillars."
                     " Can be zig-zag, cross (double zig-zag) or dynamic which"
                     " will automatically switch between the first two depending"
                     " on the distance of the two pillars.");
    def->enum_keys_map = &ConfigOptionEnum<SLAPillarConnectionMode>::get_enum_values();
    def->enum_values.push_back("zigzag");
    def->enum_values.push_back("cross");
    def->enum_values.push_back("dynamic");
    def->enum_labels.push_back(L("Zig-Zag"));
    def->enum_labels.push_back(L("Cross"));
    def->enum_labels.push_back(L("Dynamic"));
    def->mode = comAdvanced;
    def->set_default_value(new ConfigOptionEnum<SLAPillarConnectionMode>(slapcmDynamic));

    def = this->add("support_buildplate_only", coBool);
    def->label = L("Support on build plate only");
    def->category = OptionCategory::support;
    def->tooltip = L("Only create support if it lies on a build plate. Don't create support on a print.");
    def->mode = comSimple;
    def->set_default_value(new ConfigOptionBool(false));

    def = this->add("support_pillar_widening_factor", coFloat);
    def->label = L("Pillar widening factor");
    def->category = OptionCategory::support;
    def->tooltip = L("Merging bridges or pillars into another pillars can "
                     "increase the radius. Zero means no increase, one means "
                     "full increase.");
    def->min = 0;
    def->max = 1;
    def->mode = comExpert;
    def->set_default_value(new ConfigOptionFloat(0.0));

    def = this->add("support_base_diameter", coFloat);
    def->label = L("Support base diameter");
    def->category = OptionCategory::support;
    def->tooltip = L("Diameter in mm of the pillar base");
    def->sidetext = L("mm");
    def->min = 0;
    def->max = 30;
    def->mode = comAdvanced;
    def->set_default_value(new ConfigOptionFloat(4.0));

    def = this->add("support_base_height", coFloat);
    def->label = L("Support base height");
    def->category = OptionCategory::support;
    def->tooltip = L("The height of the pillar base cone");
    def->sidetext = L("mm");
    def->min = 0;
    def->mode = comAdvanced;
    def->set_default_value(new ConfigOptionFloat(1.0));

    def = this->add("support_base_safety_distance", coFloat);
    def->label = L("Support base safety distance");
    def->category = OptionCategory::support;
    def->tooltip  = L(
        "The minimum distance of the pillar base from the model in mm. "
        "Makes sense in zero elevation mode where a gap according "
        "to this parameter is inserted between the model and the pad.");
    def->sidetext = L("mm");
    def->min = 0;
    def->max = 10;
    def->mode = comExpert;
    def->set_default_value(new ConfigOptionFloat(1));

    def = this->add("support_critical_angle", coFloat);
    def->label = L("Critical angle");
    def->category = OptionCategory::support;
    def->tooltip = L("The default angle for connecting support sticks and junctions.");
    def->sidetext = L("°");
    def->min = 0;
    def->max = 90;
    def->mode = comExpert;
    def->set_default_value(new ConfigOptionFloat(45));

    def = this->add("support_max_bridge_length", coFloat);
    def->label = L("Max bridge length");
    def->category = OptionCategory::support;
    def->tooltip = L("The max length of a bridge");
    def->sidetext = L("mm");
    def->min = 0;
    def->mode = comAdvanced;
    def->set_default_value(new ConfigOptionFloat(15.0));

    def = this->add("support_max_pillar_link_distance", coFloat);
    def->label = L("Max pillar linking distance");
    def->category = OptionCategory::support;
    def->tooltip = L("The max distance of two pillars to get linked with each other."
                     " A zero value will prohibit pillar cascading.");
    def->sidetext = L("mm");
    def->min = 0;   // 0 means no linking
    def->mode = comAdvanced;
    def->set_default_value(new ConfigOptionFloat(10.0));

    def = this->add("support_object_elevation", coFloat);
    def->label = L("Object elevation");
    def->category = OptionCategory::support;
    def->tooltip = L("How much the supports should lift up the supported object. "
                     "If this value is zero, the bottom of the model geometry "
                     "will be considered as part of the pad."
                     "If \"Pad around object\" is enabled, this value is ignored.");
    def->sidetext = L("mm");
    def->min = 0;
    def->max = 150; // This is the max height of print on SL1
    def->mode = comAdvanced;
    def->set_default_value(new ConfigOptionFloat(5.0));

    def = this->add("support_points_density_relative", coInt);
    def->label = L("Support points density");
    def->category = OptionCategory::support;
    def->tooltip = L("This is a relative measure of support points density.");
    def->sidetext = L("%");
    def->min = 0;
    def->set_default_value(new ConfigOptionInt(100));

    def = this->add("support_points_minimal_distance", coFloat);
    def->label = L("Minimal distance of the support points");
    def->category = OptionCategory::support;
    def->tooltip = L("No support points will be placed closer than this threshold.");
    def->sidetext = L("mm");
    def->min = 0;
    def->set_default_value(new ConfigOptionFloat(1.f));

    def = this->add("pad_enable", coBool);
    def->label = L("Use pad");
    def->category = OptionCategory::pad;
    def->tooltip = L("Add a pad underneath the supported model");
    def->mode = comSimple;
    def->set_default_value(new ConfigOptionBool(true));

    def = this->add("pad_wall_thickness", coFloat);
    def->label = L("Pad wall thickness");
    def->category = OptionCategory::pad;
     def->tooltip = L("The thickness of the pad and its optional cavity walls.");
    def->sidetext = L("mm");
    def->min = 0;
    def->max = 30;
    def->mode = comSimple;
    def->set_default_value(new ConfigOptionFloat(2.0));

    def = this->add("pad_wall_height", coFloat);
    def->label = L("Pad wall height");
    def->tooltip = L("Defines the pad cavity depth. Set to zero to disable the cavity. "
                     "Be careful when enabling this feature, as some resins may "
                     "produce an extreme suction effect inside the cavity, "
                     "which makes peeling the print off the vat foil difficult.");
    def->category = OptionCategory::pad;
//     def->tooltip = L("");
    def->sidetext = L("mm");
    def->min = 0;
    def->max = 30;
    def->mode = comExpert;
    def->set_default_value(new ConfigOptionFloat(0.));
    
    def = this->add("pad_brim_size", coFloat);
    def->label = L("Pad brim size");
    def->tooltip = L("How far should the pad extend around the contained geometry");
    def->category = OptionCategory::pad;
    //     def->tooltip = L("");
    def->sidetext = L("mm");
    def->min = 0;
    def->max = 30;
    def->mode = comAdvanced;
    def->set_default_value(new ConfigOptionFloat(1.6));

    def = this->add("pad_max_merge_distance", coFloat);
    def->label = L("Max merge distance");
    def->category = OptionCategory::pad;
     def->tooltip = L("Some objects can get along with a few smaller pads "
                      "instead of a single big one. This parameter defines "
                      "how far the center of two smaller pads should be. If they"
                      "are closer, they will get merged into one pad.");
    def->sidetext = L("mm");
    def->min = 0;
    def->mode = comExpert;
    def->set_default_value(new ConfigOptionFloat(50.0));

    // This is disabled on the UI. I hope it will never be enabled.
//    def = this->add("pad_edge_radius", coFloat);
//    def->label = L("Pad edge radius");
//    def->category = OptionCategory::pad;
////     def->tooltip = L("");
//    def->sidetext = L("mm");
//    def->min = 0;
//    def->mode = comAdvanced;
//    def->set_default_value(new ConfigOptionFloat(1.0));

    def = this->add("pad_wall_slope", coFloat);
    def->label = L("Pad wall slope");
    def->category = OptionCategory::pad;
    def->tooltip = L("The slope of the pad wall relative to the bed plane. "
                     "90 degrees means straight walls.");
    def->sidetext = L("°");
    def->min = 45;
    def->max = 90;
    def->mode = comAdvanced;
    def->set_default_value(new ConfigOptionFloat(90.0));

    def = this->add("pad_around_object", coBool);
    def->label = L("Pad around object");
    def->category = OptionCategory::pad;
    def->tooltip = L("Create pad around object and ignore the support elevation");
    def->mode = comSimple;
    def->set_default_value(new ConfigOptionBool(false));
    
    def = this->add("pad_around_object_everywhere", coBool);
    def->label = L("Pad around object everywhere");
    def->category = OptionCategory::pad;
    def->tooltip = L("Force pad around object everywhere");
    def->mode = comSimple;
    def->set_default_value(new ConfigOptionBool(false));

    def = this->add("pad_object_gap", coFloat);
    def->label = L("Pad object gap");
    def->category = OptionCategory::pad;
    def->tooltip  = L("The gap between the object bottom and the generated "
                      "pad in zero elevation mode.");
    def->sidetext = L("mm");
    def->min = 0;
    def->max = 10;
    def->mode = comExpert;
    def->set_default_value(new ConfigOptionFloat(1));

    def = this->add("pad_object_connector_stride", coFloat);
    def->label = L("Pad object connector stride");
    def->category = OptionCategory::pad;
    def->tooltip = L("Distance between two connector sticks which connect the object and the generated pad.");
    def->sidetext = L("mm");
    def->min = 0;
    def->mode = comExpert;
    def->set_default_value(new ConfigOptionFloat(10));

    def = this->add("pad_object_connector_width", coFloat);
    def->label = L("Pad object connector width");
    def->category = OptionCategory::pad;
    def->tooltip  = L("Width of the connector sticks which connect the object and the generated pad.");
    def->sidetext = L("mm");
    def->min = 0;
    def->mode = comExpert;
    def->set_default_value(new ConfigOptionFloat(0.5));

    def = this->add("pad_object_connector_penetration", coFloat);
    def->label = L("Pad object connector penetration");
    def->category = OptionCategory::pad;
    def->tooltip  = L(
        "How much should the tiny connectors penetrate into the model body.");
    def->sidetext = L("mm");
    def->min = 0;
    def->mode = comExpert;
    def->set_default_value(new ConfigOptionFloat(0.3));
    
    def = this->add("hollowing_enable", coBool);
    def->label = L("Enable hollowing");
    def->category = OptionCategory::hollowing;
    def->tooltip = L("Hollow out a model to have an empty interior");
    def->mode = comSimple;
    def->set_default_value(new ConfigOptionBool(false));
    
    def = this->add("hollowing_min_thickness", coFloat);
    def->label = L("Wall thickness");
    def->category = OptionCategory::hollowing;
    def->tooltip  = L("Minimum wall thickness of a hollowed model.");
    def->sidetext = L("mm");
    def->min = 1;
    def->max = 10;
    def->mode = comSimple;
    def->set_default_value(new ConfigOptionFloat(3.));
    
    def = this->add("hollowing_quality", coFloat);
    def->label = L("Accuracy");
    def->category = OptionCategory::hollowing;
    def->tooltip  = L("Performance vs accuracy of calculation. Lower values may produce unwanted artifacts.");
    def->min = 0;
    def->max = 1;
    def->mode = comExpert;
    def->set_default_value(new ConfigOptionFloat(0.5));
    
    def = this->add("hollowing_closing_distance", coFloat);
    def->label = L("Closing distance");
    def->category = OptionCategory::hollowing;
    def->tooltip  = L(
        "Hollowing is done in two steps: first, an imaginary interior is "
        "calculated deeper (offset plus the closing distance) in the object and "
        "then it's inflated back to the specified offset. A greater closing "
        "distance makes the interior more rounded. At zero, the interior will "
        "resemble the exterior the most.");
    def->sidetext = L("mm");
    def->min = 0;
    def->max = 10;
    def->mode = comExpert;
    def->set_default_value(new ConfigOptionFloat(2.0));


    def = this->add("output_format", coEnum);
    def->label = L("Output Format");
    def->tooltip = L("Select the output format for this printer.");
    def->enum_keys_map = &ConfigOptionEnum<OutputFormat>::get_enum_values();
    def->enum_values.push_back("mCWS");
    def->enum_values.push_back("SL1");
    def->enum_labels.push_back(L("Masked CWS"));
    def->enum_labels.push_back(L("Prusa SL1"));
    def->mode = comAdvanced; // output_format should be preconfigured in profiles;
    def->set_default_value(new ConfigOptionEnum<OutputFormat>(ofMaskedCWS));
}

void PrintConfigDef::handle_legacy(t_config_option_key &opt_key, std::string &value)
{
    // handle legacy options
    if (opt_key == "extrusion_width_ratio" || opt_key == "bottom_layer_speed_ratio"
        || opt_key == "first_layer_height_ratio") {
        boost::replace_first(opt_key, "_ratio", "");
        if (opt_key == "bottom_layer_speed") opt_key = "first_layer_speed";
        try {
            float v = boost::lexical_cast<float>(value);
            if (v != 0)
                value = boost::lexical_cast<std::string>(v*100) + "%";
        } catch (boost::bad_lexical_cast &) {
            value = "0";
        }
    } else if (opt_key == "gcode_flavor" && value == "makerbot") {
        value = "makerware";
    } else if (opt_key == "fill_density" && value.find("%") == std::string::npos) {
        try {
            // fill_density was turned into a percent value
            float v = boost::lexical_cast<float>(value);
            value = boost::lexical_cast<std::string>(v*100) + "%";
        } catch (boost::bad_lexical_cast &) {}
    } else if (opt_key == "randomize_start" && value == "1") {
        opt_key = "seam_position";
        value = "random";
    } else if (opt_key == "bed_size" && !value.empty()) {
        opt_key = "bed_shape";
        ConfigOptionPoint p;
        p.deserialize(value, ForwardCompatibilitySubstitutionRule::Disable);
        std::ostringstream oss;
        oss << "0x0," << p.value(0) << "x0," << p.value(0) << "x" << p.value(1) << ",0x" << p.value(1);
        value = oss.str();
    } else if ((opt_key == "perimeter_acceleration" && value == "25")
        || (opt_key == "infill_acceleration" && value == "50")) {
        /*  For historical reasons, the world's full of configs having these very low values;
            to avoid unexpected behavior we need to ignore them. Banning these two hard-coded
            values is a dirty hack and will need to be removed sometime in the future, but it
            will avoid lots of complaints for now. */
        value = "0";
    } else if (opt_key == "support_material_pattern" && value == "pillars") {
        // Slic3r PE does not support the pillars. They never worked well.
        value = "rectilinear";
    } else if (opt_key == "skirt_height" && value == "-1") {
    	// PrusaSlicer no more accepts skirt_height == -1 to print a draft shield to the top of the highest object.
    	// A new "draft_shield" boolean config value is used instead.
    	opt_key = "draft_shield";
    	value = "1";
    } else if (opt_key == "octoprint_host") {
        opt_key = "print_host";
    } else if (opt_key == "octoprint_cafile") {
        opt_key = "printhost_cafile";
    } else if (opt_key == "octoprint_apikey") {
        opt_key = "printhost_apikey";
    } else if (opt_key == "elefant_foot_compensation") {
        opt_key = "first_layer_size_compensation";
        float v = boost::lexical_cast<float>(value);
        if (v > 0)
            value = boost::lexical_cast<std::string>(-v);
    } else if (opt_key == "thumbnails") {
        if (value.empty())
            value = "0x0,0x0";
    } else if (opt_key == "z_steps_per_mm") {
        opt_key = "z_step";
        float v = boost::lexical_cast<float>(value);
        if(v > 0)
            value = boost::lexical_cast<std::string>(1/v);
    } else if (opt_key == "infill_not_connected") {
        opt_key = "infill_connection";
        if (value == "1")
            value = "notconnected";
        else
            value = "connected";
    } else if (opt_key == "seam_travel") {
        if (value == "1") {
            opt_key = "seam_travel_cost";
            value = "200%";
        } else {
            opt_key = "";
        }
    } else if (opt_key == "seam_position") {
        if (value == "hidden") {
            opt_key = "seam_travel_cost";
            value = "20%";
        }
    } else if (opt_key == "overhangs") {
        opt_key = "overhangs_width_speed";
        if (value == "1")
            value = "50%";
        else
            value = "0";
    } else if (opt_key == "print_machine_envelope") {
        opt_key = "machine_limits_usage";
        if (value == "1")
            value = "emit_to_gcode";
        else
            value = "time_estimate_only";
    } else if (opt_key == "retract_lift_not_last_layer") {
        opt_key = "retract_lift_top";
        if (value == "1")
            value = "Not on top";
        else
            value = "All surfaces";
    }

    // Ignore the following obsolete configuration keys:
    static std::set<std::string> ignore = {
        "duplicate_x", "duplicate_y", "gcode_arcs", "multiply_x", "multiply_y",
        "support_material_tool", "acceleration", "adjust_overhang_flow",
        "standby_temperature", "scale", "rotate", "duplicate", "duplicate_grid",
        "start_perimeters_at_concave_points", "start_perimeters_at_non_overhang", "randomize_start",
        "seal_position", "vibration_limit", "bed_size",
        "print_center", "g0", "threads", "pressure_advance", "wipe_tower_per_color_wipe",
#ifndef HAS_PRESSURE_EQUALIZER
        "max_volumetric_extrusion_rate_slope_positive", "max_volumetric_extrusion_rate_slope_negative",
#endif /* HAS_PRESSURE_EQUALIZER */
        "cooling", "serial_port", "serial_speed"
    };

    // In PrusaSlicer 2.3.0-alpha0 the "monotonic" infill was introduced, which was later renamed to "monotonous".
    if (value == "monotonous" && (opt_key == "top_fill_pattern" || opt_key == "bottom_fill_pattern" || opt_key == "fill_pattern" || opt_key == "solid_fill_pattern" || opt_key == "support_material_interface_pattern"))
        value = "monotonic";
    // some changes has occurs between rectilineargapfill and monotonicgapfill. Set them at the right value for each type
    if (value == "rectilineargapfill" && (opt_key == "top_fill_pattern" || opt_key == "bottom_fill_pattern" || opt_key == "fill_pattern" || opt_key == "support_material_interface_pattern"))
        value = "monotonicgapfill";
    if (value == "monotonicgapfill" && (opt_key == "solid_fill_pattern"))
        value = "rectilineargapfill";
    

    if (ignore.find(opt_key) != ignore.end()) {
        opt_key = "";
        return;
    }

    if (! print_config_def.has(opt_key)) {
        opt_key = "";
        return;
    }

    //prusa
    if ("gcode_flavor" == opt_key) {
        if ("reprap" == value)
            value = "sprinter";
    }
}

void PrintConfigDef::to_prusa(t_config_option_key& opt_key, std::string& value, const DynamicConfig& all_conf) {

    std::unordered_set<std::string> to_remove_keys = {
"thumbnails_color",
"thumbnails_custom_color",
"thumbnails_with_bed",
"thumbnails_with_support",
"allow_empty_layers",
"avoid_crossing_not_first_layer",
"top_fan_speed",
"over_bridge_flow_ratio",
"bridge_overlap",
"bridge_speed_internal",
"brim_inside_holes",
"brim_width_interior",
"brim_ears",
"brim_ears_detection_length",
"brim_ears_max_angle",
"brim_ears_pattern",
"brim_offset",
"chamber_temperature",
"complete_objects_one_skirt",
"complete_objects_one_brim",
"complete_objects_sort",
"top_fill_pattern",
"solid_fill_pattern",
"enforce_full_fill_volume",
"external_infill_margin",
"bridged_infill_margin",
"external_perimeter_cut_corners",
"external_perimeter_fan_speed",
"external_perimeter_overlap",
"perimeter_overlap",
"perimeter_bonding",
"external_perimeters_vase",
"external_perimeters_nothole",
"external_perimeters_hole",
"perimeter_loop",
"perimeter_loop_seam",
"extra_perimeters_overhangs",
"extra_perimeters_odd_layers",
"only_one_perimeter_top",
"only_one_perimeter_top_other_algo",
"extruder_temperature_offset",
"extruder_fan_offset",
"print_extrusion_multiplier",
"filament_max_speed",
"filament_max_wipe_tower_speed",
"filament_enable_toolchange_temp",
"filament_use_fast_skinnydip",
"filament_enable_toolchange_part_fan",
"filament_toolchange_part_fan_speed",
"filament_use_skinnydip",
"filament_melt_zone_pause",
"filament_cooling_zone_pause",
"filament_dip_insertion_speed",
"filament_dip_extraction_speed",
"filament_toolchange_temp",
"filament_skinnydip_distance",
"filament_shrink",
"fill_angle_increment",
"fill_top_flow_ratio",
"fill_top_flow_ratio",
"first_layer_flow_ratio",
"fill_smooth_width",
"fill_smooth_distribution",
"first_layer_infill_speed",
"gap_fill",
"gap_fill_min_area",
"gap_fill_overlap",
"infill_dense",
"infill_connection",
"infill_dense_algo",
"feature_gcode",
"exact_last_layer_height",
"fan_speedup_time",
"fan_speedup_overhangs",
"fan_percentage",
"fan_kickstart",
"machine_max_acceleration_travel",
"max_speed_reduction",
"min_length",
"min_width_top_surface",
"printhost_apikey",
"printhost_cafile",
"print_host",
"overhangs_speed",
"overhangs_width_speed",
"overhangs_reverse",
"overhangs_reverse_threshold",
"no_perimeter_unsupported_algo",
"support_material_solid_first_layer",
"print_retract_length",
"retract_lift_first_layer",
"retract_lift_top",
"seam_angle_cost",
"seam_travel_cost",
"skirt_extrusion_width",
"small_perimeter_min_length",
"small_perimeter_max_length",
"curve_smoothing_angle_convex",
"curve_smoothing_angle_concave",
"curve_smoothing_precision",
"curve_smoothing_cutoff_dist",
"model_precision",
"support_material_contact_distance_type",
"support_material_contact_distance_bottom",
"support_material_interface_pattern",
"print_temperature",
"print_retract_lift",
"thin_perimeters",
"thin_perimeters_all",
"thin_walls_min_width",
"thin_walls_overlap",
"thin_walls_merge",
"thin_walls_speed",
"time_estimation_compensation",
"tool_name",
"wipe_advanced",
"wipe_advanced_nozzle_melted_volume",
"filament_wipe_advanced_pigment",
"wipe_advanced_multiplier",
"wipe_advanced_algo",
"wipe_tower_brim",
"wipe_extra_perimeter",
"xy_inner_size_compensation",
"hole_size_compensation",
"hole_size_threshold",
"hole_to_polyhole",
"hole_to_polyhole_threshold",
"z_step",
"milling_cutter",
"milling_diameter",
"milling_offset",
"milling_z_offset",
"milling_z_lift",
"milling_toolchange_start_gcode",
"milling_toolchange_end_gcode",
"milling_post_process",
"milling_extra_size",
"milling_after_z",
"milling_speed",
"extrusion_spacing",
"first_layer_extrusion_spacing",
"perimeter_extrusion_spacing",
"external_perimeter_extrusion_spacing",
"infill_extrusion_spacing",
"solid_infill_extrusion_spacing",
"top_infill_extrusion_spacing",
"start_gcode_manual",
"perimeter_round_corners",
"travel_speed_z",
"first_layer_size_compensation_layers",
"travel_acceleration",
    };
    //looks if it's to be removed, or have to be transformed
    if (to_remove_keys.find(opt_key) != to_remove_keys.end()) {
        opt_key = "";
        value = "";
    } else if (opt_key.find("_pattern") != std::string::npos) {
        if ("smooth" == value || "smoothtriple" == value || "smoothhilbert" == value || "rectiwithperimeter" == value || "scatteredrectilinear" == value || "rectilineargapfill" == value || "monotonicgapfill" == value || "sawtooth" == value) {
            value = "rectilinear";
        } else if ("concentricgapfill" == value) {
            value = "concentric";
        }
    } else if ("seam_position" == opt_key) {
        if ("seam_travel_cost" == value || "near" == value || "hidden" == value) {
            value = "nearest";
        }
    } else if ("first_layer_size_compensation" == opt_key) {
        opt_key = "elefant_foot_compensation";
        if (!value.empty()) {
            if (value[0] == '-') {
                value = value.substr(1);
            } else {
                value = "0";
            }
        }
    } else if ("elefant_foot_min_width" == opt_key) {
        opt_key = "elephant_foot_min_width";
    } else if("first_layer_acceleration" == opt_key || "infill_acceleration" == opt_key || "bridge_acceleration" == opt_key || "default_acceleration" == opt_key || "perimeter_acceleration" == opt_key
        || "overhangs_speed" == opt_key || "ironing_speed" == opt_key){
        // remove '%'
        if (value.find("%") != std::string::npos) {
            value = std::to_string(all_conf.get_abs_value(opt_key));
        }
    } else if ("gap_fill_speed" == opt_key && all_conf.has("gap_fill") && !all_conf.option<ConfigOptionBool>("gap_fill")->value) {
        value = "0";
    } else if ("bridge_flow_ratio" == opt_key && all_conf.has("bridge_flow_ratio")) {
        value = boost::lexical_cast<std::string>(all_conf.option<ConfigOptionPercent>("bridge_flow_ratio")->get_abs_value(1));
    } else if ("overhangs_width" == opt_key) {
        opt_key = "overhangs";
        if (value != "0")
            value = "1";
    } else if ("support_material_contact_distance_top" == opt_key) {
        opt_key = "support_material_contact_distance";
        //default : get the top value or 0.2 if a %
        if (value.find("%") != std::string::npos)
            value = "0.2";
        try { //avoid most useless cheks and multiple corners cases with this try catch
            SupportZDistanceType dist_type = all_conf.option<ConfigOptionEnum<SupportZDistanceType>>("support_material_contact_distance_type")->value;
            if (SupportZDistanceType::zdNone == dist_type) {
                value = "0";
            } else {
                double val = all_conf.option<ConfigOptionFloatOrPercent>("support_material_contact_distance_top")->get_abs_value(all_conf.option<ConfigOptionFloats>("nozzle_diameter")->values.front());
                if (SupportZDistanceType::zdFilament == dist_type) { // not exact but good enough effort
                    val += all_conf.option<ConfigOptionFloats>("nozzle_diameter")->values.front();
                    val -= all_conf.get_abs_value("layer_height");
                }
                value = boost::lexical_cast<std::string>(val);
            }
        }
        catch (...) {
        }
    } else if ("gcode_flavor" == opt_key) {
        if ("reprap" == value)
            value = "reprapfirmware";
        else if ("sprinter" == value)
            value = "reprap";
        else if ("lerdge" == value)
            value = "marlin";
        else if ("klipper" == value)
            value = "sprinter";
    } else if ("host_type" == opt_key) {
        if ("klipper" == value)
            value = "octoprint";
    } else if (opt_key.find("extrusion_width") != std::string::npos) {
        if (std::set<std::string>{"extrusion_width", "first_layer_extrusion_width", "perimeter_extrusion_width", "external_perimeter_extrusion_width", 
            "infill_extrusion_width", "solid_infill_extrusion_width", "top_infill_extrusion_width"}.count(opt_key) > 0) {
            const ConfigOptionFloatOrPercent* opt = all_conf.option<ConfigOptionFloatOrPercent>(opt_key);
            if (opt->is_phony()) {
                //bypass the phony kill switch from Config::opt_serialize
                value = opt->serialize();
            }
        }
    }

}

const PrintConfigDef print_config_def;

DynamicPrintConfig DynamicPrintConfig::full_print_config()
{
	return DynamicPrintConfig((const PrintRegionConfig&)FullPrintConfig::defaults());
}

DynamicPrintConfig::DynamicPrintConfig(const StaticPrintConfig& rhs) : DynamicConfig(rhs, rhs.keys_ref())
{
}

DynamicPrintConfig* DynamicPrintConfig::new_from_defaults_keys(const std::vector<std::string> &keys)
{
    auto *out = new DynamicPrintConfig();
    out->apply_only(FullPrintConfig::defaults(), keys);
    return out;
}

OutputFormat output_format(const ConfigBase &cfg)
{
    std::cerr << "Detected technology " << printer_technology(cfg) << "\n";
    if (printer_technology(cfg) == ptFFF) return ofGCode;
    const ConfigOptionEnum<OutputFormat> *opt = cfg.option<ConfigOptionEnum<OutputFormat>>("output_format");
    if (opt) return opt->value;

    return ofUnknown;
}

/*
double min_object_distance(const ConfigBase &cfg)
{   
    double ret = 0.;
    
    if (printer_technology(cfg) == ptSLA) ret = 6.;
    else {
        auto ecr_opt = cfg.option<ConfigOptionFloat>("extruder_clearance_radius");
        auto dd_opt  = cfg.option<ConfigOptionFloat>("duplicate_distance");
        auto co_opt  = cfg.option<ConfigOptionBool>("complete_objects");

        if (!ecr_opt || !dd_opt || !co_opt) ret = 0.;
        else {
            // min object distance is max(duplicate_distance, clearance_radius)
            ret = (co_opt->value && ecr_opt->value > dd_opt->value) ?
                      ecr_opt->value : dd_opt->value;
        }
    }

    return ret;
}*/


double PrintConfig::min_object_distance() const
{
    return PrintConfig::min_object_distance(static_cast<const ConfigBase*>(this));
}

double PrintConfig::min_object_distance(const ConfigBase *config, double ref_height /* = 0*/)
{
    if (printer_technology(*config) == ptSLA) return 6.;
    
    const ConfigOptionFloat* dd_opt = config->option<ConfigOptionFloat>("duplicate_distance");
    //test if called from usaslicer::l240 where it's called on an empty config...
    if (dd_opt == nullptr) return 0;

    // /2 becasue we only count the grawing for the current object
    const double duplicate_distance = dd_opt->value / 2;
    double base_dist = duplicate_distance;
    //std::cout << "START min_object_distance =>" << base_dist << "\n";
    const ConfigOptionBool* co_opt = config->option<ConfigOptionBool>("complete_objects");
    if (co_opt && co_opt->value) {
        double skirt_dist = 0;
        try {
            std::vector<double> vals = dynamic_cast<const ConfigOptionFloats*>(config->option("nozzle_diameter"))->values;
            double max_nozzle_diam = 0;
            for (double val : vals) max_nozzle_diam = std::fmax(max_nozzle_diam, val);

            // min object distance is max(duplicate_distance, clearance_radius)
            // /2 becasue we only count the grawing for the current object
            //add 1 as safety offset.
            double extruder_clearance_radius = config->option("extruder_clearance_radius")->getFloat() / 2 + 1;
            if (extruder_clearance_radius > base_dist) {
                base_dist = extruder_clearance_radius;
            }

            const double first_layer_height = config->get_abs_value("first_layer_height");
            //add the skirt
            if (config->option("skirts")->getInt() > 0 && config->option("skirt_height")->getInt() >= 1 && !config->option("complete_objects_one_skirt")->getBool()) {
                if (ref_height == 0) {
                    skirt_dist = config->option("skirt_distance")->getFloat();
                    Flow skirt_flow = Flow::new_from_config_width(
                        frPerimeter,
                        *Flow::extrusion_option("skirt_extrusion_width", *config),
                        (float)max_nozzle_diam,
                        (float)first_layer_height
                    );
                    skirt_dist += skirt_flow.width + (skirt_flow.spacing() * ((double)config->option("skirts")->getInt() - 1));
                    base_dist = std::max(base_dist, skirt_dist + 1);
                    //set to 0 becasue it's incorporated into the base_dist, so we don't want to be added in to it again.
                    skirt_dist = 0;
                } else {
                    double skirt_height = ((double)config->option("skirt_height")->getInt() - 1) * config->get_abs_value("layer_height") + first_layer_height;
                    if (ref_height <= skirt_height) {
                        skirt_dist = config->option("skirt_distance")->getFloat();
                        Flow skirt_flow = Flow::new_from_config_width(
                            frPerimeter,
                            *Flow::extrusion_option("skirt_extrusion_width", *config),
                            (float)max_nozzle_diam,
                            (float)first_layer_height
                        );
                        skirt_dist += skirt_flow.width + (skirt_flow.spacing() * ((double)config->option("skirts")->getInt() - 1));
                    }
                }
            }
        }
        catch (const std::exception & ex) {
            boost::nowide::cerr << ex.what() << std::endl;
        }
        return base_dist + skirt_dist;
    }
    return base_dist;
}

PrinterTechnology printer_technology(const ConfigBase &cfg)
{
    const ConfigOptionEnum<PrinterTechnology> *opt = cfg.option<ConfigOptionEnum<PrinterTechnology>>("printer_technology");
    
    if (opt) return opt->value;
    
    const ConfigOptionBool *export_opt = cfg.option<ConfigOptionBool>("export_sla");
    if (export_opt && export_opt->getBool()) return ptSLA;
    
    export_opt = cfg.option<ConfigOptionBool>("export_gcode");
    if (export_opt && export_opt->getBool()) return ptFFF;    
    
    return ptUnknown;
}

void DynamicPrintConfig::normalize_fdm()
{
    if (this->has("extruder")) {
        int extruder = this->option("extruder")->getInt();
        this->erase("extruder");
        if (extruder != 0) {
            if (!this->has("infill_extruder"))
                this->option("infill_extruder", true)->setInt(extruder);
            if (!this->has("perimeter_extruder"))
                this->option("perimeter_extruder", true)->setInt(extruder);
            // Don't propagate the current extruder to support.
            // For non-soluble supports, the default "0" extruder means to use the active extruder,
            // for soluble supports one certainly does not want to set the extruder to non-soluble.
            // if (!this->has("support_material_extruder"))
            //     this->option("support_material_extruder", true)->setInt(extruder);
            // if (!this->has("support_material_interface_extruder"))
            //     this->option("support_material_interface_extruder", true)->setInt(extruder);
        }
    }

    if (!this->has("solid_infill_extruder") && this->has("infill_extruder"))
        this->option("solid_infill_extruder", true)->setInt(this->option("infill_extruder")->getInt());

    if (this->has("spiral_vase") && this->opt<ConfigOptionBool>("spiral_vase", true)->value) {
        {
            // this should be actually done only on the spiral layers instead of all
            auto* opt = this->opt<ConfigOptionBools>("retract_layer_change", true);
            opt->values.assign(opt->values.size(), false);  // set all values to false
            // Disable retract on layer change also for filament overrides.
            auto* opt_n = this->opt<ConfigOptionBoolsNullable>("filament_retract_layer_change", true);
            opt_n->values.assign(opt_n->values.size(), false);  // Set all values to false.
        }
        {
            this->opt<ConfigOptionInt>("perimeters", true)->value = 1;
            this->opt<ConfigOptionInt>("top_solid_layers", true)->value = 0;
            this->opt<ConfigOptionPercent>("fill_density", true)->value = 0;
            this->opt<ConfigOptionBool>("support_material", true)->value = false;
            this->opt<ConfigOptionInt>("support_material_enforce_layers")->value = 0;
            this->opt<ConfigOptionBool>("exact_last_layer_height", true)->value = false;
            this->opt<ConfigOptionBool>("ensure_vertical_shell_thickness", true)->value = false;
            this->opt<ConfigOptionBool>("infill_dense", true)->value = false;
            this->opt<ConfigOptionBool>("extra_perimeters", true)->value = false;
            this->opt<ConfigOptionBool>("extra_perimeters_overhangs", true)->value = false;
            this->opt<ConfigOptionBool>("extra_perimeters_odd_layers", true)->value = false;
            this->opt<ConfigOptionBool>("overhangs_reverse", true)->value = false; 
        }
    }
}

void DynamicPrintConfig::set_num_extruders(unsigned int num_extruders)
{
    const auto& defaults = FullPrintConfig::defaults();
    for (const std::string& key : print_config_def.extruder_option_keys()) {
        if (key == "default_filament_profile")
            // Don't resize this field, as it is presented to the user at the "Dependencies" page of the Printer profile and we don't want to present
            // empty fields there, if not defined by the system profile.
            continue;
        auto* opt = this->option(key, false);
        assert(opt != nullptr);
        assert(opt->is_vector());
        if (opt != nullptr && opt->is_vector())
            static_cast<ConfigOptionVectorBase*>(opt)->resize(num_extruders, defaults.option(key));
    }
}

void DynamicPrintConfig::set_num_milling(unsigned int num_milling)
{
    const auto& defaults = FullPrintConfig::defaults();
    for (const std::string& key : print_config_def.milling_option_keys()) {
        auto* opt = this->option(key, false);
        assert(opt != nullptr);
        assert(opt->is_vector());
        if (opt != nullptr && opt->is_vector())
            static_cast<ConfigOptionVectorBase*>(opt)->resize(num_milling, defaults.option(key));
    }
}

std::string DynamicPrintConfig::validate()
{
    // Full print config is initialized from the defaults.
    const ConfigOption *opt = this->option("printer_technology", false);
    auto printer_technology = (opt == nullptr) ? ptFFF : static_cast<PrinterTechnology>(dynamic_cast<const ConfigOptionEnumGeneric*>(opt)->value);
    switch (printer_technology) {
    case ptFFF:
    {
        FullPrintConfig fpc;
        fpc.apply(*this, true);

        // Verify this print options through the FullPrintConfig.
        return fpc.validate();
    }
    default:
        //FIXME no validation on SLA data?
        return std::string();
    }
}

template<typename TYPE>
const TYPE* find_option(const t_config_option_key &opt_key, DynamicPrintConfig* default_config, const std::vector<const DynamicPrintConfig*> &other_config) {
    const TYPE* option = default_config->option<TYPE>(opt_key);
    if (option)
        return option;
    for (const DynamicPrintConfig* conf : other_config) {
        option = conf->option<TYPE>(opt_key);
        if (option)
            return option;
    }
    return nullptr;
}

bool DynamicPrintConfig::update_phony(const std::vector<const DynamicPrintConfig*> config_collection) {
    bool something_changed = false;
    //update width/spacing links
    const char* widths[] = { "", "external_perimeter_", "perimeter_", "infill_", "solid_infill_", "top_infill_", "support_material_", "first_layer_", "skirt_" };
    for (size_t i = 0; i < sizeof(widths) / sizeof(widths[i]); ++i) {
        std::string key_width(widths[i]);
        key_width += "extrusion_width";
        std::string key_spacing(widths[i]);
        key_spacing += "extrusion_spacing";
        ConfigOptionFloatOrPercent* width_option = this->option<ConfigOptionFloatOrPercent>(key_width);
        ConfigOptionFloatOrPercent* spacing_option = this->option<ConfigOptionFloatOrPercent>(key_spacing);
        if (width_option && spacing_option)
            if (!spacing_option->is_phony() && width_option->is_phony())
                something_changed |= value_changed(key_spacing, config_collection);
            else
                something_changed |= value_changed(key_width, config_collection);
    }

    return something_changed;
}

//note: width<-> spacing conversion is done via float, so max 6-7 digit of precision.
bool DynamicPrintConfig::value_changed(const t_config_option_key& opt_key, const std::vector<const DynamicPrintConfig*> config_collection) {

    if (opt_key == "layer_height") {
        update_phony(config_collection);
    }

    bool something_changed = false;
    // width -> spacing
    if (opt_key.find("extrusion_spacing") != std::string::npos) {
        const ConfigOptionFloats* nozzle_diameter_option = find_option<ConfigOptionFloats>("nozzle_diameter", this, config_collection);
        const ConfigOptionFloat* layer_height_option = find_option<ConfigOptionFloat>("layer_height", this, config_collection);
        ConfigOptionFloatOrPercent* spacing_option = this->option<ConfigOptionFloatOrPercent>(opt_key);
        if (layer_height_option && spacing_option && nozzle_diameter_option) {
            //compute spacing with current height and change the width
            double max_nozzle_diameter = 0;
            for (double dmr : nozzle_diameter_option->values)
                max_nozzle_diameter = std::max(max_nozzle_diameter, dmr);
            Flow flow = Flow::new_from_spacing(spacing_option->get_abs_value(max_nozzle_diameter), max_nozzle_diameter, layer_height_option->value, false);
            if (opt_key == "extrusion_spacing") {
                ConfigOptionFloatOrPercent* width_option = this->option<ConfigOptionFloatOrPercent>("extrusion_width");
                if (width_option) {
                    width_option->set_phony(true);
                    spacing_option->set_phony(false);
                    width_option->value = (spacing_option->percent) ? std::round(100 * flow.width / max_nozzle_diameter) : (std::round(flow.width * 10000) / 10000);
                    width_option->percent = spacing_option->percent;
                    something_changed = true;
                }
            }
            if (opt_key == "first_layer_extrusion_spacing") {
                ConfigOptionFloatOrPercent* width_option = this->option<ConfigOptionFloatOrPercent>("first_layer_extrusion_width");
                if (width_option) {
                    width_option->set_phony(true);
                    spacing_option->set_phony(false);
                    width_option->value = (spacing_option->percent) ? std::round(100 * flow.width / max_nozzle_diameter) : (std::round(flow.width * 10000) / 10000);
                    width_option->percent = spacing_option->percent;
                    something_changed = true;
                }
            }
            if (opt_key == "perimeter_extrusion_spacing") {
                const ConfigOptionPercent* perimeter_overlap_option = find_option<ConfigOptionPercent>("perimeter_overlap", this, config_collection);
                ConfigOptionFloatOrPercent* width_option = this->option<ConfigOptionFloatOrPercent>("perimeter_extrusion_width");
                if (width_option && perimeter_overlap_option) {
                    width_option->set_phony(true);
                    spacing_option->set_phony(false);
                    flow.spacing_ratio = perimeter_overlap_option->get_abs_value(1);
                    flow.width = spacing_option->get_abs_value(max_nozzle_diameter) + layer_height_option->value * (1. - 0.25 * PI) * flow.spacing_ratio;
                    width_option->value = (spacing_option->percent) ? std::round(100 * flow.width / max_nozzle_diameter) : (std::round(flow.width * 10000) / 10000);
                    width_option->percent = spacing_option->percent;
                    something_changed = true;
                }
            }
            if (opt_key == "external_perimeter_extrusion_spacing") {
                const ConfigOptionPercent* external_perimeter_overlap_option = find_option<ConfigOptionPercent>("external_perimeter_overlap", this, config_collection);
                ConfigOptionFloatOrPercent* width_option = this->option<ConfigOptionFloatOrPercent>("external_perimeter_extrusion_width");
                if (width_option && external_perimeter_overlap_option) {
                    width_option->set_phony(true);
                    spacing_option->set_phony(false);
                    flow.spacing_ratio = external_perimeter_overlap_option->get_abs_value(0.5);
                    flow.width = spacing_option->get_abs_value(max_nozzle_diameter) + layer_height_option->value * (1. - 0.25 * PI) * flow.spacing_ratio;
                    width_option->value = (spacing_option->percent) ? std::round(100 * flow.width / max_nozzle_diameter) : (std::round(flow.width * 10000) / 10000);
                    width_option->percent = spacing_option->percent;
                    something_changed = true;
                }
            }
            if (opt_key == "infill_extrusion_spacing") {
                ConfigOptionFloatOrPercent* width_option = this->option<ConfigOptionFloatOrPercent>("infill_extrusion_width");
                if (width_option) {
                    width_option->set_phony(true);
                    spacing_option->set_phony(false);
                    width_option->value = (spacing_option->percent) ? std::round(100 * flow.width / max_nozzle_diameter) : (std::round(flow.width * 10000) / 10000);
                    width_option->percent = spacing_option->percent;
                    something_changed = true;
                }
            }
            if (opt_key == "solid_infill_extrusion_spacing") {
                ConfigOptionFloatOrPercent* width_option = this->option<ConfigOptionFloatOrPercent>("solid_infill_extrusion_width");
                if (width_option) {
                    width_option->set_phony(true);
                    spacing_option->set_phony(false);
                    width_option->value = (spacing_option->percent) ? std::round(100 * flow.width / max_nozzle_diameter) : (std::round(flow.width * 10000) / 10000);
                    width_option->percent = spacing_option->percent;
                    something_changed = true;
                }
            }
            if (opt_key == "top_infill_extrusion_spacing") {
                ConfigOptionFloatOrPercent* width_option = this->option<ConfigOptionFloatOrPercent>("top_infill_extrusion_width");
                if (width_option) {
                    width_option->set_phony(true);
                    spacing_option->set_phony(false);
                    width_option->value = (spacing_option->percent) ? std::round(100 * flow.width / max_nozzle_diameter) : (std::round(flow.width * 10000) / 10000);
                    width_option->percent = spacing_option->percent;
                    something_changed = true;
                }
            }
            /*if (opt_key == "support_material_extrusion_spacing") {
                if (spacing_option->percent)
                    this->set_key_value("support_material_extrusion_width", new ConfigOptionFloatOrPercent(std::round(100 * flow.width / max_nozzle_diameter), true));
                else
                    this->set_key_value("support_material_extrusion_width", new ConfigOptionFloatOrPercent(std::round(flow.width * 10000) / 10000, false));
                something_changed = true;
            }
            if (opt_key == "skirt_extrusion_spacing") {
                if (spacing_option->percent)
                    this->set_key_value("skirt_extrusion_width", new ConfigOptionFloatOrPercent(std::round(100 * flow.width / max_nozzle_diameter), true));
                else
                    this->set_key_value("skirt_extrusion_width", new ConfigOptionFloatOrPercent(std::round(flow.width * 10000) / 10000, false));
                something_changed = true;
            }*/
        }
    }
    if (opt_key.find("extrusion_width") != std::string::npos) {
        const ConfigOptionFloats* nozzle_diameter_option = find_option<ConfigOptionFloats>("nozzle_diameter", this, config_collection);
        const ConfigOptionFloat* layer_height_option = find_option<ConfigOptionFloat>("layer_height", this, config_collection);
        ConfigOptionFloatOrPercent* width_option = this->option<ConfigOptionFloatOrPercent>(opt_key);
        if (layer_height_option && width_option && nozzle_diameter_option) {
            //compute spacing with current height and change the width
            float max_nozzle_diameter = 0;
            for (double dmr : nozzle_diameter_option->values)
                max_nozzle_diameter = std::max(max_nozzle_diameter, (float)dmr);
            ConfigOptionFloatOrPercent* spacing_option = nullptr;
            try {
                if (opt_key == "extrusion_width") {
                    spacing_option = this->option<ConfigOptionFloatOrPercent>("extrusion_spacing");
                    if (width_option) {
                            width_option->set_phony(false);
                            spacing_option->set_phony(true);
                            Flow flow = Flow::new_from_config_width(FlowRole::frPerimeter, *width_option, max_nozzle_diameter, layer_height_option->value, 0);
                            spacing_option->value = (width_option->percent) ? std::round(100 * flow.spacing() / max_nozzle_diameter) : (std::round(flow.spacing() * 10000) / 10000);
                            spacing_option->percent = width_option->percent;
                            something_changed = true;
                    }
                }
                if (opt_key == "first_layer_extrusion_width") {
                    spacing_option = this->option<ConfigOptionFloatOrPercent>("first_layer_extrusion_spacing");
                    if (width_option) {
                            width_option->set_phony(false);
                            spacing_option->set_phony(true);
                            Flow flow = Flow::new_from_config_width(FlowRole::frPerimeter, *width_option, max_nozzle_diameter, layer_height_option->value, 0);
                            spacing_option->value = (width_option->percent) ? std::round(100 * flow.spacing() / max_nozzle_diameter) : (std::round(flow.spacing() * 10000) / 10000);
                            spacing_option->percent = width_option->percent;
                            something_changed = true;
                    }
                }
                if (opt_key == "perimeter_extrusion_width") {
                    const ConfigOptionPercent* perimeter_overlap_option = find_option<ConfigOptionPercent>("perimeter_overlap", this, config_collection);
                    spacing_option = this->option<ConfigOptionFloatOrPercent>("perimeter_extrusion_spacing");
                    if (width_option && perimeter_overlap_option) {
                        width_option->set_phony(false);
                        spacing_option->set_phony(true);
                        Flow flow = Flow::new_from_config_width(FlowRole::frExternalPerimeter, *width_option, max_nozzle_diameter, layer_height_option->value, 0);
                        flow.spacing_ratio = perimeter_overlap_option->get_abs_value(1);
                        spacing_option->value = (width_option->percent) ? std::round(100 * flow.spacing() / max_nozzle_diameter) : (std::round(flow.spacing() * 10000) / 10000);
                        spacing_option->percent = width_option->percent;
                        something_changed = true;
                    }
                }
                if (opt_key == "external_perimeter_extrusion_width") {
                    const ConfigOptionPercent* external_perimeter_overlap_option = find_option<ConfigOptionPercent>("external_perimeter_overlap", this, config_collection);
                    spacing_option = this->option<ConfigOptionFloatOrPercent>("external_perimeter_extrusion_spacing");
                    if (width_option && external_perimeter_overlap_option) {
                        width_option->set_phony(false);
                        spacing_option->set_phony(true);
                        Flow ext_perimeter_flow = Flow::new_from_config_width(FlowRole::frPerimeter, *width_option, max_nozzle_diameter, layer_height_option->value, 0);
                        ext_perimeter_flow.spacing_ratio = external_perimeter_overlap_option->get_abs_value(0.5);
                        spacing_option->value = (width_option->percent) ? std::round(100 * ext_perimeter_flow.spacing() / max_nozzle_diameter) : (std::round(ext_perimeter_flow.spacing() * 10000) / 10000);
                        spacing_option->percent = width_option->percent;
                        something_changed = true;
                    }
                }
                if (opt_key == "infill_extrusion_width") {
                    spacing_option = this->option<ConfigOptionFloatOrPercent>("infill_extrusion_spacing");
                    if (width_option) {
                        width_option->set_phony(false);
                        spacing_option->set_phony(true);
                        Flow flow = Flow::new_from_config_width(FlowRole::frInfill, *width_option, max_nozzle_diameter, layer_height_option->value, 0);
                        spacing_option->value = (width_option->percent) ? std::round(100 * flow.spacing() / max_nozzle_diameter) : (std::round(flow.spacing() * 10000) / 10000);
                        spacing_option->percent = width_option->percent;
                        something_changed = true;
                    }
                }
                if (opt_key == "solid_infill_extrusion_width") {
                    spacing_option = this->option<ConfigOptionFloatOrPercent>("solid_infill_extrusion_spacing");
                    if (width_option) {
                        width_option->set_phony(false);
                        spacing_option->set_phony(true);
                        Flow flow = Flow::new_from_config_width(FlowRole::frSolidInfill, *width_option, max_nozzle_diameter, layer_height_option->value, 0);
                        spacing_option->value = (width_option->percent) ? std::round(100 * flow.spacing() / max_nozzle_diameter) : (std::round(flow.spacing() * 10000) / 10000);
                        spacing_option->percent = width_option->percent;
                        something_changed = true;
                    }
                }
                if (opt_key == "top_infill_extrusion_width") {
                    spacing_option = this->option<ConfigOptionFloatOrPercent>("top_infill_extrusion_spacing");
                    if (width_option) {
                        width_option->set_phony(false);
                        spacing_option->set_phony(true);
                        Flow flow = Flow::new_from_config_width(FlowRole::frTopSolidInfill, *width_option, max_nozzle_diameter, layer_height_option->value, 0);
                        spacing_option->value = (width_option->percent) ? std::round(100 * flow.spacing() / max_nozzle_diameter) : (std::round(flow.spacing() * 10000) / 10000);
                        spacing_option->percent = width_option->percent;
                        something_changed = true;
                    }
                }
                //if (opt_key == "support_material_extrusion_width") {
                //    Flow flow = Flow::new_from_config_width(FlowRole::frSupportMaterial, *width_option, max_nozzle_diameter, layer_height_option->value, 0);
                //    if (width_option->percent)
                //        this->set_key_value("support_material_extrusion_spacing", new ConfigOptionFloatOrPercent(std::round(100 * flow.spacing() / max_nozzle_diameter), true));
                //    else
                //        this->set_key_value("support_material_extrusion_spacing", new ConfigOptionFloatOrPercent(std::round(flow.spacing() * 10000) / 10000, false));
                //    something_changed = true;
                //}
                //if (opt_key == "skirt_extrusion_width") {
                //    Flow flow = Flow::new_from_config_width(FlowRole::frPerimeter, *width_option, max_nozzle_diameter, layer_height_option->value, 0);
                //    if (width_option->percent)
                //        this->set_key_value("skirt_extrusion_spacing", new ConfigOptionFloatOrPercent(std::round(100 * flow.spacing() / max_nozzle_diameter), true));
                //    else
                //        this->set_key_value("skirt_extrusion_spacing", new ConfigOptionFloatOrPercent(std::round(flow.spacing() * 10000) / 10000, false));
                //    something_changed = true;
                //}
            } catch (FlowErrorNegativeSpacing) {
                if (spacing_option != nullptr) {
                    width_option->set_phony(true);
                    spacing_option->set_phony(false);
                    spacing_option->value = 100;
                    spacing_option->percent = true;
                    Flow flow = Flow::new_from_spacing(spacing_option->get_abs_value(max_nozzle_diameter), max_nozzle_diameter, layer_height_option->value, false);
                    width_option->value = (spacing_option->percent) ? std::round(100 * flow.width / max_nozzle_diameter) : (std::round(flow.width * 10000) / 10000);
                    width_option->percent = spacing_option->percent;
                    something_changed = true;
                } else {
                    width_option->value = 100;
                    width_option->percent = true;
                    width_option->set_phony(false);
                    spacing_option->set_phony(true);
                    Flow flow = Flow::new_from_config_width(FlowRole::frPerimeter, *width_option, max_nozzle_diameter, layer_height_option->value, 0);
                    spacing_option->value = (width_option->percent) ? std::round(100 * flow.spacing() / max_nozzle_diameter) : (std::round(flow.spacing() * 10000) / 10000);
                    spacing_option->percent = width_option->percent;
                    something_changed = true;
                }
            }
        }
    }
    return something_changed;
}

//FIXME localize this function.
std::string FullPrintConfig::validate()
{
    // --layer-height
    if (this->get_abs_value("layer_height") <= 0)
        return "Invalid value for --layer-height";
    if (fabs(fmod(this->get_abs_value("layer_height"), SCALING_FACTOR)) > 1e-4)
        return "--layer-height must be a multiple of print resolution";

    // --first-layer-height
    if (this->get_abs_value("first_layer_height") <= 0)
        return "Invalid value for --first-layer-height";

    // --filament-diameter
    for (double fd : this->filament_diameter.values)
        if (fd < 1)
            return "Invalid value for --filament-diameter";

    // --nozzle-diameter
    for (double nd : this->nozzle_diameter.values)
        if (nd < 0.005)
            return "Invalid value for --nozzle-diameter";

    // --perimeters
    if (this->perimeters.value < 0)
        return "Invalid value for --perimeters";

    // --solid-layers
    if (this->top_solid_layers < 0)
        return "Invalid value for --top-solid-layers";
    if (this->bottom_solid_layers < 0)
        return "Invalid value for --bottom-solid-layers";

    if (this->use_firmware_retraction.value &&
        this->gcode_flavor.value != gcfSmoothie &&
        this->gcode_flavor.value != gcfSprinter &&
        this->gcode_flavor.value != gcfRepRap &&
        this->gcode_flavor.value != gcfMarlin &&
        this->gcode_flavor.value != gcfMachinekit &&
        this->gcode_flavor.value != gcfRepetier &&
        this->gcode_flavor.value != gcfKlipper &&
        this->gcode_flavor.value != gcfLerdge)
        return "--use-firmware-retraction is only supported by Marlin, Smoothie, Repetier, Machinekit, Klipper and Lerdge firmware";

    if (this->use_firmware_retraction.value)
        for (unsigned char wipe : this->wipe.values)
             if (wipe)
                return "--use-firmware-retraction is not compatible with --wipe";

    // --gcode-flavor
    if (! print_config_def.get("gcode_flavor")->has_enum_value(this->gcode_flavor.serialize()))
        return "Invalid value for --gcode-flavor";

    // --fill-pattern
    if (! print_config_def.get("fill_pattern")->has_enum_value(this->fill_pattern.serialize()))
        return "Invalid value for --fill-pattern";

    // --top-fill-pattern
    if (!print_config_def.get("top_fill_pattern")->has_enum_value(this->top_fill_pattern.serialize()))
        return "Invalid value for --top-fill-pattern";

    // --bottom-fill-pattern
    if (! print_config_def.get("bottom_fill_pattern")->has_enum_value(this->bottom_fill_pattern.serialize()))
        return "Invalid value for --bottom-fill-pattern";

    // --solid-fill-pattern
    if (!print_config_def.get("solid_fill_pattern")->has_enum_value(this->solid_fill_pattern.serialize()))
        return "Invalid value for --solid-fill-pattern";

    // --brim-ears-pattern
    if (!print_config_def.get("brim_ears_pattern")->has_enum_value(this->brim_ears_pattern.serialize()))
        return "Invalid value for --brim-ears-pattern";

    // --fill-density
    if (fabs(this->fill_density.value - 100.) < EPSILON &&
        (! print_config_def.get("top_fill_pattern")->has_enum_value(this->fill_pattern.serialize())
        || ! print_config_def.get("bottom_fill_pattern")->has_enum_value(this->fill_pattern.serialize())
        ))
        return "The selected fill pattern is not supposed to work at 100% density";

    // --infill-every-layers
    if (this->infill_every_layers < 1)
        return "Invalid value for --infill-every-layers";

    // --skirt-height
    if (this->skirt_height < 0)
        return "Invalid value for --skirt-height";
    
    // extruder clearance
    if (this->extruder_clearance_radius <= 0)
        return "Invalid value for --extruder-clearance-radius";
    if (this->extruder_clearance_height <= 0)
        return "Invalid value for --extruder-clearance-height";

    // --extrusion-multiplier
    for (double em : this->extrusion_multiplier.values)
        if (em <= 0)
            return "Invalid value for --extrusion-multiplier";

    // --default-acceleration
    if ((this->perimeter_acceleration.value != 0. || this->infill_acceleration.value != 0. || this->bridge_acceleration.value != 0. || this->first_layer_acceleration.value != 0.) &&
        this->default_acceleration.value == 0.)
        return "Invalid zero value for --default-acceleration when using other acceleration settings";

    // --spiral-vase
    if (this->spiral_vase) {
        // Note that we might want to have more than one perimeter on the bottom
        // solid layers.
        if (this->perimeters > 1)
            return "Can't make more than one perimeter when spiral vase mode is enabled";
        else if (this->perimeters < 1)
            return "Can't make less than one perimeter when spiral vase mode is enabled";
        if (this->fill_density > 0)
            return "Spiral vase mode can only print hollow objects, so you need to set Fill density to 0";
        if (this->top_solid_layers > 0)
            return "Spiral vase mode is not compatible with top solid layers";
        if (this->support_material || this->support_material_enforce_layers > 0)
            return "Spiral vase mode is not compatible with support material";
        if (this->infill_dense)
            return "Spiral vase mode can only print hollow objects and have no top surface, so you don't need any dense infill";
        if (this->extra_perimeters || this->extra_perimeters_overhangs || this->extra_perimeters_odd_layers)
            return "Can't make more than one perimeter when spiral vase mode is enabled";
        if (this->overhangs_reverse)
            return "Can't reverse the direction of the perimeter every layer when spiral vase mode is enabled";
    }

    // extrusion widths
    {
        double max_nozzle_diameter = 0.;
        for (double dmr : this->nozzle_diameter.values)
            max_nozzle_diameter = std::max(max_nozzle_diameter, dmr);
        const char *widths[] = { "", "external_perimeter_", "perimeter_", "infill_", "solid_infill_", "top_infill_", "support_material_", "first_layer_", "skirt_" };
        for (size_t i = 0; i < sizeof(widths) / sizeof(widths[i]); ++ i) {
            std::string key(widths[i]);
            key += "extrusion_width";
            if (this->get_abs_value(key, max_nozzle_diameter) > 10. * max_nozzle_diameter)
                return std::string("Invalid extrusion width (too large): ") + key;
        }
    }

    // Out of range validation of numeric values.
    for (const std::string &opt_key : this->keys()) {
        const ConfigOption      *opt    = this->optptr(opt_key);
        assert(opt != nullptr);
        const ConfigOptionDef   *optdef = print_config_def.get(opt_key);
        assert(optdef != nullptr);
        bool out_of_range = false;
        switch (opt->type()) {
        case coFloat:
        case coPercent:
        {
            auto *fopt = static_cast<const ConfigOptionFloat*>(opt);
            out_of_range = fopt->value < optdef->min || fopt->value > optdef->max;
            break;
        }
        case coFloatOrPercent:
        {
            auto *fopt = static_cast<const ConfigOptionFloatOrPercent*>(opt);
            out_of_range = fopt->get_abs_value(1) < optdef->min || fopt->get_abs_value(1) > optdef->max;
            break;
        }
        case coPercents:
        case coFloats:
            for (double v : static_cast<const ConfigOptionVector<double>*>(opt)->values)
                if (v < optdef->min || v > optdef->max) {
                    out_of_range = true;
                    break;
                }
            break;
        case coInt:
        {
            auto *iopt = static_cast<const ConfigOptionInt*>(opt);
            out_of_range = iopt->value < optdef->min || iopt->value > optdef->max;
            break;
        }
        case coInts:
            for (int v : static_cast<const ConfigOptionVector<int>*>(opt)->values)
                if (v < optdef->min || v > optdef->max) {
                    out_of_range = true;
                    break;
                }
            break;
        default:;
        }
        if (out_of_range)
            return std::string("Value out of range: " + opt_key);
    }

    // The configuration is valid.
    return "";
}

CLIActionsConfigDef::CLIActionsConfigDef()
{
    ConfigOptionDef* def;

    // Actions:
    def = this->add("export_obj", coBool);
    def->label = L("Export OBJ");
    def->tooltip = L("Export the model(s) as OBJ.");
    def->set_default_value(new ConfigOptionBool(false));

/*
    def = this->add("export_svg", coBool);
    def->label = L("Export SVG");
    def->tooltip = L("Slice the model and export solid slices as SVG.");
    def->set_default_value(new ConfigOptionBool(false);
    def->set_default_value(new ConfigOptionBool(false));
*/

    def = this->add("export_sla", coBool);
    def->label = L("Export SLA");
    def->tooltip = L("Slice the model and export SLA printing layers as PNG.");
    def->cli = "export-sla|sla";
    def->set_default_value(new ConfigOptionBool(false));

    def = this->add("export_3mf", coBool);
    def->label = L("Export 3MF");
    def->tooltip = L("Export the model(s) as 3MF.");
    def->set_default_value(new ConfigOptionBool(false));

    def = this->add("export_amf", coBool);
    def->label = L("Export AMF");
    def->tooltip = L("Export the model(s) as AMF.");
    def->set_default_value(new ConfigOptionBool(false));

    def = this->add("export_stl", coBool);
    def->label = L("Export STL");
    def->tooltip = L("Export the model(s) as STL.");
    def->set_default_value(new ConfigOptionBool(false));

    def = this->add("export_gcode", coBool);
    def->label = L("Export G-code");
    def->tooltip = L("Slice the model and export toolpaths as G-code.");
    def->cli = "export-gcode|gcode|g";
    def->set_default_value(new ConfigOptionBool(false));

    def = this->add("gcodeviewer", coBool);
    def->label = L("G-code viewer");
    def->tooltip = L("Visualize an already sliced and saved G-code");
    def->cli = "gcodeviewer";
    def->set_default_value(new ConfigOptionBool(false));

    def = this->add("slice", coBool);
    def->label = L("Slice");
    def->tooltip = L("Slice the model as FFF or SLA based on the printer_technology configuration value.");
    def->cli = "slice|s";
    def->set_default_value(new ConfigOptionBool(false));

    def = this->add("help", coBool);
    def->label = L("Help");
    def->tooltip = L("Show this help.");
    def->cli = "help|h";
    def->set_default_value(new ConfigOptionBool(false));

    def = this->add("help_fff", coBool);
    def->label = L("Help (FFF options)");
    def->tooltip = L("Show the full list of print/G-code configuration options.");
    def->set_default_value(new ConfigOptionBool(false));

    def = this->add("help_sla", coBool);
    def->label = L("Help (SLA options)");
    def->tooltip = L("Show the full list of SLA print configuration options.");
    def->set_default_value(new ConfigOptionBool(false));

    def = this->add("info", coBool);
    def->label = L("Output Model Info");
    def->tooltip = L("Write information about the model to the console.");
    def->set_default_value(new ConfigOptionBool(false));

    def = this->add("save", coString);
    def->label = L("Save config file");
    def->tooltip = L("Save configuration to the specified file.");
    def->set_default_value(new ConfigOptionString());
}

CLITransformConfigDef::CLITransformConfigDef()
{
    ConfigOptionDef* def;

    // Transform options:
    def = this->add("align_xy", coPoint);
    def->label = L("Align XY");
    def->tooltip = L("Align the model to the given point.");
    def->set_default_value(new ConfigOptionPoint(Vec2d(100,100)));

    def = this->add("cut", coFloat);
    def->label = L("Cut");
    def->tooltip = L("Cut model at the given Z.");
    def->set_default_value(new ConfigOptionFloat(0));

/*
    def = this->add("cut_grid", coFloat);
    def->label = L("Cut");
    def->tooltip = L("Cut model in the XY plane into tiles of the specified max size.");
    def->set_default_value(new ConfigOptionPoint();
    def->set_default_value(new ConfigOptionPoint());

    def = this->add("cut_x", coFloat);
    def->label = L("Cut");
    def->tooltip = L("Cut model at the given X.");
    def->set_default_value(new ConfigOptionFloat(0);
    def->set_default_value(new ConfigOptionFloat(0));

    def = this->add("cut_y", coFloat);
    def->label = L("Cut");
    def->tooltip = L("Cut model at the given Y.");
    def->set_default_value(new ConfigOptionFloat(0);
    def->set_default_value(new ConfigOptionFloat(0));
*/

    def = this->add("center", coPoint);
    def->label = L("Center");
    def->tooltip = L("Center the print around the given center.");
    def->set_default_value(new ConfigOptionPoint(Vec2d(100,100)));

    def = this->add("dont_arrange", coBool);
    def->label = L("Don't arrange");
    def->tooltip = L("Do not rearrange the given models before merging and keep their original XY coordinates.");

    def = this->add("duplicate", coInt);
    def->label = L("Duplicate");
    def->tooltip =L("Multiply copies by this factor.");
    def->min = 1;

    def = this->add("duplicate_grid", coPoint);
    def->label = L("Duplicate by grid");
    def->tooltip = L("Multiply copies by creating a grid.");

    def = this->add("merge", coBool);
    def->label = L("Merge");
    def->tooltip = L("Arrange the supplied models in a plate and merge them in a single model in order to perform actions once.");
    def->cli = "merge|m";

    def = this->add("repair", coBool);
    def->label = L("Repair");
    def->tooltip = L("Try to repair any non-manifold meshes (this option is implicitly added whenever we need to slice the model to perform the requested action).");

    def = this->add("rotate", coFloat);
    def->label = L("Rotate");
    def->tooltip = L("Rotation angle around the Z axis in degrees.");
    def->set_default_value(new ConfigOptionFloat(0));

    def = this->add("rotate_x", coFloat);
    def->label = L("Rotate around X");
    def->tooltip = L("Rotation angle around the X axis in degrees.");
    def->set_default_value(new ConfigOptionFloat(0));

    def = this->add("rotate_y", coFloat);
    def->label = L("Rotate around Y");
    def->tooltip = L("Rotation angle around the Y axis in degrees.");
    def->set_default_value(new ConfigOptionFloat(0));

    def = this->add("scale", coFloatOrPercent);
    def->label = L("Scale");
    def->tooltip = L("Scaling factor or percentage.");
    def->set_default_value(new ConfigOptionFloatOrPercent(1, false));

    def = this->add("split", coBool);
    def->label = L("Split");
    def->tooltip = L("Detect unconnected parts in the given model(s) and split them into separate objects.");

    def = this->add("scale_to_fit", coPoint3);
    def->label = L("Scale to Fit");
    def->tooltip = L("Scale to fit the given volume.");
    def->set_default_value(new ConfigOptionPoint3(Vec3d(0,0,0)));
}

CLIMiscConfigDef::CLIMiscConfigDef()
{
    ConfigOptionDef* def;

    def = this->add("ignore_nonexistent_config", coBool);
    def->label = "Ignore non-existent config files";
    def->tooltip = "Do not fail if a file supplied to --load does not exist.";

    def = this->add("config_compatibility", coEnum);
    def->label = "Forward-compatibility rule when loading configurations from config files and project files (3MF, AMF).";
    def->tooltip = "This version of PrusaSlicer may not understand configurations produced by newest PrusaSlicer versions. "
                     "For example, newer PrusaSlicer may extend the list of supported firmware flavors. One may decide to "
                     "bail out or to substitute an unknown value with a default silently or verbosely.";
    def->enum_keys_map = &ConfigOptionEnum<ForwardCompatibilitySubstitutionRule>::get_enum_values();
    def->enum_values.push_back("disable");
    def->enum_values.push_back("enable");
    def->enum_values.push_back("enable_silent");
    def->enum_labels.push_back("Bail out on unknown configuration values");
    def->enum_labels.push_back("Enable reading unknown configuration values by verbosely substituting them with defaults.");
    def->enum_labels.push_back("Enable reading unknown configuration values by silently substituting them with defaults.");
    def->set_default_value(new ConfigOptionEnum<ForwardCompatibilitySubstitutionRule>(ForwardCompatibilitySubstitutionRule::Enable));

    def = this->add("load", coStrings);
    def->label = "Load config file";
    def->tooltip = "Load configuration from the specified file. It can be used more than once to load options from multiple files.";

    def = this->add("output", coString);
    def->label = "Output File";
    def->tooltip = "The file where the output will be written (if not specified, it will be based on the input file).";
    def->cli = "output|o";

    def = this->add("single_instance", coBool);
<<<<<<< HEAD
    def->label = L("Single instance mode");
    def->tooltip = L("If enabled, the command line arguments are sent to an existing instance of GUI Slic3r, "
                     "or an existing Slic3r window is activated. "
                     "Overrides the \"single_instance\" configuration value from application preferences.");
=======
    def->label = "Single instance mode";
    def->tooltip = "If enabled, the command line arguments are sent to an existing instance of GUI PrusaSlicer, "
                     "or an existing PrusaSlicer window is activated. "
                     "Overrides the \"single_instance\" configuration value from application preferences.";
>>>>>>> 95a84fa8

/*
    def = this->add("autosave", coString);
    def->label = "Autosave";
    def->tooltip = "Automatically export current configuration to the specified file.";
*/

    def = this->add("datadir", coString);
    def->label = "Data directory";
    def->tooltip = "Load and store settings at the given directory. This is useful for maintaining different profiles or including configurations from a network storage.";

    def = this->add("loglevel", coInt);
    def->label = "Logging level";
    def->tooltip = "Sets logging sensitivity. 0:fatal, 1:error, 2:warning, 3:info, 4:debug, 5:trace\n"
                     "For example. loglevel=2 logs fatal, error and warning level messages.";
    def->min = 0;

#if (defined(_MSC_VER) || defined(__MINGW32__)) && defined(SLIC3R_GUI)
    def = this->add("sw_renderer", coBool);
    def->label = "Render with a software renderer";
    def->tooltip = "Render with a software renderer. The bundled MESA software renderer is loaded instead of the default OpenGL driver.";
    def->min = 0;
#endif /* _MSC_VER */
}

const CLIActionsConfigDef    cli_actions_config_def;
const CLITransformConfigDef  cli_transform_config_def;
const CLIMiscConfigDef       cli_misc_config_def;

DynamicPrintAndCLIConfig::PrintAndCLIConfigDef DynamicPrintAndCLIConfig::s_def;

void DynamicPrintAndCLIConfig::handle_legacy(t_config_option_key &opt_key, std::string &value) const
{
    if (cli_actions_config_def  .options.find(opt_key) == cli_actions_config_def  .options.end() &&
        cli_transform_config_def.options.find(opt_key) == cli_transform_config_def.options.end() &&
        cli_misc_config_def     .options.find(opt_key) == cli_misc_config_def     .options.end()) {
        PrintConfigDef::handle_legacy(opt_key, value);
    }
}

uint64_t ModelConfig::s_last_timestamp = 1;

static Points to_points(const std::vector<Vec2d> &dpts)
{
    Points pts; pts.reserve(dpts.size());
    for (auto &v : dpts)
        pts.emplace_back( coord_t(scale_(v.x())), coord_t(scale_(v.y())) );
    return pts;    
}

Points get_bed_shape(const DynamicPrintConfig &config)
{
    const auto *bed_shape_opt = config.opt<ConfigOptionPoints>("bed_shape");
    if (!bed_shape_opt) {
        
        // Here, it is certain that the bed shape is missing, so an infinite one
        // has to be used, but still, the center of bed can be queried
        if (auto center_opt = config.opt<ConfigOptionPoint>("center"))
            return { scaled(center_opt->value) };
        
        return {};
    }
    
    return to_points(bed_shape_opt->values);
}

Points get_bed_shape(const PrintConfig &cfg)
{
    return to_points(cfg.bed_shape.values);
}

Points get_bed_shape(const SLAPrinterConfig &cfg) { return to_points(cfg.bed_shape.values); }

} // namespace Slic3r

#include <cereal/types/polymorphic.hpp>
CEREAL_REGISTER_TYPE(Slic3r::DynamicPrintConfig)
CEREAL_REGISTER_POLYMORPHIC_RELATION(Slic3r::DynamicConfig, Slic3r::DynamicPrintConfig)<|MERGE_RESOLUTION|>--- conflicted
+++ resolved
@@ -73,13 +73,8 @@
     def->set_default_value(new ConfigOptionString(""));
 
     def = this->add("thumbnails", coPoints);
-<<<<<<< HEAD
     def->label = L("Thumbnails size");
-    def->tooltip = L("Picture sizes to be stored into a .gcode and .sl1 files, in the following format: \"XxY, XxY, ...\"");
-=======
-    def->label = L("G-code thumbnails");
     def->tooltip = L("Picture sizes to be stored into a .gcode and .sl1 / .sl1s files, in the following format: \"XxY, XxY, ...\"");
->>>>>>> 95a84fa8
     def->mode = comExpert;
     def->min = 0;
     def->max = 2048;
@@ -2734,11 +2729,8 @@
     def->enum_values.push_back("flashair");
     def->enum_values.push_back("astrobox");
     def->enum_values.push_back("repetier");
-<<<<<<< HEAD
     def->enum_values.push_back("klipper");
-=======
     def->enum_labels.push_back("PrusaLink");
->>>>>>> 95a84fa8
     def->enum_labels.push_back("OctoPrint");
     def->enum_labels.push_back("Duet");
     def->enum_labels.push_back("FlashAir");
@@ -6535,14 +6527,14 @@
     ConfigOptionDef* def;
 
     def = this->add("ignore_nonexistent_config", coBool);
-    def->label = "Ignore non-existent config files";
-    def->tooltip = "Do not fail if a file supplied to --load does not exist.";
+    def->label = L("Ignore non-existent config files");
+    def->tooltip = L("Do not fail if a file supplied to --load does not exist.");
 
     def = this->add("config_compatibility", coEnum);
-    def->label = "Forward-compatibility rule when loading configurations from config files and project files (3MF, AMF).";
-    def->tooltip = "This version of PrusaSlicer may not understand configurations produced by newest PrusaSlicer versions. "
-                     "For example, newer PrusaSlicer may extend the list of supported firmware flavors. One may decide to "
-                     "bail out or to substitute an unknown value with a default silently or verbosely.";
+    def->label = L("Forward-compatibility rule when loading configurations from config files and project files (3MF, AMF).");
+    def->tooltip = L("This version of Slic3r may not understand configurations produced by newest Slic3r versions. "
+                     "For example, newer Slic3r may extend the list of supported firmware flavors. One may decide to "
+                     "bail out or to substitute an unknown value with a default silently or verbosely.");
     def->enum_keys_map = &ConfigOptionEnum<ForwardCompatibilitySubstitutionRule>::get_enum_values();
     def->enum_values.push_back("disable");
     def->enum_values.push_back("enable");
@@ -6553,47 +6545,40 @@
     def->set_default_value(new ConfigOptionEnum<ForwardCompatibilitySubstitutionRule>(ForwardCompatibilitySubstitutionRule::Enable));
 
     def = this->add("load", coStrings);
-    def->label = "Load config file";
-    def->tooltip = "Load configuration from the specified file. It can be used more than once to load options from multiple files.";
+    def->label = L("Load config file");
+    def->tooltip = L("Load configuration from the specified file. It can be used more than once to load options from multiple files.");
 
     def = this->add("output", coString);
-    def->label = "Output File";
-    def->tooltip = "The file where the output will be written (if not specified, it will be based on the input file).";
+    def->label = L("Output File");
+    def->tooltip = L("The file where the output will be written (if not specified, it will be based on the input file).");
     def->cli = "output|o";
 
     def = this->add("single_instance", coBool);
-<<<<<<< HEAD
     def->label = L("Single instance mode");
     def->tooltip = L("If enabled, the command line arguments are sent to an existing instance of GUI Slic3r, "
                      "or an existing Slic3r window is activated. "
                      "Overrides the \"single_instance\" configuration value from application preferences.");
-=======
-    def->label = "Single instance mode";
-    def->tooltip = "If enabled, the command line arguments are sent to an existing instance of GUI PrusaSlicer, "
-                     "or an existing PrusaSlicer window is activated. "
-                     "Overrides the \"single_instance\" configuration value from application preferences.";
->>>>>>> 95a84fa8
 
 /*
     def = this->add("autosave", coString);
-    def->label = "Autosave";
-    def->tooltip = "Automatically export current configuration to the specified file.";
+    def->label = L("Autosave");
+    def->tooltip = L("Automatically export current configuration to the specified file.");
 */
 
     def = this->add("datadir", coString);
-    def->label = "Data directory";
-    def->tooltip = "Load and store settings at the given directory. This is useful for maintaining different profiles or including configurations from a network storage.";
+    def->label = L("Data directory");
+    def->tooltip = L("Load and store settings at the given directory. This is useful for maintaining different profiles or including configurations from a network storage.");
 
     def = this->add("loglevel", coInt);
-    def->label = "Logging level";
-    def->tooltip = "Sets logging sensitivity. 0:fatal, 1:error, 2:warning, 3:info, 4:debug, 5:trace\n"
-                     "For example. loglevel=2 logs fatal, error and warning level messages.";
+    def->label = L("Logging level");
+    def->tooltip = L("Sets logging sensitivity. 0:fatal, 1:error, 2:warning, 3:info, 4:debug, 5:trace\n"
+                     "For example. loglevel=2 logs fatal, error and warning level messages.");
     def->min = 0;
 
 #if (defined(_MSC_VER) || defined(__MINGW32__)) && defined(SLIC3R_GUI)
     def = this->add("sw_renderer", coBool);
-    def->label = "Render with a software renderer";
-    def->tooltip = "Render with a software renderer. The bundled MESA software renderer is loaded instead of the default OpenGL driver.";
+    def->label = L("Render with a software renderer");
+    def->tooltip = L("Render with a software renderer. The bundled MESA software renderer is loaded instead of the default OpenGL driver.");
     def->min = 0;
 #endif /* _MSC_VER */
 }
