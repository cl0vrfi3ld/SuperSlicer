--- conflicted
+++ resolved
@@ -2432,15 +2432,12 @@
     ExtrusionPath path(role, false);
     ThickLines lines = polyline.thicklines();
     Flow current_flow = flow;
-    
-<<<<<<< HEAD
+
 #if _DEBUG
     for (size_t idx = 0; idx < lines.size(); ++idx)
         assert(!lines[idx].a.coincides_with_epsilon(lines[idx].b));
 #endif
 
-=======
->>>>>>> d128ea95
     coordf_t saved_line_len = 0;
     for (int i = 0; i < (int)lines.size(); ++i) {
         ThickLine& line = lines[i];
@@ -2486,14 +2483,11 @@
                 for (size_t j = 1; j < segments; ++j) {
                     lines.emplace(lines.begin() + i + j, pp[j], pp[j + 1], width[j], width[j]);
                 }
-                
+
                 for (int j = i; j < i + segments; j++) {
                     assert(lines[j].a_width == lines[j].b_width);
                     assert(!lines[j].a.coincides_with_epsilon(lines[j].b));
-<<<<<<< HEAD
                     assert(lines[j].a.distance_to(lines[j].b) > SCALED_EPSILON);
-=======
->>>>>>> d128ea95
                 }
                 // go after the split
                 i += segments - 1;
@@ -2506,16 +2500,12 @@
                 line.b = mid_point;
                 line.b_width = line.a_width;
                 assert(!line.a.coincides_with_epsilon(line.b));
-<<<<<<< HEAD
                 assert(line.a.distance_to(line.b) > SCALED_EPSILON);
                 assert(!mid_point.coincides_with_epsilon(next_point));
                 assert(mid_point.distance_to(next_point) > SCALED_EPSILON);
-=======
-                assert(!mid_point.coincides_with_epsilon(next_point));
->>>>>>> d128ea95
                 lines.emplace(lines.begin() + i + 1, mid_point, next_point, next_width, next_width);
                 // from here, 'line' variable is invalid (vector is modified);
-                
+
                 assert(lines[i].a_width == lines[i].b_width);
                 assert(lines[i+1].a_width == lines[i+1].b_width);
                 // go after the next point
@@ -2571,14 +2561,13 @@
             //set width as a middle-ground
             line.a_width = (line.a_width + line.b_width) / 2;
             line.b_width = line.a_width;
-<<<<<<< HEAD
             assert(!line.a.coincides_with_epsilon(line.b));
         } else {
             assert(line.a_width == line.b_width);
             assert(!line.a.coincides_with_epsilon(line.b));
         }
     }
-    
+
     // merge too short lines
     for (size_t i = 0; i < lines.size(); ++i) {
         ThickLine &line = lines[i];
@@ -2626,16 +2615,6 @@
         assert(lines[idx-1].b == (lines[idx].a));
 #endif
 
-=======
-        } else {
-            assert(line.a_width == line.b_width);
-        }
-    }
-    for (const ThickLine& line : lines) {
-        assert(line.a_width == line.b_width);
-        assert(!line.a.coincides_with_epsilon(line.b));
-    }
->>>>>>> d128ea95
     for (int i = 0; i < (int)lines.size(); ++i) {
         ThickLine& line = lines[i];
 
