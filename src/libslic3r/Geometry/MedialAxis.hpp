--- conflicted
+++ resolved
@@ -1,6 +1,7 @@
-///|/ Copyright (c) Prusa Research 2021 - 2022 Vojtěch Bubník @bubnikv
+///|/ Copyright (c) superslicer 2019 - 2023 Durand Rémi @supermerill
+///// Copyright (c) Prusa Research 2021 - 2022 Vojtěch Bubník @bubnikv
 ///|/
-///|/ PrusaSlicer is released under the terms of the AGPLv3 or higher
+///|/ SuperSlicer is released under the terms of the AGPLv3 or higher
 ///|/
 #ifndef slic3r_Geometry_MedialAxis_hpp_
 #define slic3r_Geometry_MedialAxis_hpp_
@@ -12,16 +13,12 @@
 #include "../ExtrusionEntityCollection.hpp"
 #include "../Flow.hpp"
 
-<<<<<<< HEAD
 #include <vector>
 
 using boost::polygon::voronoi_builder;
 using boost::polygon::voronoi_diagram;
-=======
+
 namespace Slic3r::Geometry {
->>>>>>> 3284959e
-
-namespace Slic3r { namespace Geometry {
 #if 0 //PS
 class MedialAxis {
 public:
