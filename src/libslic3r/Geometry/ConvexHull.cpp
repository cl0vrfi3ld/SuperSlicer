--- conflicted
+++ resolved
@@ -402,11 +402,7 @@
         // At min x.
         assert(pt.x() == it_bottom->x());
         assert(pt.x() == it_top->x());
-<<<<<<< HEAD
-        assert(it_bottom->y() <= pt.y() && it_bottom->y() <= it_top->y());
-=======
         assert(it_bottom->y() <= pt.y() && pt.y() <= it_top->y());
->>>>>>> 3284959e
         return pt.y() >= it_bottom->y() && pt.y() <= it_top->y();
     }
 
