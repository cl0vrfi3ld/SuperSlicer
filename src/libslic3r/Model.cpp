///|/ Copyright (c) Prusa Research 2016 - 2023 Tomáš Mészáros @tamasmeszaros, Oleksandra Iushchenko @YuSanka, David Kocík @kocikdav, Enrico Turri @enricoturri1966, Lukáš Matěna @lukasmatena, Vojtěch Bubník @bubnikv, Lukáš Hejl @hejllukas, Filip Sykala @Jony01, Vojtěch Král @vojtechkral
///|/ Copyright (c) 2021 Boleslaw Ciesielski
///|/ Copyright (c) 2019 John Drake @foxox
///|/ Copyright (c) 2019 Sijmen Schoon
///|/ Copyright (c) Slic3r 2014 - 2016 Alessandro Ranellucci @alranel
///|/ Copyright (c) 2015 Maksim Derbasov @ntfshard
///|/
///|/ ported from lib/Slic3r/Model.pm:
///|/ Copyright (c) Prusa Research 2016 - 2022 Vojtěch Bubník @bubnikv, Enrico Turri @enricoturri1966
///|/ Copyright (c) Slic3r 2012 - 2016 Alessandro Ranellucci @alranel
///|/
///|/ PrusaSlicer is released under the terms of the AGPLv3 or higher
///|/
#include "Model.hpp"
#include "libslic3r.h"
#include "BuildVolume.hpp"
#include "Exception.hpp"
#include "Model.hpp"
#include "ModelArrange.hpp"
#include "Geometry/ConvexHull.hpp"
#include "Polygon.hpp"
#include "ClipperUtils.hpp"
#include "Print.hpp"
#include "MTUtils.hpp"
#include "TriangleMeshSlicer.hpp"
#include "TriangleSelector.hpp"

#include "Format/AMF.hpp"
#include "Format/OBJ.hpp"
#include "Format/STL.hpp"
#include "Format/3mf.hpp"
#include "Format/STEP.hpp"
#include "Format/SVG.hpp"

#include <float.h>

#include <boost/algorithm/string/predicate.hpp>
#include <boost/algorithm/string/replace.hpp>
#include <boost/filesystem.hpp>
#include <boost/log/trivial.hpp>
#include <boost/nowide/iostream.hpp>

#include <tbb/concurrent_vector.h>

#include "SVG.hpp"
#include <Eigen/Dense>
#include "GCode/GCodeWriter.hpp"

namespace Slic3r {

Model& Model::assign_copy(const Model &rhs)
{
    this->copy_id(rhs);
    // copy materials
    this->clear_materials();
    this->materials = rhs.materials;
    for (std::pair<const t_model_material_id, ModelMaterial*> &m : this->materials) {
        // Copy including the ID and m_model.
        m.second = new ModelMaterial(*m.second);
        m.second->set_model(this);
    }
    // copy objects
    this->clear_objects();
    this->objects.reserve(rhs.objects.size());
	for (const ModelObject *model_object : rhs.objects) {
        // Copy including the ID, leave ID set to invalid (zero).
        auto mo = ModelObject::new_copy(*model_object);
        mo->set_model(this);
		this->objects.emplace_back(mo);
    }

    // copy custom code per height
    this->custom_gcode_per_print_z = rhs.custom_gcode_per_print_z;
    return *this;
}

Model& Model::assign_copy(Model &&rhs)
{
    this->copy_id(rhs);
	// Move materials, adjust the parent pointer.
    this->clear_materials();
    this->materials = std::move(rhs.materials);
    for (std::pair<const t_model_material_id, ModelMaterial*> &m : this->materials)
        m.second->set_model(this);
    rhs.materials.clear();
    // Move objects, adjust the parent pointer.
    this->clear_objects();
	this->objects = std::move(rhs.objects);
    for (ModelObject *model_object : this->objects)
        model_object->set_model(this);
    rhs.objects.clear();

    // copy custom code per height
    this->custom_gcode_per_print_z = std::move(rhs.custom_gcode_per_print_z);
    return *this;
}

void Model::assign_new_unique_ids_recursive()
{
    this->set_new_unique_id();
    for (std::pair<const t_model_material_id, ModelMaterial*> &m : this->materials)
        m.second->assign_new_unique_ids_recursive();
    for (ModelObject *model_object : this->objects)
        model_object->assign_new_unique_ids_recursive();
}

void Model::update_links_bottom_up_recursive()
{
	for (std::pair<const t_model_material_id, ModelMaterial*> &kvp : this->materials)
		kvp.second->set_model(this);
	for (ModelObject *model_object : this->objects) {
		model_object->set_model(this);
		for (ModelInstance *model_instance : model_object->instances)
			model_instance->set_model_object(model_object);
		for (ModelVolume *model_volume : model_object->volumes)
			model_volume->set_model_object(model_object);
	}
}

bool Model::equals(const Model& rhs) const {
    // check materials
    if(this->materials.size() != rhs.materials.size())
        return false;
    for (const std::pair<const t_model_material_id, ModelMaterial*>& m : this->materials) {
        // check the ID and m_model.
        if (rhs.materials.find(m.first) == rhs.materials.end() || rhs.materials.at(m.first)->operator==(*m.second))
            return false;
    }
    // check objects
    if (this->objects.size() != rhs.objects.size())
        return false;
    for (int i = 0; i < rhs.objects.size(); i++) {
        // Copy including the ID, leave ID set to invalid (zero).
        if (rhs.objects[i]->equals(*objects[i]))
            return false;
    }

    // copy custom code per height
    if (this->custom_gcode_per_print_z != rhs.custom_gcode_per_print_z)
            return false;
    return true;
}

// Loading model from a file, it may be a simple geometry file as STL or OBJ, however it may be a project file as well.
Model Model::read_from_file(const std::string& input_file, DynamicPrintConfig* config, ConfigSubstitutionContext* config_substitutions, LoadAttributes options)
{
    Model model;

    DynamicPrintConfig temp_config;
    ConfigSubstitutionContext temp_config_substitutions_context(ForwardCompatibilitySubstitutionRule::EnableSilent);
    if (config == nullptr)
        config = &temp_config;
    if (config_substitutions == nullptr)
        config_substitutions = &temp_config_substitutions_context;

    bool result = false;
    if (boost::algorithm::iends_with(input_file, ".stl"))
        result = load_stl(input_file.c_str(), &model);
    else if (boost::algorithm::iends_with(input_file, ".obj"))
        result = load_obj(input_file.c_str(), &model);
    else if (boost::algorithm::iends_with(input_file, ".step") || boost::algorithm::iends_with(input_file, ".stp"))
        result = load_step(input_file.c_str(), &model);
    else if (boost::algorithm::iends_with(input_file, ".amf") || boost::algorithm::iends_with(input_file, ".amf.xml"))
        result = load_amf(input_file.c_str(), config, config_substitutions, &model, options & LoadAttribute::CheckVersion);
    else if (boost::algorithm::iends_with(input_file, ".3mf") || boost::algorithm::iends_with(input_file, ".zip"))
        //FIXME options & LoadAttribute::CheckVersion ? 
        result = load_3mf(input_file.c_str(), *config, *config_substitutions, &model, false);
    else if (boost::algorithm::iends_with(input_file, ".svg"))
        result = load_svg(input_file, model);
    else
<<<<<<< HEAD
        throw Slic3r::RuntimeError("Unknown file format. Input file must have .stl, .obj, .amf(.xml) or .step/.stp extension.");
=======
        throw Slic3r::RuntimeError("Unknown file format. Input file must have .stl, .obj, .step/.stp, .svg, .amf(.xml) or extension .3mf(.zip).");
>>>>>>> 3284959e

    if (! result)
        throw Slic3r::RuntimeError("Loading of a model file failed.");

    if (model.objects.empty())
        throw Slic3r::RuntimeError("The supplied file couldn't be read because it's empty");
    
    for (ModelObject *o : model.objects)
        o->input_file = input_file;
    
    if (options & LoadAttribute::AddDefaultInstances)
        model.add_default_instances();

    CustomGCode::update_custom_gcode_per_print_z_from_config(model.custom_gcode_per_print_z, config);
    CustomGCode::check_mode_for_custom_gcode_per_print_z(model.custom_gcode_per_print_z);

    sort_remove_duplicates(config_substitutions->substitutions);
    return model;
}

// Loading model from a file (3MF or AMF), not from a simple geometry file (STL or OBJ).
Model Model::read_from_archive(const std::string& input_file, DynamicPrintConfig* config, ConfigSubstitutionContext* config_substitutions, LoadAttributes options)
{
    assert(config != nullptr);
    assert(config_substitutions != nullptr);

    Model model;

    bool result = false;
    if (boost::algorithm::iends_with(input_file, ".3mf") || boost::algorithm::iends_with(input_file, ".zip"))
        result = load_3mf(input_file.c_str(), *config, *config_substitutions, &model, options & LoadAttribute::CheckVersion);
    else if (boost::algorithm::iends_with(input_file, ".zip.amf"))
        result = load_amf(input_file.c_str(), config, config_substitutions, &model, options & LoadAttribute::CheckVersion);
    else
        throw Slic3r::RuntimeError("Unknown file format. Input file must have .3mf or .zip.amf extension.");

    if (!result)
        throw Slic3r::RuntimeError("Loading of a model file failed.");

    //it can read the config only
    //if (model.objects.empty())
        //throw Slic3r::RuntimeError("The supplied file couldn't be read because it's empty");

    for (ModelObject *o : model.objects) {
//        if (boost::algorithm::iends_with(input_file, ".zip.amf"))
//        {
//            // we remove the .zip part of the extension to avoid it be added to filenames when exporting
//            o->input_file = boost::ireplace_last_copy(input_file, ".zip.", ".");
//        }
//        else
            o->input_file = input_file;
    }

    if (options & LoadAttribute::AddDefaultInstances)
        model.add_default_instances();

    CustomGCode::update_custom_gcode_per_print_z_from_config(model.custom_gcode_per_print_z, config);
    CustomGCode::check_mode_for_custom_gcode_per_print_z(model.custom_gcode_per_print_z);

    handle_legacy_sla(*config);

    return model;
}

ModelObject* Model::add_object()
{
    this->objects.emplace_back(new ModelObject(this));
    return this->objects.back();
}

ModelObject* Model::add_object(const char *name, const char *path, const TriangleMesh &mesh)
{
    ModelObject* new_object = new ModelObject(this);
    this->objects.push_back(new_object);
    new_object->name = name;
    new_object->input_file = path;
    ModelVolume *new_volume = new_object->add_volume(mesh);
    new_volume->name = name;
    new_volume->source.input_file = path;
    new_volume->source.object_idx = (int)this->objects.size() - 1;
    new_volume->source.volume_idx = (int)new_object->volumes.size() - 1;
    new_object->invalidate_bounding_box();
    return new_object;
}

ModelObject* Model::add_object(const char *name, const char *path, TriangleMesh &&mesh)
{
    ModelObject* new_object = new ModelObject(this);
    this->objects.push_back(new_object);
    new_object->name = name;
    new_object->input_file = path;
    ModelVolume *new_volume = new_object->add_volume(std::move(mesh));
    new_volume->name = name;
    new_volume->source.input_file = path;
    new_volume->source.object_idx = (int)this->objects.size() - 1;
    new_volume->source.volume_idx = (int)new_object->volumes.size() - 1;
    new_object->invalidate_bounding_box();
    return new_object;
}

ModelObject* Model::add_object(const ModelObject &other)
{
	ModelObject* new_object = ModelObject::new_clone(other);
    new_object->set_model(this);
    this->objects.push_back(new_object);
    return new_object;
}

void Model::delete_object(size_t idx)
{
    ModelObjectPtrs::iterator i = this->objects.begin() + idx;
    delete *i;
    this->objects.erase(i);
}

bool Model::delete_object(ModelObject* object)
{
    if (object != nullptr) {
        size_t idx = 0;
        for (ModelObject *model_object : objects) {
            if (model_object == object) {
                delete model_object;
                objects.erase(objects.begin() + idx);
                return true;
            }
            ++ idx;
        }
    }
    return false;
}

bool Model::delete_object(ObjectID id)
{
    if (id.id != 0) {
        size_t idx = 0;
        for (ModelObject *model_object : objects) {
            if (model_object->id() == id) {
                delete model_object;
                objects.erase(objects.begin() + idx);
                return true;
            }
            ++ idx;
        }
    }
    return false;
}

void Model::clear_objects()
{
    for (ModelObject *o : this->objects)
        delete o;
    this->objects.clear();
}

void Model::delete_material(t_model_material_id material_id)
{
    ModelMaterialMap::iterator i = this->materials.find(material_id);
    if (i != this->materials.end()) {
        delete i->second;
        this->materials.erase(i);
    }
}

void Model::clear_materials()
{
    for (auto &m : this->materials)
        delete m.second;
    this->materials.clear();
}

ModelMaterial* Model::add_material(t_model_material_id material_id)
{
    assert(! material_id.empty());
    ModelMaterial* material = this->get_material(material_id);
    if (material == nullptr)
        material = this->materials[material_id] = new ModelMaterial(this);
    return material;
}

ModelMaterial* Model::add_material(t_model_material_id material_id, const ModelMaterial &other)
{
    assert(! material_id.empty());
    // delete existing material if any
    ModelMaterial* material = this->get_material(material_id);
    delete material;
    // set new material
	material = new ModelMaterial(other);
	material->set_model(this);
    this->materials[material_id] = material;
    return material;
}

// makes sure all objects have at least one instance
bool Model::add_default_instances()
{
    // apply a default position to all objects not having one
    for (ModelObject *o : this->objects)
        if (o->instances.empty())
            o->add_instance();
    return true;
}

// this returns the bounding box of the *transformed* instances
BoundingBoxf3 Model::bounding_box_approx() const
{
    BoundingBoxf3 bb;
    for (ModelObject *o : this->objects)
        bb.merge(o->bounding_box_approx());
    return bb;
}

BoundingBoxf3 Model::bounding_box_exact() const
{
    BoundingBoxf3 bb;
    for (ModelObject *o : this->objects)
        bb.merge(o->bounding_box_exact());
    return bb;
}

double Model::max_z() const
{
    double z = 0;
    for (ModelObject *o : this->objects)
        z = std::max(z, o->max_z());
    return z;
}

unsigned int Model::update_print_volume_state(const BuildVolume &build_volume)
{
    unsigned int num_printable = 0;
    for (ModelObject* model_object : this->objects)
        num_printable += model_object->update_instances_print_volume_state(build_volume);
    return num_printable;
}

bool Model::center_instances_around_point(const Vec2d &point)
{
    BoundingBoxf3 bb;
    for (ModelObject *o : this->objects)
        if (o->printable) // only center around printable objects (note: seems always true right now)
            for (size_t i = 0; i < o->instances.size(); ++ i)
                if (o->instances[i]->printable) // only center around printable instances
                    bb.merge(o->instance_bounding_box(i, false));

    Vec2d shift2 = point - to_2d(bb.center());
	if (std::abs(shift2(0)) < EPSILON && std::abs(shift2(1)) < EPSILON)
		// No significant shift, don't do anything.
		return false;

	Vec3d shift3 = Vec3d(shift2(0), shift2(1), 0.0);
	for (ModelObject *o : this->objects) {
		for (ModelInstance *i : o->instances)
			i->set_offset(i->get_offset() + shift3);
		o->invalidate_bounding_box();
	}
	return true;
}

// flattens everything to a single mesh
TriangleMesh Model::mesh() const
{
    TriangleMesh mesh;
    for (const ModelObject *o : this->objects)
        mesh.merge(o->mesh());
    return mesh;
}

void Model::duplicate_objects_grid(size_t x, size_t y, coordf_t dist)
{
    if (this->objects.size() > 1) throw "Grid duplication is not supported with multiple objects";
    if (this->objects.empty()) throw "No objects!";

    ModelObject* object = this->objects.front();
    object->clear_instances();

    Vec3d ext_size = object->bounding_box_exact().size() + dist * Vec3d::Ones();

    for (size_t x_copy = 1; x_copy <= x; ++x_copy) {
        for (size_t y_copy = 1; y_copy <= y; ++y_copy) {
            ModelInstance* instance = object->add_instance();
            instance->set_offset(Vec3d(ext_size(0) * (double)(x_copy - 1), ext_size(1) * (double)(y_copy - 1), 0.0));
        }
    }
}

bool Model::looks_like_multipart_object() const
{
    if (this->objects.size() <= 1)
        return false;
    double zmin = std::numeric_limits<double>::max();
    for (const ModelObject *obj : this->objects) {
        if (obj->volumes.size() > 1 || obj->config.keys().size() > 1)
            return false;
        for (const ModelVolume *vol : obj->volumes) {
            double zmin_this = vol->mesh().bounding_box().min(2);
            if (zmin == std::numeric_limits<double>::max())
                zmin = zmin_this;
            else if (std::abs(zmin - zmin_this) > EPSILON)
                // The volumes don't share zmin.
                return true;
        }
    }
    return false;
}

// Generate next extruder ID string, in the range of (1, max_extruders).
static inline int auto_extruder_id(unsigned int max_extruders, unsigned int &cntr)
{
    int out = ++ cntr;
    if (cntr == max_extruders)
    	cntr = 0;
    return out;
}

void Model::convert_multipart_object(unsigned int max_extruders)
{
	assert(this->objects.size() >= 2);
    if (this->objects.size() < 2)
        return;
    
    ModelObject* object = new ModelObject(this);
    object->input_file = this->objects.front()->input_file;
    object->name = boost::filesystem::path(this->objects.front()->input_file).stem().string();
    //FIXME copy the config etc?

    unsigned int extruder_counter = 0;
    for (const ModelObject* o : this->objects)
    	for (const ModelVolume* v : o->volumes) {
            // If there are more than one object, put all volumes together 
            // Each object may contain any number of volumes and instances
            // The volumes transformations are relative to the object containing them...
            Geometry::Transformation trafo_volume = v->get_transformation();
            // Revert the centering operation.
            trafo_volume.set_offset(trafo_volume.get_offset() - o->origin_translation);
            int counter = 1;
            auto copy_volume = [o, max_extruders, &counter, &extruder_counter](ModelVolume *new_v) {
                assert(new_v != nullptr);
                new_v->name = (counter > 1) ? o->name + "_" + std::to_string(counter++) : o->name;
                new_v->config.set("extruder", auto_extruder_id(max_extruders, extruder_counter));
                return new_v;
            };
            if (o->instances.empty()) {
            	copy_volume(object->add_volume(*v))->set_transformation(trafo_volume);
            } else {
                for (const ModelInstance* i : o->instances)
                        // ...so, transform everything to a common reference system (world)
                    copy_volume(object->add_volume(*v))->set_transformation(i->get_transformation() * trafo_volume);                    
            }
        }

    // commented-out to fix #2868
//    object->add_instance();
//    object->instances[0]->set_offset(object->raw_mesh_bounding_box().center());

    this->clear_objects();
    this->objects.push_back(object);
}

static constexpr const double volume_threshold_inches = 9.0; // 9 = 3*3*3;

bool Model::looks_like_imperial_units() const
{
    if (this->objects.empty())
        return false;

    for (ModelObject* obj : this->objects)
        if (obj->get_object_stl_stats().volume < volume_threshold_inches) {
            if (!obj->is_cut())
                return true;
            bool all_cut_parts_look_like_imperial_units = true;
            for (ModelObject* obj_other : this->objects) {
                if (obj_other == obj)
                    continue;
                if (obj_other->cut_id.is_equal(obj->cut_id) && obj_other->get_object_stl_stats().volume >= volume_threshold_inches) {
                    all_cut_parts_look_like_imperial_units = false;
                    break;
                }
            }
            if (all_cut_parts_look_like_imperial_units)
                return true;
        }

    return false;
}

void Model::convert_from_imperial_units(bool only_small_volumes)
{
    static constexpr const float in_to_mm = 25.4f;
    for (ModelObject* obj : this->objects)
        if (! only_small_volumes || obj->get_object_stl_stats().volume < volume_threshold_inches) {
            obj->scale_mesh_after_creation(in_to_mm);
            for (ModelVolume* v : obj->volumes) {
                assert(! v->source.is_converted_from_meters);
                v->source.is_converted_from_inches = true;
            }
        }
}

static constexpr const double volume_threshold_meters = 0.001; // 0.001 = 0.1*0.1*0.1

bool Model::looks_like_saved_in_meters() const
{
    if (this->objects.size() == 0)
        return false;

    for (ModelObject* obj : this->objects)
        if (obj->get_object_stl_stats().volume < volume_threshold_meters)
            return true;

    return false;
}

void Model::convert_from_meters(bool only_small_volumes)
{
    static constexpr const double m_to_mm = 1000;
    for (ModelObject* obj : this->objects)
        if (! only_small_volumes || obj->get_object_stl_stats().volume < volume_threshold_meters) {
            obj->scale_mesh_after_creation(m_to_mm);
            for (ModelVolume* v : obj->volumes) {
                assert(! v->source.is_converted_from_inches);
                v->source.is_converted_from_meters = true;
            }
        }
}

static constexpr const double zero_volume = 0.0000000001;

int Model::removed_objects_with_zero_volume()
{
    if (objects.size() == 0)
        return 0;

    int removed = 0;
    for (int i = int(objects.size()) - 1; i >= 0; i--)
        if (objects[i]->get_object_stl_stats().volume < zero_volume) {
            delete_object(size_t(i));
            removed++;
        }
    return removed;
}

void Model::adjust_min_z()
{
    if (objects.empty())
        return;

    if (this->bounding_box_exact().min.z() < 0.0)
    {
        for (ModelObject* obj : objects)
        {
            if (obj != nullptr)
            {
                coordf_t obj_min_z = obj->min_z();
                if (obj_min_z < 0.0)
                    obj->translate_instances(Vec3d(0.0, 0.0, -obj_min_z));
            }
        }
    }
}

// Propose a filename including path derived from the ModelObject's input path.
// If object's name is filled in, use the object name, otherwise use the input name.
std::string Model::propose_export_file_name_and_path() const
{
    std::string input_file;
    for (const ModelObject *model_object : this->objects)
        for (ModelInstance *model_instance : model_object->instances)
            if (model_instance->is_printable()) {
                input_file = model_object->get_export_filename();

                if (!input_file.empty())
                    goto end;
                // Other instances will produce the same name, skip them.
                break;
            }
end:
    return input_file;
}

std::string Model::propose_export_file_name_and_path(const std::string &new_extension) const
{
    return boost::filesystem::path(this->propose_export_file_name_and_path()).replace_extension(new_extension).string();
}

bool Model::is_fdm_support_painted() const
{
    return std::any_of(this->objects.cbegin(), this->objects.cend(), [](const ModelObject *mo) { return mo->is_fdm_support_painted(); });
}

bool Model::is_seam_painted() const
{
    return std::any_of(this->objects.cbegin(), this->objects.cend(), [](const ModelObject *mo) { return mo->is_seam_painted(); });
}

bool Model::is_mm_painted() const
{
    return std::any_of(this->objects.cbegin(), this->objects.cend(), [](const ModelObject *mo) { return mo->is_mm_painted(); });
}

ModelObject::~ModelObject()
{
    this->clear_volumes();
    this->clear_instances();
}

// maintains the m_model pointer
ModelObject& ModelObject::assign_copy(const ModelObject &rhs)
{
	assert(this->id().invalid() || this->id() == rhs.id());
	assert(this->config.id().invalid() || this->config.id() == rhs.config.id());
	this->copy_id(rhs);

    this->name                        = rhs.name;
    this->input_file                  = rhs.input_file;
    // Copies the config's ID
    this->config                      = rhs.config;
    assert(this->config.id() == rhs.config.id());
    this->sla_support_points          = rhs.sla_support_points;
    this->sla_points_status           = rhs.sla_points_status;
    this->sla_drain_holes             = rhs.sla_drain_holes;
    this->layer_config_ranges         = rhs.layer_config_ranges;
    this->layer_height_profile        = rhs.layer_height_profile;
    this->printable                   = rhs.printable;
    this->origin_translation          = rhs.origin_translation;
    this->cut_id.copy(rhs.cut_id);
    this->copy_transformation_caches(rhs);

    this->clear_volumes();
    this->volumes.reserve(rhs.volumes.size());
    for (ModelVolume *model_volume : rhs.volumes) {
        this->volumes.emplace_back(new ModelVolume(*model_volume));
        this->volumes.back()->set_model_object(this);
    }
    this->clear_instances();
	this->instances.reserve(rhs.instances.size());
    for (const ModelInstance *model_instance : rhs.instances) {
        this->instances.emplace_back(new ModelInstance(*model_instance));
        this->instances.back()->set_model_object(this);
    }

    return *this;
}

// maintains the m_model pointer
ModelObject& ModelObject::assign_copy(ModelObject &&rhs)
{
	assert(this->id().invalid());
    this->copy_id(rhs);

    this->name                        = std::move(rhs.name);
    this->input_file                  = std::move(rhs.input_file);
    // Moves the config's ID
    this->config                      = std::move(rhs.config);
    assert(this->config.id() == rhs.config.id());
    this->sla_support_points          = std::move(rhs.sla_support_points);
    this->sla_points_status           = std::move(rhs.sla_points_status);
    this->sla_drain_holes             = std::move(rhs.sla_drain_holes);
    this->layer_config_ranges         = std::move(rhs.layer_config_ranges);
    this->layer_height_profile        = std::move(rhs.layer_height_profile);
    this->printable                   = std::move(rhs.printable);
    this->origin_translation          = std::move(rhs.origin_translation);
    this->copy_transformation_caches(rhs);

    this->clear_volumes();
	this->volumes = std::move(rhs.volumes);
	rhs.volumes.clear();
    for (ModelVolume *model_volume : this->volumes)
        model_volume->set_model_object(this);
    this->clear_instances();
	this->instances = std::move(rhs.instances);
	rhs.instances.clear();
    for (ModelInstance *model_instance : this->instances)
        model_instance->set_model_object(this);

    return *this;
}

void ModelObject::assign_new_unique_ids_recursive()
{
    this->set_new_unique_id();
    for (ModelVolume *model_volume : this->volumes)
        model_volume->assign_new_unique_ids_recursive();
    for (ModelInstance *model_instance : this->instances)
        model_instance->assign_new_unique_ids_recursive();
    this->layer_height_profile.set_new_unique_id();
}

bool ModelObject::equals(const ModelObject& rhs) {

    if (this->id() != rhs.id() || this->config.id() != rhs.config.id()) return false;

    if (this->name != rhs.name) return false;
    if (this->input_file != rhs.input_file) return false;
    // Copies the config's ID
    if (this->config != rhs.config) return false;
    if (this->sla_support_points != rhs.sla_support_points) return false;
    if (this->sla_points_status != rhs.sla_points_status) return false;
    if (this->sla_drain_holes != rhs.sla_drain_holes) return false;
    if (this->layer_config_ranges != rhs.layer_config_ranges) return false;
    if (this->layer_height_profile != rhs.layer_height_profile) return false;
    if (this->printable != rhs.printable) return false;
    if (this->origin_translation != rhs.origin_translation) return false;
    if (m_bounding_box != rhs.m_bounding_box) return false;
    if (m_bounding_box_valid != rhs.m_bounding_box_valid) return false;
    if (m_raw_bounding_box != rhs.m_raw_bounding_box) return false;
    if (m_raw_bounding_box_valid != rhs.m_raw_bounding_box_valid) return false;
    if (m_raw_mesh_bounding_box != rhs.m_raw_mesh_bounding_box) return false;
    if (m_raw_mesh_bounding_box_valid != rhs.m_raw_mesh_bounding_box_valid) return false;

    if (this->volumes != rhs.volumes) return false;
    if (this->instances != rhs.instances) return false;
    return true;
}

// Clone this ModelObject including its volumes and instances, keep the IDs of the copies equal to the original.
// Called by Print::apply() to clone the Model / ModelObject hierarchy to the back end for background processing.
//ModelObject* ModelObject::clone(Model *parent)
//{
//    return new ModelObject(parent, *this, true);
//}

ModelVolume* ModelObject::add_volume(const TriangleMesh &mesh, bool centered /*= true*/)
{
    ModelVolume* v = new ModelVolume(this, mesh);
    this->volumes.push_back(v);
    if(centered) v->center_geometry_after_creation();
    this->invalidate_bounding_box();
    return v;
}

ModelVolume* ModelObject::add_volume(TriangleMesh &&mesh, ModelVolumeType type /*= ModelVolumeType::MODEL_PART*/, bool centered /*= true*/)
{
    ModelVolume* v = new ModelVolume(this, std::move(mesh), type);
    this->volumes.push_back(v);
    if(centered) v->center_geometry_after_creation();
    this->invalidate_bounding_box();
    return v;
}

ModelVolume* ModelObject::add_volume(const ModelVolume &other, ModelVolumeType type /*= ModelVolumeType::INVALID*/, bool centered /*= true*/)
{
    ModelVolume* v = new ModelVolume(this, other);
    if (type != ModelVolumeType::INVALID && v->type() != type)
        v->set_type(type);
    v->cut_info = other.cut_info;
    this->volumes.push_back(v);
	// The volume should already be centered at this point of time when copying shared pointers of the triangle mesh and convex hull.
//    if(centered) v->center_geometry_after_creation();
//    if(centered) this->invalidate_bounding_box();
    return v;
}

ModelVolume* ModelObject::add_volume(const ModelVolume &other, TriangleMesh &&mesh, bool centered /*= true*/)
{
    ModelVolume* v = new ModelVolume(this, other, std::move(mesh));
    this->volumes.push_back(v);
    if(centered) v->center_geometry_after_creation();
    this->invalidate_bounding_box();
    return v;
}

void ModelObject::delete_volume(size_t idx)
{
    ModelVolumePtrs::iterator i = this->volumes.begin() + idx;
    delete *i;
    this->volumes.erase(i);

    if (this->volumes.size() == 1)
    {
        // only one volume left
        // we need to collapse the volume transform into the instances transforms because now when selecting this volume
        // it will be seen as a single full instance ans so its volume transform may be ignored
        ModelVolume* v = this->volumes.front();
        Transform3d v_t = v->get_transformation().get_matrix();
        for (ModelInstance* inst : this->instances)
        {
            inst->set_transformation(Geometry::Transformation(inst->get_transformation().get_matrix() * v_t));
        }
        Geometry::Transformation t;
        v->set_transformation(t);
        v->set_new_unique_id();
    }

    this->invalidate_bounding_box();
}

void ModelObject::clear_volumes()
{
    for (ModelVolume *v : this->volumes)
        delete v;
    this->volumes.clear();
    this->invalidate_bounding_box();
}

bool ModelObject::is_fdm_support_painted() const
{
    return std::any_of(this->volumes.cbegin(), this->volumes.cend(), [](const ModelVolume *mv) { return mv->is_fdm_support_painted(); });
}

bool ModelObject::is_seam_painted() const
{
    return std::any_of(this->volumes.cbegin(), this->volumes.cend(), [](const ModelVolume *mv) { return mv->is_seam_painted(); });
}

bool ModelObject::is_mm_painted() const
{
    return std::any_of(this->volumes.cbegin(), this->volumes.cend(), [](const ModelVolume *mv) { return mv->is_mm_painted(); });
}

bool ModelObject::is_text() const
{
    return this->volumes.size() == 1 && this->volumes[0]->is_text();
}

void ModelObject::sort_volumes(bool full_sort)
{
    // sort volumes inside the object to order "Model Part, Negative Volume, Modifier, Support Blocker and Support Enforcer. "
    if (full_sort)
        std::stable_sort(volumes.begin(), volumes.end(), [](ModelVolume* vl, ModelVolume* vr) {
            return vl->type() < vr->type();
        });
    // sort have to controll "place" of the support blockers/enforcers. But one of the model parts have to be on the first place.
    else
        std::stable_sort(volumes.begin(), volumes.end(), [](ModelVolume* vl, ModelVolume* vr) {
            ModelVolumeType vl_type = vl->type() > ModelVolumeType::PARAMETER_MODIFIER ? vl->type() : ModelVolumeType::PARAMETER_MODIFIER;
            ModelVolumeType vr_type = vr->type() > ModelVolumeType::PARAMETER_MODIFIER ? vr->type() : ModelVolumeType::PARAMETER_MODIFIER;
            return vl_type < vr_type;
        });
}

ModelInstance* ModelObject::add_instance()
{
    ModelInstance* i = new ModelInstance(this);
    this->instances.push_back(i);
    this->invalidate_bounding_box();
    return i;
}

ModelInstance* ModelObject::add_instance(const ModelInstance &other)
{
    ModelInstance* i = new ModelInstance(this, other);
    this->instances.push_back(i);
    this->invalidate_bounding_box();
    return i;
}

ModelInstance* ModelObject::add_instance(const Geometry::Transformation& trafo)
{
    ModelInstance* instance = add_instance();
    instance->set_transformation(trafo);
    return instance;
}

void ModelObject::delete_instance(size_t idx)
{
    ModelInstancePtrs::iterator i = this->instances.begin() + idx;
    delete *i;
    this->instances.erase(i);
    this->invalidate_bounding_box();
}

void ModelObject::delete_last_instance()
{
    this->delete_instance(this->instances.size() - 1);
}

void ModelObject::clear_instances()
{
    for (ModelInstance *i : this->instances)
        delete i;
    this->instances.clear();
    this->invalidate_bounding_box();
}

// Returns the bounding box of the transformed instances.
// This bounding box is approximate and not snug.
const BoundingBoxf3& ModelObject::bounding_box_approx() const
{
<<<<<<< HEAD
    if (! m_bounding_box_valid) {
        m_bounding_box_valid = true;
        m_bounding_box.reset();
        for (size_t i = 0; i < instances.size(); ++i)
            m_bounding_box.merge(instance_bounding_box(i, false));
=======
    if (! m_bounding_box_approx_valid) {
        m_bounding_box_approx_valid = true;
        BoundingBoxf3 raw_bbox = this->raw_mesh_bounding_box();
        m_bounding_box_approx.reset();
        for (const ModelInstance *i : this->instances)
            m_bounding_box_approx.merge(i->transform_bounding_box(raw_bbox));
    }
    return m_bounding_box_approx;
}

// Returns the bounding box of the transformed instances.
// This bounding box is approximate and not snug.
const BoundingBoxf3& ModelObject::bounding_box_exact() const
{
    if (! m_bounding_box_exact_valid) {
        m_bounding_box_exact_valid = true;
        m_min_max_z_valid = true;
        m_bounding_box_exact.reset();
        for (size_t i = 0; i < this->instances.size(); ++ i)
            m_bounding_box_exact.merge(this->instance_bounding_box(i));
    }
    return m_bounding_box_exact;
}

double ModelObject::min_z() const
{
    const_cast<ModelObject*>(this)->update_min_max_z();
    return m_bounding_box_exact.min.z();
}

double ModelObject::max_z() const
{
    const_cast<ModelObject*>(this)->update_min_max_z();
    return m_bounding_box_exact.max.z();
}

void ModelObject::update_min_max_z()
{
    assert(! this->instances.empty());
    if (! m_min_max_z_valid && ! this->instances.empty()) {
        m_min_max_z_valid = true;
        const Transform3d mat_instance = this->instances.front()->get_transformation().get_matrix();
        double global_min_z = std::numeric_limits<double>::max();
        double global_max_z = - std::numeric_limits<double>::max();
        for (const ModelVolume *v : this->volumes)
            if (v->is_model_part()) {
                const Transform3d m = mat_instance * v->get_matrix();
                const Vec3d  row_z   = m.linear().row(2).cast<double>();
                const double shift_z = m.translation().z();
                double this_min_z = std::numeric_limits<double>::max();
                double this_max_z = - std::numeric_limits<double>::max();
                for (const Vec3f &p : v->mesh().its.vertices) {
                    double z = row_z.dot(p.cast<double>());
                    this_min_z = std::min(this_min_z, z);
                    this_max_z = std::max(this_max_z, z);
                }
                this_min_z += shift_z;
                this_max_z += shift_z;
                global_min_z = std::min(global_min_z, this_min_z);
                global_max_z = std::max(global_max_z, this_max_z);
            }
        m_bounding_box_exact.min.z() = global_min_z;
        m_bounding_box_exact.max.z() = global_max_z;
>>>>>>> 3284959e
    }
}

// A mesh containing all transformed instances of this object.
TriangleMesh ModelObject::mesh() const
{
    TriangleMesh mesh;
    TriangleMesh raw_mesh = this->raw_mesh();
    for (const ModelInstance *i : this->instances) {
        TriangleMesh m = raw_mesh;
        i->transform_mesh(&m);
        mesh.merge(m);
    }
    return mesh;
}

// Non-transformed (non-rotated, non-scaled, non-translated) sum of non-modifier object volumes.
// Currently used by ModelObject::mesh(), to calculate the 2D envelope for 2D plater
// and to display the object statistics at ModelObject::print_info().
TriangleMesh ModelObject::raw_mesh() const
{
    TriangleMesh mesh;
    for (const ModelVolume *v : this->volumes)
        if (v->is_model_part())
        {
            TriangleMesh vol_mesh(v->mesh());
            vol_mesh.transform(v->get_matrix());
            mesh.merge(vol_mesh);
        }
    return mesh;
}

// Non-transformed (non-rotated, non-scaled, non-translated) sum of non-modifier object volumes.
// Currently used by ModelObject::mesh(), to calculate the 2D envelope for 2D plater
// and to display the object statistics at ModelObject::print_info().
indexed_triangle_set ModelObject::raw_indexed_triangle_set() const
{
    size_t num_vertices = 0;
    size_t num_faces    = 0;
    for (const ModelVolume *v : this->volumes)
        if (v->is_model_part()) {
            num_vertices += v->mesh().its.vertices.size();
            num_faces    += v->mesh().its.indices.size();
        }
    indexed_triangle_set out;
    out.vertices.reserve(num_vertices);
    out.indices.reserve(num_faces);
    for (const ModelVolume *v : this->volumes)
        if (v->is_model_part()) {
            size_t i = out.vertices.size();
            size_t j = out.indices.size();
            append(out.vertices, v->mesh().its.vertices);
            append(out.indices,  v->mesh().its.indices);
            const Transform3d& m = v->get_matrix();
            for (; i < out.vertices.size(); ++ i)
                out.vertices[i] = (m * out.vertices[i].cast<double>()).cast<float>().eval();
            if (v->is_left_handed()) {
                for (; j < out.indices.size(); ++ j)
                    std::swap(out.indices[j][0], out.indices[j][1]);
            }
        }
    return out;
}


const BoundingBoxf3& ModelObject::raw_mesh_bounding_box() const
{
    if (! m_raw_mesh_bounding_box_valid) {
        m_raw_mesh_bounding_box_valid = true;
        m_raw_mesh_bounding_box.reset();
        for (const ModelVolume *v : this->volumes)
            if (v->is_model_part())
                m_raw_mesh_bounding_box.merge(v->mesh().transformed_bounding_box(v->get_matrix()));
    }
    return m_raw_mesh_bounding_box;
}

BoundingBoxf3 ModelObject::full_raw_mesh_bounding_box() const
{
	BoundingBoxf3 bb;
	for (const ModelVolume *v : this->volumes)
		bb.merge(v->mesh().transformed_bounding_box(v->get_matrix()));
	return bb;
}

// A transformed snug bounding box around the non-modifier object volumes, without the translation applied.
// This bounding box is only used for the actual slicing and for layer editing UI to calculate the layers.
const BoundingBoxf3& ModelObject::raw_bounding_box() const
{
    if (! m_raw_bounding_box_valid) {
        m_raw_bounding_box_valid = true;
        m_raw_bounding_box.reset();
        if (this->instances.empty())
            throw Slic3r::InvalidArgument("Can't call raw_bounding_box() with no instances");

        const Transform3d inst_matrix = this->instances.front()->get_transformation().get_matrix_no_offset();
        for (const ModelVolume *v : this->volumes)
        {
            if (v->is_model_part())
                m_raw_bounding_box.merge(v->mesh().transformed_bounding_box(inst_matrix * v->get_matrix()));
        }
    }
	return m_raw_bounding_box;
}

// This returns an accurate snug bounding box of the transformed object instance, with or without the translation applied.
BoundingBoxf3 ModelObject::instance_bounding_box(size_t instance_idx, bool dont_translate) const
{
    return instance_bounding_box(*this->instances[instance_idx], dont_translate);
}
BoundingBoxf3 ModelObject::instance_bounding_box(const ModelInstance & instance, bool dont_translate) const
{
    BoundingBoxf3 bb;
<<<<<<< HEAD
    const Transform3d& inst_matrix = instance.get_transformation().get_matrix(dont_translate);
    for (ModelVolume* v : this->volumes)
    {
=======
    const Transform3d inst_matrix = dont_translate ?
        this->instances[instance_idx]->get_transformation().get_matrix_no_offset() :
        this->instances[instance_idx]->get_transformation().get_matrix();

    for (ModelVolume *v : this->volumes) {
>>>>>>> 3284959e
        if (v->is_model_part())
            bb.merge(v->mesh().transformed_bounding_box(inst_matrix * v->get_matrix()));
    }
    return bb;
}

// Calculate 2D convex hull of of a projection of the transformed printable volumes into the XY plane.
// This method is cheap in that it does not make any unnecessary copy of the volume meshes.
// This method is used by the auto arrange function.
Polygon ModelObject::convex_hull_2d(const Transform3d& trafo_instance) const
{
    tbb::concurrent_vector<Polygon> chs;
    chs.reserve(volumes.size());
    tbb::parallel_for(tbb::blocked_range<size_t>(0, volumes.size()), [&](const tbb::blocked_range<size_t>& range) {
        for (size_t i = range.begin(); i < range.end(); ++i) {
            const ModelVolume* v = volumes[i];
            if (v->is_model_part())
                chs.emplace_back(its_convex_hull_2d_above(v->mesh().its, (trafo_instance * v->get_matrix()).cast<float>(), 0.0f));
        }
    });

    Polygons polygons;
    polygons.assign(chs.begin(), chs.end());
    return Geometry::convex_hull(polygons);
}

void ModelObject::center_around_origin(bool include_modifiers)
{
    // calculate the displacements needed to 
    // center this object around the origin
    const BoundingBoxf3 bb = include_modifiers ? full_raw_mesh_bounding_box() : raw_mesh_bounding_box();

    // Shift is the vector from the center of the bounding box to the origin
    const Vec3d shift = -bb.center();

    this->translate(shift);
    this->origin_translation += shift;
}

void ModelObject::ensure_on_bed(bool allow_negative_z)
{
    double z_offset = 0.0;

    if (allow_negative_z) {
        if (parts_count() == 1) {
            const double min_z = this->min_z();
            const double max_z = this->max_z();
            if (min_z >= SINKING_Z_THRESHOLD || max_z < 0.0)
                z_offset = -min_z;
        }
        else {
            const double max_z = this->max_z();
            if (max_z < SINKING_MIN_Z_THRESHOLD)
                z_offset = SINKING_MIN_Z_THRESHOLD - max_z;
        }
    }
    else
        z_offset = -this->min_z();

    if (z_offset != 0.0)
        translate_instances(z_offset * Vec3d::UnitZ());
}

void ModelObject::translate_instances(const Vec3d& vector)
{
    for (size_t i = 0; i < instances.size(); ++i) {
        translate_instance(i, vector);
    }
}

void ModelObject::translate_instance(size_t instance_idx, const Vec3d& vector)
{
    assert(instance_idx < instances.size());
    ModelInstance* i = instances[instance_idx];
    i->set_offset(i->get_offset() + vector);
    invalidate_bounding_box();
}

void ModelObject::translate(double x, double y, double z)
{
    for (ModelVolume *v : this->volumes) {
        v->translate(x, y, z);
    }

    if (m_bounding_box_approx_valid)
        m_bounding_box_approx.translate(x, y, z);
    if (m_bounding_box_exact_valid)
        m_bounding_box_exact.translate(x, y, z);
}

void ModelObject::scale(const Vec3d &versor)
{
    for (ModelVolume *v : this->volumes) {
        v->scale(versor);
    }
    this->invalidate_bounding_box();
}

void ModelObject::rotate(double angle, Axis axis)
{
    for (ModelVolume *v : this->volumes) {
        v->rotate(angle, axis);
    }
    center_around_origin();
    this->invalidate_bounding_box();
}

void ModelObject::rotate(double angle, const Vec3d& axis)
{
    for (ModelVolume *v : this->volumes) {
        v->rotate(angle, axis);
    }
    center_around_origin();
    this->invalidate_bounding_box();
}

void ModelObject::mirror(Axis axis)
{
    for (ModelVolume *v : this->volumes) {
        v->mirror(axis);
    }
    this->invalidate_bounding_box();
}

// This method could only be called before the meshes of this ModelVolumes are not shared!
void ModelObject::scale_mesh_after_creation(const float scale)
{
    for (ModelVolume *v : this->volumes) {
        v->scale_geometry_after_creation(scale);
        v->set_offset(Vec3d(scale, scale, scale).cwiseProduct(v->get_offset()));
    }
    this->invalidate_bounding_box();
}

void ModelObject::convert_units(ModelObjectPtrs& new_objects, ConversionType conv_type, std::vector<int> volume_idxs)
{
    BOOST_LOG_TRIVIAL(trace) << "ModelObject::convert_units - start";

    ModelObject* new_object = new_clone(*this);

    float koef = conv_type == ConversionType::CONV_FROM_INCH   ? 25.4f  : conv_type == ConversionType::CONV_TO_INCH  ? 0.0393700787f  :
                 conv_type == ConversionType::CONV_FROM_METER  ? 1000.f : conv_type == ConversionType::CONV_TO_METER ? 0.001f         : 1.f;

    new_object->set_model(nullptr);
    new_object->sla_support_points.clear();
    new_object->sla_drain_holes.clear();
    new_object->sla_points_status = sla::PointsStatus::NoPoints;
    new_object->clear_volumes();
    new_object->input_file.clear();

    int vol_idx = 0;
    for (ModelVolume* volume : volumes) {
        if (!volume->mesh().empty()) {
            TriangleMesh mesh(volume->mesh());

            ModelVolume* vol = new_object->add_volume(mesh);
            vol->name = volume->name;
            vol->set_type(volume->type());
            // Don't copy the config's ID.
            vol->config.assign_config(volume->config);
            assert(vol->config.id().valid());
            assert(vol->config.id() != volume->config.id());
            vol->set_material(volume->material_id(), *volume->material());
            vol->source.input_file = volume->source.input_file;
            vol->source.object_idx = (int)new_objects.size();
            vol->source.volume_idx = vol_idx;
            vol->source.is_converted_from_inches = volume->source.is_converted_from_inches;
            vol->source.is_converted_from_meters = volume->source.is_converted_from_meters;
            vol->source.is_from_builtin_objects = volume->source.is_from_builtin_objects;

            vol->supported_facets.assign(volume->supported_facets);
            vol->seam_facets.assign(volume->seam_facets);
            vol->mmu_segmentation_facets.assign(volume->mmu_segmentation_facets);

            // Perform conversion only if the target "imperial" state is different from the current one.
            // This check supports conversion of "mixed" set of volumes, each with different "imperial" state.
            if (//vol->source.is_converted_from_inches != from_imperial && 
                (volume_idxs.empty() || 
                 std::find(volume_idxs.begin(), volume_idxs.end(), vol_idx) != volume_idxs.end())) {
                vol->scale_geometry_after_creation(koef);
                vol->set_offset(Vec3d(koef, koef, koef).cwiseProduct(volume->get_offset()));
                if (conv_type == ConversionType::CONV_FROM_INCH || conv_type == ConversionType::CONV_TO_INCH)
                    vol->source.is_converted_from_inches = conv_type == ConversionType::CONV_FROM_INCH;
                if (conv_type == ConversionType::CONV_FROM_METER || conv_type == ConversionType::CONV_TO_METER)
                    vol->source.is_converted_from_meters = conv_type == ConversionType::CONV_FROM_METER;
                assert(! vol->source.is_converted_from_inches || ! vol->source.is_converted_from_meters);
            }
            else
                vol->set_offset(volume->get_offset());
        }
        vol_idx ++;
    }
    new_object->invalidate_bounding_box();

    new_objects.push_back(new_object);

    BOOST_LOG_TRIVIAL(trace) << "ModelObject::convert_units - end";
}

size_t ModelObject::materials_count() const
{
    std::set<t_model_material_id> material_ids;
    for (const ModelVolume *v : this->volumes)
        material_ids.insert(v->material_id());
    return material_ids.size();
}

size_t ModelObject::facets_count() const
{
    size_t num = 0;
    for (const ModelVolume *v : this->volumes)
        if (v->is_model_part())
            num += v->mesh().facets_count();
    return num;
}

size_t ModelObject::parts_count() const
{
    size_t num = 0;
    for (const ModelVolume* v : this->volumes)
        if (v->is_model_part())
            ++num;
    return num;
}

bool ModelObject::has_connectors() const
{
    assert(is_cut());
    for (const ModelVolume* v : this->volumes)
        if (v->cut_info.is_connector)
            return true;

    return false;
}

void ModelObject::invalidate_cut()
{
    this->cut_id.invalidate();
    for (ModelVolume* volume : this->volumes)
        volume->invalidate_cut_info();
}

void ModelObject::delete_connectors()
{
    for (int id = int(this->volumes.size()) - 1; id >= 0; id--) {
        if (volumes[id]->is_cut_connector())
            this->delete_volume(size_t(id));
    }
}

void ModelObject::clone_for_cut(ModelObject** obj)
{
    (*obj) = ModelObject::new_clone(*this);
    (*obj)->set_model(this->get_model());
    (*obj)->sla_support_points.clear();
    (*obj)->sla_drain_holes.clear();
    (*obj)->sla_points_status = sla::PointsStatus::NoPoints;
    (*obj)->clear_volumes();
    (*obj)->input_file.clear();
}

<<<<<<< HEAD
            if (attributes.has(ModelObjectCutAttribute::KeepUpper) && ! upper_mesh.empty()) {
                ModelVolume* vol = upper->add_volume(upper_mesh);
                vol->name	= volume->name;
                // Don't copy the config's ID.
                vol->config.assign_config(volume->config);
    			assert(vol->config.id().valid());
	    		assert(vol->config.id() != volume->config.id());
                vol->set_material(volume->material_id(), *volume->material());
            }
            if (attributes.has(ModelObjectCutAttribute::KeepLower) && ! lower_mesh.empty()) {
                ModelVolume* vol = lower->add_volume(lower_mesh);
                vol->name	= volume->name;
                // Don't copy the config's ID.
                vol->config.assign_config(volume->config);
    			assert(vol->config.id().valid());
	    		assert(vol->config.id() != volume->config.id());
                vol->set_material(volume->material_id(), *volume->material());

                // Compute the displacement (in instance coordinates) to be applied to place the upper parts
                // The upper part displacement is set to half of the lower part bounding box
                // this is done in hope at least a part of the upper part will always be visible and draggable
                local_displace = lower->full_raw_mesh_bounding_box().size().cwiseProduct(Vec3d(-0.5, -0.5, 0.0));
            }
        }
=======
bool ModelVolume::is_the_only_one_part() const 
{
    if (m_type != ModelVolumeType::MODEL_PART)
        return false;
    if (object == nullptr)
        return false;
    for (const ModelVolume *v : object->volumes) {
        if (v == nullptr)
            continue;
        // is this volume?
        if (v->id() == this->id())
            continue;
        // exist another model part in object?
        if (v->type() == ModelVolumeType::MODEL_PART)
            return false;
>>>>>>> 3284959e
    }
    return true;
}

void ModelVolume::reset_extra_facets()
{
    this->supported_facets.reset();
    this->seam_facets.reset();
    this->mmu_segmentation_facets.reset();
}


/// <summary>
/// Compare TriangleMeshes by Bounding boxes (mainly for sort)
/// From Front(Z) Upper(Y) TopLeft(X) corner.
/// 1. Seraparate group not overlaped i Z axis
/// 2. Seraparate group not overlaped i Y axis
/// 3. Start earlier in X (More on left side)
/// </summary>
/// <param name="triangle_mesh1">Compare from</param>
/// <param name="triangle_mesh2">Compare to</param>
/// <returns>True when triangle mesh 1 is closer, upper or lefter than triangle mesh 2 other wise false</returns>
static bool is_front_up_left(const TriangleMesh &trinagle_mesh1, const TriangleMesh &triangle_mesh2)
{
    // stats form t1
    const Vec3f &min1 = trinagle_mesh1.stats().min;
    const Vec3f &max1 = trinagle_mesh1.stats().max;
    // stats from t2
    const Vec3f &min2 = triangle_mesh2.stats().min;
    const Vec3f &max2 = triangle_mesh2.stats().max;
    // priority Z, Y, X
    for (int axe = 2; axe > 0; --axe) {
        if (max1[axe] < min2[axe])
            return true;
        if (min1[axe] > max2[axe])
            return false;
    }
    return min1.x() < min2.x();
}

void ModelObject::split(ModelObjectPtrs* new_objects)
{
    for (ModelVolume* volume : this->volumes) {
        if (volume->type() != ModelVolumeType::MODEL_PART)
            continue;

        // splited volume should not be text object 
        if (volume->text_configuration.has_value())
            volume->text_configuration.reset();

        std::vector<TriangleMesh> meshes = volume->mesh().split();
        std::sort(meshes.begin(), meshes.end(), is_front_up_left);

        size_t counter = 1;
        for (TriangleMesh &mesh : meshes) {
            // FIXME: crashes if not satisfied
            if (mesh.facets_count() < 3 || mesh.has_zero_volume())
                continue;

            // XXX: this seems to be the only real usage of m_model, maybe refactor this so that it's not needed?
            ModelObject* new_object = m_model->add_object();
            if (meshes.size() == 1) {
                new_object->name = volume->name;
                // Don't copy the config's ID.
                new_object->config.assign_config(this->config.size() > 0 ? this->config : volume->config);
            }
            else {
                new_object->name = this->name + (meshes.size() > 1 ? "_" + std::to_string(counter++) : "");
                // Don't copy the config's ID.
                new_object->config.assign_config(this->config);
            }
            assert(new_object->config.id().valid());
            assert(new_object->config.id() != this->config.id());
            new_object->instances.reserve(this->instances.size());
            for (const ModelInstance* model_instance : this->instances)
                new_object->add_instance(*model_instance);
            ModelVolume* new_vol = new_object->add_volume(*volume, std::move(mesh));

            // Invalidate extruder value in volume's config,
            // otherwise there will no way to change extruder for object after splitting,
            // because volume's extruder value overrides object's extruder value.
            if (new_vol->config.has("extruder"))
                new_vol->config.set_key_value("extruder", new ConfigOptionInt(0));

            for (ModelInstance* model_instance : new_object->instances) {
                const Vec3d shift = model_instance->get_transformation().get_matrix_no_offset() * new_vol->get_offset();
                model_instance->set_offset(model_instance->get_offset() + shift);
            }

            new_vol->set_offset(Vec3d::Zero());
            // reset the source to disable reload from disk
            new_vol->source = ModelVolume::Source();
            new_objects->emplace_back(new_object);
        }
    }
}


void ModelObject::merge()
{
    if (this->volumes.size() == 1) {
        // We can't merge meshes if there's just one volume
        return;
    }

    TriangleMesh mesh;

    for (ModelVolume* volume : volumes)
        if (!volume->mesh().empty())
            mesh.merge(volume->mesh());

    this->clear_volumes();
    ModelVolume* vol = this->add_volume(mesh);

    if (!vol)
        return;
}

// Support for non-uniform scaling of instances. If an instance is rotated by angles, which are not multiples of ninety degrees,
// then the scaling in world coordinate system is not representable by the Geometry::Transformation structure.
// This situation is solved by baking in the instance transformation into the mesh vertices.
// Rotation and mirroring is being baked in. In case the instance scaling was non-uniform, it is baked in as well.
void ModelObject::bake_xy_rotation_into_meshes(size_t instance_idx)
{
    assert(instance_idx < this->instances.size());

    const Geometry::Transformation reference_trafo = this->instances[instance_idx]->get_transformation();
    bool   left_handed        = reference_trafo.is_left_handed();
    bool   has_mirrorring     = ! reference_trafo.get_mirror().isApprox(Vec3d(1., 1., 1.));
    bool   uniform_scaling    = std::abs(reference_trafo.get_scaling_factor().x() - reference_trafo.get_scaling_factor().y()) < EPSILON &&
                                std::abs(reference_trafo.get_scaling_factor().x() - reference_trafo.get_scaling_factor().z()) < EPSILON;
    double new_scaling_factor = uniform_scaling ? reference_trafo.get_scaling_factor().x() : 1.;

    // Adjust the instances.
    for (size_t i = 0; i < this->instances.size(); ++ i) {
        ModelInstance &model_instance = *this->instances[i];
        model_instance.set_rotation(Vec3d(0., 0., Geometry::rotation_diff_z(reference_trafo.get_matrix(), model_instance.get_matrix())));
        model_instance.set_scaling_factor(Vec3d(new_scaling_factor, new_scaling_factor, new_scaling_factor));
        model_instance.set_mirror(Vec3d(1., 1., 1.));
    }

    // Adjust the meshes.
    // Transformation to be applied to the meshes.
    Geometry::Transformation reference_trafo_mod = reference_trafo;
    reference_trafo_mod.reset_offset();
    if (uniform_scaling)
        reference_trafo_mod.reset_scaling_factor();
    if (!has_mirrorring)
        reference_trafo_mod.reset_mirror();
    Eigen::Matrix3d mesh_trafo_3x3 = reference_trafo_mod.get_matrix().matrix().block<3, 3>(0, 0);
    Transform3d     volume_offset_correction = this->instances[instance_idx]->get_transformation().get_matrix().inverse() * reference_trafo.get_matrix();
    for (ModelVolume *model_volume : this->volumes) {
        const Geometry::Transformation volume_trafo = model_volume->get_transformation();
        bool   volume_left_handed        = volume_trafo.is_left_handed();
        bool   volume_has_mirrorring     = ! volume_trafo.get_mirror().isApprox(Vec3d(1., 1., 1.));
        bool   volume_uniform_scaling    = std::abs(volume_trafo.get_scaling_factor().x() - volume_trafo.get_scaling_factor().y()) < EPSILON &&
                                           std::abs(volume_trafo.get_scaling_factor().x() - volume_trafo.get_scaling_factor().z()) < EPSILON;
        double volume_new_scaling_factor = volume_uniform_scaling ? volume_trafo.get_scaling_factor().x() : 1.;
        // Transform the mesh.
        Geometry::Transformation volume_trafo_mod = volume_trafo;
        volume_trafo_mod.reset_offset();
        if (volume_uniform_scaling)
            volume_trafo_mod.reset_scaling_factor();
        if (!volume_has_mirrorring)
            volume_trafo_mod.reset_mirror();
        Eigen::Matrix3d volume_trafo_3x3 = volume_trafo_mod.get_matrix().matrix().block<3, 3>(0, 0);
        // Following method creates a new shared_ptr<TriangleMesh>
        model_volume->transform_this_mesh(mesh_trafo_3x3 * volume_trafo_3x3, left_handed != volume_left_handed);
        // Reset the rotation, scaling and mirroring.
        model_volume->set_rotation(Vec3d(0., 0., 0.));
        model_volume->set_scaling_factor(Vec3d(volume_new_scaling_factor, volume_new_scaling_factor, volume_new_scaling_factor));
        model_volume->set_mirror(Vec3d(1., 1., 1.));
        // Move the reference point of the volume to compensate for the change of the instance trafo.
        model_volume->set_offset(volume_offset_correction * volume_trafo.get_offset());
        // reset the source to disable reload from disk
        model_volume->source = ModelVolume::Source();
    }

    this->invalidate_bounding_box();
}

double ModelObject::get_instance_min_z(size_t instance_idx) const
{
    double min_z = DBL_MAX;

    const ModelInstance* inst = instances[instance_idx];
    const Transform3d mi = inst->get_matrix_no_offset();

    for (const ModelVolume* v : volumes) {
        if (!v->is_model_part())
            continue;

        const Transform3d mv = mi * v->get_matrix();
        const TriangleMesh& hull = v->get_convex_hull();
        for (const stl_triangle_vertex_indices& facet : hull.its.indices)
			for (int i = 0; i < 3; ++ i)
				min_z = std::min(min_z, (mv * hull.its.vertices[facet[i]].cast<double>()).z());
    }

    return min_z + inst->get_offset(Z);
}

double ModelObject::get_instance_max_z(size_t instance_idx) const
{
    double max_z = -DBL_MAX;

    const ModelInstance* inst = instances[instance_idx];
    const Transform3d mi = inst->get_matrix_no_offset();

    for (const ModelVolume* v : volumes) {
        if (!v->is_model_part())
            continue;

        const Transform3d mv = mi * v->get_matrix();
        const TriangleMesh& hull = v->get_convex_hull();
        for (const stl_triangle_vertex_indices& facet : hull.its.indices)
            for (int i = 0; i < 3; ++i)
                max_z = std::max(max_z, (mv * hull.its.vertices[facet[i]].cast<double>()).z());
    }

    return max_z + inst->get_offset(Z);
}

unsigned int ModelObject::update_instances_print_volume_state(const BuildVolume &build_volume)
{
    unsigned int num_printable = 0;
    enum {
        INSIDE = 1,
        OUTSIDE = 2
    };
    for (ModelInstance* model_instance : this->instances) {
        unsigned int inside_outside = 0;
        for (const ModelVolume* vol : this->volumes)
            if (vol->is_model_part()) {
                const Transform3d matrix = model_instance->get_matrix() * vol->get_matrix();
                BuildVolume::ObjectState state = build_volume.object_state(vol->mesh().its, matrix.cast<float>(), true /* may be below print bed */);
                if (state == BuildVolume::ObjectState::Inside)
                    // Volume is completely inside.
                    inside_outside |= INSIDE;
                else if (state == BuildVolume::ObjectState::Outside)
                    // Volume is completely outside.
                    inside_outside |= OUTSIDE;
                else if (state == BuildVolume::ObjectState::Below) {
                    // Volume below the print bed, thus it is completely outside, however this does not prevent the object to be printable
                    // if some of its volumes are still inside the build volume.
                } else
                    // Volume colliding with the build volume.
                    inside_outside |= INSIDE | OUTSIDE;
            }
        model_instance->print_volume_state =
            inside_outside == (INSIDE | OUTSIDE) ? ModelInstancePVS_Partly_Outside :
            inside_outside == INSIDE ? ModelInstancePVS_Inside : ModelInstancePVS_Fully_Outside;
        if (inside_outside == INSIDE)
            ++num_printable;
    }
    return num_printable;
}

void ModelObject::print_info() const
{
    using namespace std;
    cout << fixed;
    boost::nowide::cout << "[" << boost::filesystem::path(this->input_file).filename().string() << "]" << endl;
    
    TriangleMesh mesh = this->raw_mesh();
    BoundingBoxf3 bb = mesh.bounding_box();
    Vec3d size = bb.size();
    cout << "size_x = " << size(0) << endl;
    cout << "size_y = " << size(1) << endl;
    cout << "size_z = " << size(2) << endl;
    cout << "min_x = " << bb.min(0) << endl;
    cout << "min_y = " << bb.min(1) << endl;
    cout << "min_z = " << bb.min(2) << endl;
    cout << "max_x = " << bb.max(0) << endl;
    cout << "max_y = " << bb.max(1) << endl;
    cout << "max_z = " << bb.max(2) << endl;
    cout << "number_of_facets = " << mesh.facets_count() << endl;

    cout << "manifold = "   << (mesh.stats().manifold() ? "yes" : "no") << endl;
    if (! mesh.stats().manifold())
        cout << "open_edges = " << mesh.stats().open_edges << endl;
    
    if (mesh.stats().repaired()) {
        const RepairedMeshErrors& stats = mesh.stats().repaired_errors;
        if (stats.degenerate_facets > 0)
            cout << "degenerate_facets = "  << stats.degenerate_facets << endl;
        if (stats.edges_fixed > 0)
            cout << "edges_fixed = "        << stats.edges_fixed       << endl;
        if (stats.facets_removed > 0)
            cout << "facets_removed = "     << stats.facets_removed    << endl;
        if (stats.facets_reversed > 0)
            cout << "facets_reversed = "    << stats.facets_reversed   << endl;
        if (stats.backwards_edges > 0)
            cout << "backwards_edges = "    << stats.backwards_edges   << endl;
    }
    cout << "number_of_parts =  " << mesh.stats().number_of_parts << endl;
    cout << "volume = "           << mesh.volume()                << endl;
}

std::string ModelObject::get_export_filename() const
{
    std::string ret = input_file;

    if (!name.empty())
    {
        if (ret.empty())
            // input_file was empty, just use name
            ret = name;
        else
        {
            // Replace file name in input_file with name, but keep the path and file extension.
            ret = (boost::filesystem::path(name).parent_path().empty()) ?
                (boost::filesystem::path(ret).parent_path() / name).make_preferred().string() : name;
        }
    }

    return ret;
}

TriangleMeshStats ModelObject::get_object_stl_stats() const
{
    TriangleMeshStats full_stats;
    full_stats.volume = 0.f;

    // fill full_stats from all objet's meshes
    for (ModelVolume* volume : this->volumes)
    {
        const TriangleMeshStats& stats = volume->mesh().stats();

        // initialize full_stats (for repaired errors)
        full_stats.open_edges           += stats.open_edges;
        full_stats.repaired_errors.merge(stats.repaired_errors);

        // another used satistics value
        if (volume->is_model_part()) {
            Transform3d trans = instances.empty() ? volume->get_matrix() : (volume->get_matrix() * instances[0]->get_matrix());
            full_stats.volume           += stats.volume * std::fabs(trans.matrix().block(0, 0, 3, 3).determinant());
            full_stats.number_of_parts  += stats.number_of_parts;
        }
    }

    return full_stats;
}

int ModelObject::get_repaired_errors_count(const int vol_idx /*= -1*/) const
{
    if (vol_idx >= 0)
        return this->volumes[vol_idx]->get_repaired_errors_count();

    const RepairedMeshErrors& stats = get_object_stl_stats().repaired_errors;

    return  stats.degenerate_facets + stats.edges_fixed     + stats.facets_removed +
            stats.facets_reversed + stats.backwards_edges;
}

bool ModelObject::has_solid_mesh() const
{
    for (const ModelVolume* volume : volumes)
        if (volume->is_model_part())
            return true;
    return false;
}

bool ModelObject::has_negative_volume_mesh() const
{
    for (const ModelVolume* volume : volumes)
        if (volume->is_negative_volume())
            return true;
    return false;
}

void ModelVolume::set_material_id(t_model_material_id material_id)
{
    m_material_id = material_id;
    // ensure m_material_id references an existing material
    if (! material_id.empty())
        this->object->get_model()->add_material(material_id);
}

ModelMaterial* ModelVolume::material() const
{ 
    return this->object->get_model()->get_material(m_material_id);
}

void ModelVolume::set_material(t_model_material_id material_id, const ModelMaterial &material)
{
    m_material_id = material_id;
    if (! material_id.empty())
        this->object->get_model()->add_material(material_id, material);
}

// Extract the current extruder ID based on this ModelVolume's config and the parent ModelObject's config.
int ModelVolume::extruder_id() const
{
    int extruder_id = -1;
    if (this->is_model_part()) {
        const ConfigOption *opt = this->config.option("extruder");
        if ((opt == nullptr) || (opt->getInt() == 0))
            opt = this->object->config.option("extruder");
        extruder_id = (opt == nullptr) ? 0 : opt->getInt();
    }
    return extruder_id;
}

bool ModelVolume::is_splittable() const
{
    // the call mesh.is_splittable() is expensive, so cache the value to calculate it only once
    if (m_is_splittable == -1)
        m_is_splittable = its_is_splittable(this->mesh().its);

    return m_is_splittable == 1;
}

void ModelVolume::center_geometry_after_creation(bool update_source_offset)
{
    Vec3d shift = this->mesh().bounding_box().center();
    if (!shift.isApprox(Vec3d::Zero()))
    {
    	if (m_mesh)
        	const_cast<TriangleMesh*>(m_mesh.get())->translate(-(float)shift(0), -(float)shift(1), -(float)shift(2));
        if (m_convex_hull)
			const_cast<TriangleMesh*>(m_convex_hull.get())->translate(-(float)shift(0), -(float)shift(1), -(float)shift(2));
        translate(shift);
    }

    if (update_source_offset)
        source.mesh_offset = shift;
}

void ModelVolume::calculate_convex_hull()
{
    m_convex_hull = std::make_shared<TriangleMesh>(this->mesh().convex_hull_3d());
    assert(m_convex_hull.get());
}

int ModelVolume::get_repaired_errors_count() const
{
    const RepairedMeshErrors &stats = this->mesh().stats().repaired_errors;

    return  stats.degenerate_facets + stats.edges_fixed     + stats.facets_removed +
            stats.facets_reversed + stats.backwards_edges;
}

const TriangleMesh& ModelVolume::get_convex_hull() const
{
    return *m_convex_hull.get();
}

ModelVolumeType ModelVolume::type_from_string(const std::string &s)
{
    // Legacy support
    if (s == "1")
		return ModelVolumeType::PARAMETER_MODIFIER;
    // New type (supporting the support enforcers & blockers)
    if (s == "ModelPart")
		return ModelVolumeType::MODEL_PART;
    if (s == "NegativeVolume")
        return ModelVolumeType::NEGATIVE_VOLUME;
    if (s == "ParameterModifier")
		return ModelVolumeType::PARAMETER_MODIFIER;
    if (s == "SupportEnforcer")
		return ModelVolumeType::SUPPORT_ENFORCER;
    if (s == "SupportBlocker")
		return ModelVolumeType::SUPPORT_BLOCKER;
    if (s == "SeamPosition")
		return ModelVolumeType::SEAM_POSITION;
    assert(s == "0");
    // Default value if invalud type string received.
	return ModelVolumeType::MODEL_PART;
}

std::string ModelVolume::type_to_string(const ModelVolumeType t)
{
    switch (t) {
	case ModelVolumeType::MODEL_PART:         return "ModelPart";
    case ModelVolumeType::NEGATIVE_VOLUME:    return "NegativeVolume";
	case ModelVolumeType::PARAMETER_MODIFIER: return "ParameterModifier";
	case ModelVolumeType::SUPPORT_ENFORCER:   return "SupportEnforcer";
	case ModelVolumeType::SUPPORT_BLOCKER:    return "SupportBlocker";
	case ModelVolumeType::SEAM_POSITION:      return "SeamPosition";
    default:
        assert(false);
        return "ModelPart";
    }
}

// Split this volume, append the result to the object owning this volume.
// Return the number of volumes created from this one.
// This is useful to assign different materials to different volumes of an object.
size_t ModelVolume::split(unsigned int max_extruders)
{
    std::vector<TriangleMesh> meshes = this->mesh().split();
    if (meshes.size() <= 1)
        return 1;

    std::sort(meshes.begin(), meshes.end(), is_front_up_left);

    // splited volume should not be text object
    if (text_configuration.has_value())
        text_configuration.reset();

    size_t idx = 0;
    size_t ivolume = std::find(this->object->volumes.begin(), this->object->volumes.end(), this) - this->object->volumes.begin();
    const std::string& name = this->name;

    unsigned int extruder_counter = 0;
    const Vec3d offset = this->get_offset();

    for (TriangleMesh &mesh : meshes) {
        if (mesh.empty() || mesh.has_zero_volume())
            // Repair may have removed unconnected triangles, thus emptying the mesh.
            continue;

        if (idx == 0) {
            this->set_mesh(std::move(mesh));
            this->calculate_convex_hull();
            // Assign a new unique ID, so that a new GLVolume will be generated.
            this->set_new_unique_id();
            // reset the source to disable reload from disk
            this->source = ModelVolume::Source();
        }
        else
            this->object->volumes.insert(this->object->volumes.begin() + (++ivolume), new ModelVolume(object, *this, std::move(mesh)));

        this->object->volumes[ivolume]->set_offset(Vec3d::Zero());
        this->object->volumes[ivolume]->center_geometry_after_creation();
        this->object->volumes[ivolume]->translate(offset);
        this->object->volumes[ivolume]->name = name + "_" + std::to_string(idx + 1);
        this->object->volumes[ivolume]->config.set("extruder", auto_extruder_id(max_extruders, extruder_counter));
        this->object->volumes[ivolume]->m_is_splittable = 0;
        ++ idx;
    }

    // discard volumes for which the convex hull was not generated or is degenerate
    size_t i = 0;
    while (i < this->object->volumes.size()) {
        const std::shared_ptr<const TriangleMesh> &hull = this->object->volumes[i]->get_convex_hull_shared_ptr();
        if (hull == nullptr || hull->its.vertices.empty() || hull->its.indices.empty()) {
            this->object->delete_volume(i);
            --idx;
            --i;
        }
        ++i;
    }

    return idx;
}

void ModelVolume::translate(const Vec3d& displacement)
{
    set_offset(get_offset() + displacement);
}

void ModelVolume::scale(const Vec3d& scaling_factors)
{
    set_scaling_factor(get_scaling_factor().cwiseProduct(scaling_factors));
}

void ModelObject::scale_to_fit(const Vec3d &size)
{
    Vec3d orig_size = this->bounding_box_exact().size();
    double factor = std::min(
        size.x() / orig_size.x(),
        std::min(
            size.y() / orig_size.y(),
            size.z() / orig_size.z()
        )
    );
    this->scale(factor);
}

void ModelVolume::assign_new_unique_ids_recursive()
{
    ObjectBase::set_new_unique_id();
    config.set_new_unique_id();
    supported_facets.set_new_unique_id();
    seam_facets.set_new_unique_id();
    mmu_segmentation_facets.set_new_unique_id();
}

void ModelVolume::rotate(double angle, Axis axis)
{
    switch (axis)
    {
    case X: { rotate(angle, Vec3d::UnitX()); break; }
    case Y: { rotate(angle, Vec3d::UnitY()); break; }
    case Z: { rotate(angle, Vec3d::UnitZ()); break; }
    default: break;
    }
}

void ModelVolume::rotate(double angle, const Vec3d& axis)
{
    set_rotation(get_rotation() + Geometry::extract_rotation(Eigen::Quaterniond(Eigen::AngleAxisd(angle, axis)).toRotationMatrix()));
}

void ModelVolume::mirror(Axis axis)
{
    Vec3d mirror = get_mirror();
    switch (axis)
    {
    case X: { mirror(0) *= -1.0; break; }
    case Y: { mirror(1) *= -1.0; break; }
    case Z: { mirror(2) *= -1.0; break; }
    default: break;
    }
    set_mirror(mirror);
}

// This method could only be called before the meshes of this ModelVolumes are not shared!
void ModelVolume::scale_geometry_after_creation(const Vec3f& versor)
{
	const_cast<TriangleMesh*>(m_mesh.get())->scale(versor);
	const_cast<TriangleMesh*>(m_convex_hull.get())->scale(versor);
}

void ModelVolume::transform_this_mesh(const Transform3d &mesh_trafo, bool fix_left_handed)
{
	TriangleMesh mesh = this->mesh();
	mesh.transform(mesh_trafo, fix_left_handed);
	this->set_mesh(std::move(mesh));
    TriangleMesh convex_hull = this->get_convex_hull();
    convex_hull.transform(mesh_trafo, fix_left_handed);
    m_convex_hull = std::make_shared<TriangleMesh>(std::move(convex_hull));
    // Let the rest of the application know that the geometry changed, so the meshes have to be reloaded.
    this->set_new_unique_id();
}

void ModelVolume::transform_this_mesh(const Matrix3d &matrix, bool fix_left_handed)
{
	TriangleMesh mesh = this->mesh();
	mesh.transform(matrix, fix_left_handed);
	this->set_mesh(std::move(mesh));
    TriangleMesh convex_hull = this->get_convex_hull();
    convex_hull.transform(matrix, fix_left_handed);
    m_convex_hull = std::make_shared<TriangleMesh>(std::move(convex_hull));
    // Let the rest of the application know that the geometry changed, so the meshes have to be reloaded.
    this->set_new_unique_id();
}

void ModelVolume::convert_from_imperial_units()
{
    assert(! this->source.is_converted_from_meters);
    this->scale_geometry_after_creation(25.4f);
    this->set_offset(Vec3d(0, 0, 0));
    this->source.is_converted_from_inches = true;
}

void ModelVolume::convert_from_meters()
{
    assert(! this->source.is_converted_from_inches);
    this->scale_geometry_after_creation(1000.f);
    this->set_offset(Vec3d(0, 0, 0));
    this->source.is_converted_from_meters = true;
}

bool ModelVolume::operator!=(const ModelVolume& mm) const
{
    if (object->id() != mm.object->id()) return false;
    if (m_type != mm.m_type || m_material_id != mm.m_material_id) return false;
    if (m_transformation != mm.m_transformation) return false;
    return true;
}

void ModelInstance::transform_mesh(TriangleMesh* mesh, bool dont_translate) const
{
    mesh->transform(dont_translate ? get_matrix_no_offset() : get_matrix());
}

<<<<<<< HEAD
=======
BoundingBoxf3 ModelInstance::transform_bounding_box(const BoundingBoxf3 &bbox, bool dont_translate) const
{
    return bbox.transformed(dont_translate ? get_matrix_no_offset() : get_matrix());
}

>>>>>>> 3284959e
Vec3d ModelInstance::transform_vector(const Vec3d& v, bool dont_translate) const
{
    return dont_translate ? get_matrix_no_offset() * v : get_matrix() * v;
}

void ModelInstance::transform_polygon(Polygon* polygon) const
{
    // CHECK_ME -> Is the following correct or it should take in account all three rotations ?
    polygon->rotate(get_rotation(Z)); // rotate around polygon origin
    // CHECK_ME -> Is the following correct ?
    polygon->scale(get_scaling_factor(X), get_scaling_factor(Y)); // scale around polygon origin
}

<<<<<<< HEAD
bool ModelInstance::operator==(const ModelInstance& other) const {
    return m_transformation == other.m_transformation && print_volume_state == other.print_volume_state && printable == other.printable;
}

arrangement::ArrangePolygon ModelInstance::get_arrange_polygon() const
{
//    static const double SIMPLIFY_TOLERANCE_MM = 0.1;

    Vec3d rotation = get_rotation();
    rotation.z() = 0.;
    Transform3d trafo_instance =
        Geometry::assemble_transform(get_offset().z() * Vec3d::UnitZ(), rotation, get_scaling_factor(), get_mirror());

    Polygon p = get_object()->convex_hull_2d(trafo_instance);

//    if (!p.points.empty()) {
//        Polygons pp{p};
//        pp = p.simplify(scaled<double>(SIMPLIFY_TOLERANCE_MM));
//        if (!pp.empty()) p = pp.front();
//    }

    arrangement::ArrangePolygon ret;
    ret.poly.contour = std::move(p);
    ret.translation = Vec2crd{ scaled(get_offset(X)), scaled(get_offset(Y)) };
    ret.rotation = get_rotation(Z);

    return ret;
}



=======
>>>>>>> 3284959e
indexed_triangle_set FacetsAnnotation::get_facets(const ModelVolume& mv, EnforcerBlockerType type) const
{
    TriangleSelector selector(mv.mesh());
    // Reset of TriangleSelector is done inside TriangleSelector's constructor, so we don't need it to perform it again in deserialize().
    selector.deserialize(m_data, false);
    return selector.get_facets(type);
}
void FacetsAnnotation::set_facets_selector(TriangleSelector& selector) const
{
    selector.deserialize(m_data, false);
}

indexed_triangle_set FacetsAnnotation::get_facets_strict(const ModelVolume& mv, EnforcerBlockerType type) const
{
    TriangleSelector selector(mv.mesh());
    // Reset of TriangleSelector is done inside TriangleSelector's constructor, so we don't need it to perform it again in deserialize().
    selector.deserialize(m_data, false);
    return selector.get_facets_strict(type);
}

bool FacetsAnnotation::has_facets(const ModelVolume& mv, EnforcerBlockerType type) const
{
    return TriangleSelector::has_facets(m_data, type);
}

bool FacetsAnnotation::set(const TriangleSelector& selector)
{
    std::pair<std::vector<std::pair<int, int>>, std::vector<bool>> sel_map = selector.serialize();
    if (sel_map != m_data) {
        m_data = std::move(sel_map);
        this->touch();
        return true;
    }
    return false;
}

void FacetsAnnotation::reset()
{
    m_data.first.clear();
    m_data.second.clear();
    this->touch();
}

// Following function takes data from a triangle and encodes it as string
// of hexadecimal numbers (one digit per triangle). Used for 3MF export,
// changing it may break backwards compatibility !!!!!
std::string FacetsAnnotation::get_triangle_as_string(int triangle_idx) const
{
    std::string out;

    auto triangle_it = std::lower_bound(m_data.first.begin(), m_data.first.end(), triangle_idx, [](const std::pair<int, int> &l, const int r) { return l.first < r; });
    if (triangle_it != m_data.first.end() && triangle_it->first == triangle_idx) {
        int offset = triangle_it->second;
        int end    = ++ triangle_it == m_data.first.end() ? int(m_data.second.size()) : triangle_it->second;
        while (offset < end) {
            int next_code = 0;
            for (int i=3; i>=0; --i) {
                next_code = next_code << 1;
                next_code |= int(m_data.second[offset + i]);
            }
            offset += 4;

            assert(next_code >=0 && next_code <= 15);
            char digit = next_code < 10 ? next_code + '0' : (next_code-10)+'A';
            out.insert(out.begin(), digit);
        }
    }
    return out;
}

// Recover triangle splitting & state from string of hexadecimal values previously
// generated by get_triangle_as_string. Used to load from 3MF.
void FacetsAnnotation::set_triangle_from_string(int triangle_id, const std::string& str)
{
    assert(! str.empty());
    assert(m_data.first.empty() || m_data.first.back().first < triangle_id);
    m_data.first.emplace_back(triangle_id, int(m_data.second.size()));

    for (auto it = str.crbegin(); it != str.crend(); ++it) {
        const char ch = *it;
        int dec = 0;
        if (ch >= '0' && ch<='9')
            dec = int(ch - '0');
        else if (ch >='A' && ch <= 'F')
            dec = 10 + int(ch - 'A');
        else
            assert(false);

        // Convert to binary and append into code.
        for (int i=0; i<4; ++i)
            m_data.second.insert(m_data.second.end(), bool(dec & (1 << i)));
    }
}

// Test whether the two models contain the same number of ModelObjects with the same set of IDs
// ordered in the same order. In that case it is not necessary to kill the background processing.
bool model_object_list_equal(const Model &model_old, const Model &model_new)
{
    if (model_old.objects.size() != model_new.objects.size())
        return false;
    for (size_t i = 0; i < model_old.objects.size(); ++ i)
        if (model_old.objects[i]->id() != model_new.objects[i]->id())
            return false;
    return true;
}

// Test whether the new model is just an extension of the old model (new objects were added
// to the end of the original list. In that case it is not necessary to kill the background processing.
bool model_object_list_extended(const Model &model_old, const Model &model_new)
{
    if (model_old.objects.size() >= model_new.objects.size())
        return false;
    for (size_t i = 0; i < model_old.objects.size(); ++ i)
        if (model_old.objects[i]->id() != model_new.objects[i]->id())
            return false;
    return true;
}

template<typename TypeFilterFn>
bool model_volume_list_changed(const ModelObject &model_object_old, const ModelObject &model_object_new, TypeFilterFn type_filter)
{
    size_t i_old, i_new;
    for (i_old = 0, i_new = 0; i_old < model_object_old.volumes.size() && i_new < model_object_new.volumes.size();) {
        const ModelVolume &mv_old = *model_object_old.volumes[i_old];
        const ModelVolume &mv_new = *model_object_new.volumes[i_new];
        if (! type_filter(mv_old.type())) {
            ++ i_old;
            continue;
        }
        if (! type_filter(mv_new.type())) {
            ++ i_new;
            continue;
        }
        if (mv_old.type() != mv_new.type() || mv_old.id() != mv_new.id())
            return true;
        //FIXME test for the content of the mesh!
        if (! mv_old.get_matrix().isApprox(mv_new.get_matrix()))
            return true;
        ++ i_old;
        ++ i_new;
    }
    for (; i_old < model_object_old.volumes.size(); ++ i_old) {
        const ModelVolume &mv_old = *model_object_old.volumes[i_old];
        if (type_filter(mv_old.type()))
            // ModelVolume was deleted.
            return true;
    }
    for (; i_new < model_object_new.volumes.size(); ++ i_new) {
        const ModelVolume &mv_new = *model_object_new.volumes[i_new];
        if (type_filter(mv_new.type()))
            // ModelVolume was added.
            return true;
    }
    return false;
}

bool model_volume_list_changed(const ModelObject &model_object_old, const ModelObject &model_object_new, const ModelVolumeType type)
{
    return model_volume_list_changed(model_object_old, model_object_new, [type](const ModelVolumeType t) { return t == type; });
}

bool model_volume_list_changed(const ModelObject &model_object_old, const ModelObject &model_object_new, const std::initializer_list<ModelVolumeType> &types)
{
    return model_volume_list_changed(model_object_old, model_object_new, [&types](const ModelVolumeType t) {
        return std::find(types.begin(), types.end(), t) != types.end();
    });
}

template< typename TypeFilterFn, typename CompareFn>
bool model_property_changed(const ModelObject &model_object_old, const ModelObject &model_object_new, TypeFilterFn type_filter, CompareFn compare)
{
    assert(! model_volume_list_changed(model_object_old, model_object_new, type_filter));
    size_t i_old, i_new;
    for (i_old = 0, i_new = 0; i_old < model_object_old.volumes.size() && i_new < model_object_new.volumes.size();) {
        const ModelVolume &mv_old = *model_object_old.volumes[i_old];
        const ModelVolume &mv_new = *model_object_new.volumes[i_new];
        if (! type_filter(mv_old.type())) {
            ++ i_old;
            continue;
        }
        if (! type_filter(mv_new.type())) {
            ++ i_new;
            continue;
        }
        assert(mv_old.type() == mv_new.type() && mv_old.id() == mv_new.id());
        if (! compare(mv_old, mv_new))
            return true;
        ++ i_old;
        ++ i_new;
    }
    return false;
}

bool model_custom_supports_data_changed(const ModelObject& mo, const ModelObject& mo_new)
{
    return model_property_changed(mo, mo_new, 
        [](const ModelVolumeType t) { return t == ModelVolumeType::MODEL_PART; }, 
        [](const ModelVolume &mv_old, const ModelVolume &mv_new){ return mv_old.supported_facets.timestamp_matches(mv_new.supported_facets); });
}

bool model_custom_seam_data_changed(const ModelObject& mo, const ModelObject& mo_new)
{
    return model_property_changed(mo, mo_new, 
        [](const ModelVolumeType t) { return t == ModelVolumeType::MODEL_PART; }, 
        [](const ModelVolume &mv_old, const ModelVolume &mv_new){ return mv_old.seam_facets.timestamp_matches(mv_new.seam_facets); });
}

bool model_mmu_segmentation_data_changed(const ModelObject& mo, const ModelObject& mo_new)
{
    return model_property_changed(mo, mo_new, 
        [](const ModelVolumeType t) { return t == ModelVolumeType::MODEL_PART; }, 
        [](const ModelVolume &mv_old, const ModelVolume &mv_new){ return mv_old.mmu_segmentation_facets.timestamp_matches(mv_new.mmu_segmentation_facets); });
}

bool model_has_parameter_modifiers_in_objects(const Model &model)
{
    for (const auto& model_object : model.objects)
        for (const auto& volume : model_object->volumes)
            if (volume->is_modifier())
                return true;
    return false;
}

bool model_has_multi_part_objects(const Model &model)
{
    for (const ModelObject *model_object : model.objects)
    	if (model_object->volumes.size() != 1 || ! model_object->volumes.front()->is_model_part())
    		return true;
    return false;
}

bool model_has_advanced_features(const Model &model)
{
	auto config_is_advanced = [](const ModelConfig &config) {
        return ! (config.empty() || (config.size() == 1 && config.cbegin()->first == "extruder"));
	};
    for (const ModelObject *model_object : model.objects) {
        // Is there more than one instance or advanced config data?
        if (model_object->instances.size() > 1 || config_is_advanced(model_object->config))
        	return true;
        // Is there any modifier or advanced config data?
        for (const ModelVolume* model_volume : model_object->volumes)
            if (! model_volume->is_model_part() || config_is_advanced(model_volume->config))
            	return true;
    }
    return false;
}

#ifndef NDEBUG
// Verify whether the IDs of Model / ModelObject / ModelVolume / ModelInstance / ModelMaterial are valid and unique.
void check_model_ids_validity(const Model &model)
{
    std::set<ObjectID> ids;
    auto check = [&ids](ObjectID id) { 
        assert(id.valid());
        assert(ids.find(id) == ids.end());
        ids.insert(id);
    };
    for (const ModelObject *model_object : model.objects) {
        check(model_object->id());
        check(model_object->config.id());
        for (const ModelVolume *model_volume : model_object->volumes) {
            check(model_volume->id());
	        check(model_volume->config.id());
        }
        for (const ModelInstance *model_instance : model_object->instances)
            check(model_instance->id());
    }
    for (const auto &mm : model.materials) {
        check(mm.second->id());
        check(mm.second->config.id());
    }
}

void check_model_ids_equal(const Model &model1, const Model &model2)
{
    // Verify whether the IDs of model1 and model match.
    assert(model1.objects.size() == model2.objects.size());
    for (size_t idx_model = 0; idx_model < model2.objects.size(); ++ idx_model) {
        const ModelObject &model_object1 = *model1.objects[idx_model];
        const ModelObject &model_object2 = *  model2.objects[idx_model];
        assert(model_object1.id() == model_object2.id());
        assert(model_object1.config.id() == model_object2.config.id());
        assert(model_object1.volumes.size() == model_object2.volumes.size());
        assert(model_object1.instances.size() == model_object2.instances.size());
        for (size_t i = 0; i < model_object1.volumes.size(); ++ i) {
            assert(model_object1.volumes[i]->id() == model_object2.volumes[i]->id());
        	assert(model_object1.volumes[i]->config.id() == model_object2.volumes[i]->config.id());
        }
        for (size_t i = 0; i < model_object1.instances.size(); ++ i)
            assert(model_object1.instances[i]->id() == model_object2.instances[i]->id());
    }
    assert(model1.materials.size() == model2.materials.size());
    {
        auto it1 = model1.materials.begin();
        auto it2 = model2.materials.begin();
        for (; it1 != model1.materials.end(); ++ it1, ++ it2) {
            assert(it1->first == it2->first); // compare keys
            assert(it1->second->id() == it2->second->id());
        	assert(it1->second->config.id() == it2->second->config.id());
        }
    }
}

#endif /* NDEBUG */

}

#if 0
CEREAL_REGISTER_TYPE(Slic3r::ModelObject)
CEREAL_REGISTER_TYPE(Slic3r::ModelVolume)
CEREAL_REGISTER_TYPE(Slic3r::ModelInstance)
CEREAL_REGISTER_TYPE(Slic3r::Model)

CEREAL_REGISTER_POLYMORPHIC_RELATION(Slic3r::ObjectBase, Slic3r::ModelObject)
CEREAL_REGISTER_POLYMORPHIC_RELATION(Slic3r::ObjectBase, Slic3r::ModelVolume)
CEREAL_REGISTER_POLYMORPHIC_RELATION(Slic3r::ObjectBase, Slic3r::ModelInstance)
CEREAL_REGISTER_POLYMORPHIC_RELATION(Slic3r::ObjectBase, Slic3r::Model)
#endif<|MERGE_RESOLUTION|>--- conflicted
+++ resolved
@@ -168,11 +168,7 @@
     else if (boost::algorithm::iends_with(input_file, ".svg"))
         result = load_svg(input_file, model);
     else
-<<<<<<< HEAD
-        throw Slic3r::RuntimeError("Unknown file format. Input file must have .stl, .obj, .amf(.xml) or .step/.stp extension.");
-=======
         throw Slic3r::RuntimeError("Unknown file format. Input file must have .stl, .obj, .step/.stp, .svg, .amf(.xml) or extension .3mf(.zip).");
->>>>>>> 3284959e
 
     if (! result)
         throw Slic3r::RuntimeError("Loading of a model file failed.");
@@ -951,16 +947,8 @@
 // This bounding box is approximate and not snug.
 const BoundingBoxf3& ModelObject::bounding_box_approx() const
 {
-<<<<<<< HEAD
-    if (! m_bounding_box_valid) {
-        m_bounding_box_valid = true;
-        m_bounding_box.reset();
-        for (size_t i = 0; i < instances.size(); ++i)
-            m_bounding_box.merge(instance_bounding_box(i, false));
-=======
     if (! m_bounding_box_approx_valid) {
         m_bounding_box_approx_valid = true;
-        BoundingBoxf3 raw_bbox = this->raw_mesh_bounding_box();
         m_bounding_box_approx.reset();
         for (const ModelInstance *i : this->instances)
             m_bounding_box_approx.merge(i->transform_bounding_box(raw_bbox));
@@ -977,7 +965,7 @@
         m_min_max_z_valid = true;
         m_bounding_box_exact.reset();
         for (size_t i = 0; i < this->instances.size(); ++ i)
-            m_bounding_box_exact.merge(this->instance_bounding_box(i));
+            m_bounding_box_exact.merge(this->instance_bounding_box(i, false));
     }
     return m_bounding_box_exact;
 }
@@ -1021,7 +1009,6 @@
             }
         m_bounding_box_exact.min.z() = global_min_z;
         m_bounding_box_exact.max.z() = global_max_z;
->>>>>>> 3284959e
     }
 }
 
@@ -1135,17 +1122,11 @@
 BoundingBoxf3 ModelObject::instance_bounding_box(const ModelInstance & instance, bool dont_translate) const
 {
     BoundingBoxf3 bb;
-<<<<<<< HEAD
-    const Transform3d& inst_matrix = instance.get_transformation().get_matrix(dont_translate);
-    for (ModelVolume* v : this->volumes)
-    {
-=======
     const Transform3d inst_matrix = dont_translate ?
-        this->instances[instance_idx]->get_transformation().get_matrix_no_offset() :
-        this->instances[instance_idx]->get_transformation().get_matrix();
+        instance.get_transformation().get_matrix_no_offset() :
+        instance.get_transformation().get_matrix();
 
     for (ModelVolume *v : this->volumes) {
->>>>>>> 3284959e
         if (v->is_model_part())
             bb.merge(v->mesh().transformed_bounding_box(inst_matrix * v->get_matrix()));
     }
@@ -1407,32 +1388,6 @@
     (*obj)->input_file.clear();
 }
 
-<<<<<<< HEAD
-            if (attributes.has(ModelObjectCutAttribute::KeepUpper) && ! upper_mesh.empty()) {
-                ModelVolume* vol = upper->add_volume(upper_mesh);
-                vol->name	= volume->name;
-                // Don't copy the config's ID.
-                vol->config.assign_config(volume->config);
-    			assert(vol->config.id().valid());
-	    		assert(vol->config.id() != volume->config.id());
-                vol->set_material(volume->material_id(), *volume->material());
-            }
-            if (attributes.has(ModelObjectCutAttribute::KeepLower) && ! lower_mesh.empty()) {
-                ModelVolume* vol = lower->add_volume(lower_mesh);
-                vol->name	= volume->name;
-                // Don't copy the config's ID.
-                vol->config.assign_config(volume->config);
-    			assert(vol->config.id().valid());
-	    		assert(vol->config.id() != volume->config.id());
-                vol->set_material(volume->material_id(), *volume->material());
-
-                // Compute the displacement (in instance coordinates) to be applied to place the upper parts
-                // The upper part displacement is set to half of the lower part bounding box
-                // this is done in hope at least a part of the upper part will always be visible and draggable
-                local_displace = lower->full_raw_mesh_bounding_box().size().cwiseProduct(Vec3d(-0.5, -0.5, 0.0));
-            }
-        }
-=======
 bool ModelVolume::is_the_only_one_part() const 
 {
     if (m_type != ModelVolumeType::MODEL_PART)
@@ -1448,7 +1403,6 @@
         // exist another model part in object?
         if (v->type() == ModelVolumeType::MODEL_PART)
             return false;
->>>>>>> 3284959e
     }
     return true;
 }
@@ -1914,7 +1868,7 @@
     if (s == "SupportBlocker")
 		return ModelVolumeType::SUPPORT_BLOCKER;
     if (s == "SeamPosition")
-		return ModelVolumeType::SEAM_POSITION;
+        return ModelVolumeType::SEAM_POSITION;
     assert(s == "0");
     // Default value if invalud type string received.
 	return ModelVolumeType::MODEL_PART;
@@ -1928,7 +1882,7 @@
 	case ModelVolumeType::PARAMETER_MODIFIER: return "ParameterModifier";
 	case ModelVolumeType::SUPPORT_ENFORCER:   return "SupportEnforcer";
 	case ModelVolumeType::SUPPORT_BLOCKER:    return "SupportBlocker";
-	case ModelVolumeType::SEAM_POSITION:      return "SeamPosition";
+    case ModelVolumeType::SEAM_POSITION:      return "SeamPosition";
     default:
         assert(false);
         return "ModelPart";
@@ -2118,14 +2072,11 @@
     mesh->transform(dont_translate ? get_matrix_no_offset() : get_matrix());
 }
 
-<<<<<<< HEAD
-=======
 BoundingBoxf3 ModelInstance::transform_bounding_box(const BoundingBoxf3 &bbox, bool dont_translate) const
 {
     return bbox.transformed(dont_translate ? get_matrix_no_offset() : get_matrix());
 }
 
->>>>>>> 3284959e
 Vec3d ModelInstance::transform_vector(const Vec3d& v, bool dont_translate) const
 {
     return dont_translate ? get_matrix_no_offset() * v : get_matrix() * v;
@@ -2139,40 +2090,11 @@
     polygon->scale(get_scaling_factor(X), get_scaling_factor(Y)); // scale around polygon origin
 }
 
-<<<<<<< HEAD
 bool ModelInstance::operator==(const ModelInstance& other) const {
     return m_transformation == other.m_transformation && print_volume_state == other.print_volume_state && printable == other.printable;
 }
 
-arrangement::ArrangePolygon ModelInstance::get_arrange_polygon() const
-{
-//    static const double SIMPLIFY_TOLERANCE_MM = 0.1;
-
-    Vec3d rotation = get_rotation();
-    rotation.z() = 0.;
-    Transform3d trafo_instance =
-        Geometry::assemble_transform(get_offset().z() * Vec3d::UnitZ(), rotation, get_scaling_factor(), get_mirror());
-
-    Polygon p = get_object()->convex_hull_2d(trafo_instance);
-
-//    if (!p.points.empty()) {
-//        Polygons pp{p};
-//        pp = p.simplify(scaled<double>(SIMPLIFY_TOLERANCE_MM));
-//        if (!pp.empty()) p = pp.front();
-//    }
-
-    arrangement::ArrangePolygon ret;
-    ret.poly.contour = std::move(p);
-    ret.translation = Vec2crd{ scaled(get_offset(X)), scaled(get_offset(Y)) };
-    ret.rotation = get_rotation(Z);
-
-    return ret;
-}
-
-
-
-=======
->>>>>>> 3284959e
+
 indexed_triangle_set FacetsAnnotation::get_facets(const ModelVolume& mv, EnforcerBlockerType type) const
 {
     TriangleSelector selector(mv.mesh());
