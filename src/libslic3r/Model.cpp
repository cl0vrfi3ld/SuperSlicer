--- conflicted
+++ resolved
@@ -527,13 +527,13 @@
     unsigned int extruder_counter = 0;
     for (const ModelObject* o : this->objects)
     	for (const ModelVolume* v : o->volumes) {
-                // If there are more than one object, put all volumes together 
-                // Each object may contain any number of volumes and instances
-                // The volumes transformations are relative to the object containing them...
+            // If there are more than one object, put all volumes together 
+            // Each object may contain any number of volumes and instances
+            // The volumes transformations are relative to the object containing them...
             Geometry::Transformation trafo_volume = v->get_transformation();
             // Revert the centering operation.
             trafo_volume.set_offset(trafo_volume.get_offset() - o->origin_translation);
-                int counter = 1;
+            int counter = 1;
             auto copy_volume = [o, max_extruders, &counter, &extruder_counter](ModelVolume *new_v) {
                 assert(new_v != nullptr);
                 new_v->name = o->name + "_" + std::to_string(counter++);
@@ -545,9 +545,9 @@
             } else {
                 for (const ModelInstance* i : o->instances)
                         // ...so, transform everything to a common reference system (world)
-                	copy_volume(object->add_volume(*v))->set_transformation(i->get_transformation() * trafo_volume);                    
-                    }
-                }
+                    copy_volume(object->add_volume(*v))->set_transformation(i->get_transformation() * trafo_volume);                    
+            }
+        }
 
     // commented-out to fix #2868
 //    object->add_instance();
@@ -907,12 +907,10 @@
 
         const Transform3d& inst_matrix = this->instances.front()->get_transformation().get_matrix(true);
         for (const ModelVolume *v : this->volumes)
+        {
             if (v->is_model_part())
                 m_raw_bounding_box.merge(v->mesh().transformed_bounding_box(inst_matrix * v->get_matrix()));
-<<<<<<< HEAD
-            }
-=======
->>>>>>> d5bcddee
+        }
     }
 	return m_raw_bounding_box;
 }
@@ -1336,8 +1334,8 @@
 
     // Adjust the meshes.
     // Transformation to be applied to the meshes.
-    Eigen::Matrix3d    mesh_trafo_3x3           = reference_trafo.get_matrix(true, false, uniform_scaling, ! has_mirrorring).matrix().block<3, 3>(0, 0);
-	Transform3d volume_offset_correction = this->instances[instance_idx]->get_transformation().get_matrix().inverse() * reference_trafo.get_matrix();
+    Eigen::Matrix3d mesh_trafo_3x3           = reference_trafo.get_matrix(true, false, uniform_scaling, ! has_mirrorring).matrix().block<3, 3>(0, 0);
+	Transform3d     volume_offset_correction = this->instances[instance_idx]->get_transformation().get_matrix().inverse() * reference_trafo.get_matrix();
     for (ModelVolume *model_volume : this->volumes) {
         const Geometry::Transformation volume_trafo = model_volume->get_transformation();
         bool   volume_left_handed        = volume_trafo.is_left_handed();
@@ -1394,7 +1392,7 @@
 		for (const stl_facet &facet : hull.stl.facet_start)
 			for (int i = 0; i < 3; ++ i)
 				min_z = std::min(min_z, (mv * facet.vertex[i].cast<double>()).z());
-        }
+    }
 
     return min_z + inst->get_offset(Z);
 }
