--- conflicted
+++ resolved
@@ -4,14 +4,10 @@
 #include "Exception.hpp"
 #include "Model.hpp"
 #include "ModelArrange.hpp"
-<<<<<<< HEAD
-#include "Geometry.hpp"
+#include "Geometry/ConvexHull.hpp"
 #include "Polygon.hpp"
 #include "ClipperUtils.hpp"
 #include "Print.hpp"
-=======
-#include "Geometry/ConvexHull.hpp"
->>>>>>> 215e845c
 #include "MTUtils.hpp"
 #include "TriangleMeshSlicer.hpp"
 #include "TriangleSelector.hpp"
@@ -104,7 +100,6 @@
 	}
 }
 
-<<<<<<< HEAD
 bool Model::equals(const Model& rhs) const {
     // check materials
     if(this->materials.size() != rhs.materials.size())
@@ -129,8 +124,6 @@
     return true;
 }
 
-=======
->>>>>>> 215e845c
 // Loading model from a file, it may be a simple geometry file as STL or OBJ, however it may be a project file as well.
 Model Model::read_from_file(const std::string& input_file, DynamicPrintConfig* config, ConfigSubstitutionContext* config_substitutions, LoadAttributes options)
 {
@@ -153,13 +146,8 @@
     else if (boost::algorithm::iends_with(input_file, ".3mf"))
         //FIXME options & LoadAttribute::CheckVersion ? 
         result = load_3mf(input_file.c_str(), *config, *config_substitutions, &model, false);
-<<<<<<< HEAD
-    else if (boost::algorithm::iends_with(input_file, ".prusa"))
-        result = load_prus(input_file.c_str(), &model);
-=======
->>>>>>> 215e845c
     else
-        throw Slic3r::RuntimeError("Unknown file format. Input file must have .stl, .obj, .amf(.xml) or .prusa extension.");
+        throw Slic3r::RuntimeError("Unknown file format. Input file must have .stl, .obj, .amf(.xml) extension. (.prusa is not supported anymore by prusa)");
 
     if (! result)
         throw Slic3r::RuntimeError("Loading of a model file failed.");
@@ -199,16 +187,11 @@
     if (!result)
         throw Slic3r::RuntimeError("Loading of a model file failed.");
 
-<<<<<<< HEAD
     //it can read the config only
     //if (model.objects.empty())
         //throw Slic3r::RuntimeError("The supplied file couldn't be read because it's empty");
 
-    for (ModelObject *o : model.objects)
-    {
-=======
     for (ModelObject *o : model.objects) {
->>>>>>> 215e845c
 //        if (boost::algorithm::iends_with(input_file, ".zip.amf"))
 //        {
 //            // we remove the .zip part of the extension to avoid it be added to filenames when exporting
@@ -486,11 +469,7 @@
             int counter = 1;
             auto copy_volume = [o, max_extruders, &counter, &extruder_counter](ModelVolume *new_v) {
                 assert(new_v != nullptr);
-<<<<<<< HEAD
-                new_v->name = o->name + "_" + std::to_string(counter++);
-=======
                 new_v->name = (counter > 1) ? o->name + "_" + std::to_string(counter++) : o->name;
->>>>>>> 215e845c
                 new_v->config.set("extruder", auto_extruder_id(max_extruders, extruder_counter));
                 return new_v;
             };
@@ -770,7 +749,7 @@
 //    return new ModelObject(parent, *this, true);
 //}
 
-ModelVolume* ModelObject::add_volume(const TriangleMesh &mesh, bool centered)
+ModelVolume* ModelObject::add_volume(const TriangleMesh &mesh, bool centered /*= false*/)
 {
     ModelVolume* v = new ModelVolume(this, mesh);
     this->volumes.push_back(v);
@@ -779,11 +758,7 @@
     return v;
 }
 
-<<<<<<< HEAD
-ModelVolume* ModelObject::add_volume(TriangleMesh &&mesh, bool centered)
-=======
-ModelVolume* ModelObject::add_volume(TriangleMesh &&mesh, ModelVolumeType type /*= ModelVolumeType::MODEL_PART*/)
->>>>>>> 215e845c
+ModelVolume* ModelObject::add_volume(TriangleMesh &&mesh, ModelVolumeType type /*= ModelVolumeType::MODEL_PART*/, bool centered /*= false*/)
 {
     ModelVolume* v = new ModelVolume(this, std::move(mesh), type);
     this->volumes.push_back(v);
@@ -792,11 +767,7 @@
     return v;
 }
 
-<<<<<<< HEAD
-ModelVolume* ModelObject::add_volume(const ModelVolume &other, bool centered)
-=======
-ModelVolume* ModelObject::add_volume(const ModelVolume &other, ModelVolumeType type /*= ModelVolumeType::INVALID*/)
->>>>>>> 215e845c
+ModelVolume* ModelObject::add_volume(const ModelVolume &other, ModelVolumeType type /*= ModelVolumeType::INVALID*/, bool centered /*= false*/)
 {
     ModelVolume* v = new ModelVolume(this, other);
     if (type != ModelVolumeType::INVALID && v->type() != type)
@@ -808,7 +779,7 @@
     return v;
 }
 
-ModelVolume* ModelObject::add_volume(const ModelVolume &other, TriangleMesh &&mesh, bool centered)
+ModelVolume* ModelObject::add_volume(const ModelVolume &other, TriangleMesh &&mesh, bool centered /*= false*/)
 {
     ModelVolume* v = new ModelVolume(this, other, std::move(mesh));
     this->volumes.push_back(v);
@@ -1904,11 +1875,7 @@
         this->object->volumes[ivolume]->translate(offset);
         this->object->volumes[ivolume]->name = name + "_" + std::to_string(idx + 1);
         this->object->volumes[ivolume]->config.set("extruder", auto_extruder_id(max_extruders, extruder_counter));
-<<<<<<< HEAD
-        delete mesh;
-=======
         this->object->volumes[ivolume]->m_is_splittable = 0;
->>>>>>> 215e845c
         ++ idx;
     }
 
@@ -2027,21 +1994,20 @@
     this->source.is_converted_from_inches = true;
 }
 
-<<<<<<< HEAD
+void ModelVolume::convert_from_meters()
+{
+    assert(! this->source.is_converted_from_inches);
+    this->scale_geometry_after_creation(1000.f);
+    this->set_offset(Vec3d(0, 0, 0));
+    this->source.is_converted_from_meters = true;
+}
+
 bool ModelVolume::operator!=(const ModelVolume& mm) const
 {
     if (object->id() != mm.object->id()) return false;
     if (m_type != mm.m_type || m_material_id != mm.m_material_id) return false;
     if (m_transformation != mm.m_transformation) return false;
     return true;
-=======
-void ModelVolume::convert_from_meters()
-{
-    assert(! this->source.is_converted_from_inches);
-    this->scale_geometry_after_creation(1000.f);
-    this->set_offset(Vec3d(0, 0, 0));
-    this->source.is_converted_from_meters = true;
->>>>>>> 215e845c
 }
 
 void ModelInstance::transform_mesh(TriangleMesh* mesh, bool dont_translate) const
@@ -2100,12 +2066,7 @@
     Vec3d rotation = get_rotation();
     rotation.z() = 0.;
     Transform3d trafo_instance =
-<<<<<<< HEAD
-        Geometry::assemble_transform(Vec3d::Zero(), rotation,
-            get_scaling_factor(), get_mirror());
-=======
         Geometry::assemble_transform(get_offset().z() * Vec3d::UnitZ(), rotation, get_scaling_factor(), get_mirror());
->>>>>>> 215e845c
 
     Polygon p = get_object()->convex_hull_2d(trafo_instance);
 
