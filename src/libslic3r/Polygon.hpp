--- conflicted
+++ resolved
@@ -268,7 +268,6 @@
 Polygon make_circle(double radius, double error);
 Polygon make_circle_num_segments(double radius, size_t num_segments);
 
-<<<<<<< HEAD
 /// <summary>
 /// Define point laying on polygon
 /// keep index of polygon line and point coordinate
@@ -283,13 +282,12 @@
     Point point;
 };
 using PolygonPoints = std::vector<PolygonPoint>;
-=======
+
 // To replace reserve_vector where it's used for Polygons
 template<class I> IntegerOnly<I, Polygons> reserve_polygons(I cap)
 {
     return reserve_vector<Polygon, I, typename Polygons::allocator_type>(cap);
 }
->>>>>>> 0c82f389
 
 } // Slic3r
 
