///|/ Copyright (c) Prusa Research 2016 - 2023 Tomáš Mészáros @tamasmeszaros, Vojtěch Bubník @bubnikv, Lukáš Matěna @lukasmatena, Lukáš Hejl @hejllukas, Filip Sykala @Jony01, Oleksandra Iushchenko @YuSanka
///|/ Copyright (c) Slic3r 2013 - 2016 Alessandro Ranellucci @alranel
///|/
///|/ ported from lib/Slic3r/Polygon.pm:
///|/ Copyright (c) Prusa Research 2017 - 2022 Vojtěch Bubník @bubnikv
///|/ Copyright (c) Slic3r 2011 - 2014 Alessandro Ranellucci @alranel
///|/ Copyright (c) 2012 Mark Hindess
///|/
///|/ PrusaSlicer is released under the terms of the AGPLv3 or higher
///|/
#ifndef slic3r_Polygon_hpp_
#define slic3r_Polygon_hpp_

#include "libslic3r.h"
#include <vector>
#include <string>
#include "Line.hpp"
#include "Point.hpp"
#include "MultiPoint.hpp"
#include "Polyline.hpp"

namespace Slic3r {

class Polygon;
using Polygons          = std::vector<Polygon, PointsAllocator<Polygon>>;
using PolygonPtrs       = std::vector<Polygon*, PointsAllocator<Polygon*>>;
using ConstPolygonPtrs  = std::vector<const Polygon*, PointsAllocator<const Polygon*>>;

// Returns true if inside. Returns border_result if on boundary.
bool contains(const Polygon& polygon, const Point& p, bool border_result = true);
bool contains(const Polygons& polygons, const Point& p, bool border_result = true);

class Polygon : public MultiPoint
{
public:
    Polygon() = default;
    explicit Polygon(const Points &points) : MultiPoint(points) {}
	Polygon(std::initializer_list<Point> points) : MultiPoint(points) {}
    Polygon(const Polygon &other) : MultiPoint(other.points) {}
    Polygon(Polygon &&other) : MultiPoint(std::move(other.points)) {}
	static Polygon new_scale(const std::vector<Vec2d> &points) { 
        Polygon pgn;
        pgn.points.reserve(points.size());
        for (const Vec2d &pt : points)
            pgn.points.emplace_back(Point::new_scale(pt(0), pt(1)));
		return pgn;
	}
    Polygon& operator=(const Polygon &other) { points = other.points; return *this; }
    Polygon& operator=(Polygon &&other) { points = std::move(other.points); return *this; }

    Point& operator[](Points::size_type idx) { return this->points[idx]; }
    const Point& operator[](Points::size_type idx) const { return this->points[idx]; }

    // last point == first point for polygons
<<<<<<< HEAD
    //please don't use that, prefer 'is_loop', front() and back().
    const Point& last_point() const override { return this->points.front(); }
    virtual bool is_loop() const { return true; }
=======
    const Point& last_point() const { return this->points.front(); }
>>>>>>> 3284959e

    double length() const;
    Lines lines() const;
    Polyline split_at_vertex(const Point &point) const;
    // Split a closed polygon into an open polyline, with the split point duplicated at both ends.
    Polyline split_at_index(size_t index) const;
    // Split a closed polygon into an open polyline, with the split point duplicated at both ends.
    Polyline split_at_first_point() const { return this->split_at_index(0); }
    Points   equally_spaced_points(double distance) const { return this->split_at_first_point().equally_spaced_points(distance); }
    
    static double area(const Points &pts);
    double area() const;
    bool is_counter_clockwise() const;
    bool is_clockwise() const;
    bool make_counter_clockwise();
    bool make_clockwise();
    bool is_valid() const { return this->points.size() >= 3; }
    void douglas_peucker(double tolerance);

    // Does an unoriented polygon contain a point?
    bool contains(const Point &point) const { return Slic3r::contains(*this, point, true); }
    // Approximate on boundary test.
    bool on_boundary(const Point &point, double eps) const
        { return (this->point_projection(point) - point).cast<double>().squaredNorm() < eps * eps; }

    // Works on CCW polygons only, CW contour will be reoriented to CCW by Clipper's simplify_polygons()!
    Polygons simplify(double tolerance) const;
    void densify(float min_length, std::vector<float>* lengths = nullptr);
    void triangulate_convex(Polygons* polygons) const;
    Point centroid() const;

    bool intersection(const Line& line, Point* intersection) const;
    bool first_intersection(const Line& line, Point* intersection) const;
    bool intersections(const Line &line, Points *intersections) const;

    // Considering CCW orientation of this polygon, find all convex resp. concave points
    // with the angle at the vertex larger than a threshold.
    // Zero angle_threshold means to accept all convex resp. concave points.
    Points convex_points(double angle_threshold = 0.) const;
    Points concave_points(double angle_threshold = 0.) const;
    // Projection of a point onto the polygon.
    Point point_projection(const Point &point) const;
    std::vector<float> parameter_by_length() const;
    /// remove points that are (almost) on an existing line from previous & next point.
    /// return number of point removed
    size_t remove_collinear(coord_t max_offset);
    size_t remove_collinear_angle(double angle);

    using iterator = Points::iterator;
    using const_iterator = Points::const_iterator;
};

inline bool operator==(const Polygon &lhs, const Polygon &rhs) { return lhs.points == rhs.points; }
inline bool operator!=(const Polygon &lhs, const Polygon &rhs) { return lhs.points != rhs.points; }

BoundingBox get_extents(const Polygon &poly);
BoundingBox get_extents(const Polygons &polygons);
BoundingBox get_extents_rotated(const Polygon &poly, double angle);
BoundingBox get_extents_rotated(const Polygons &polygons, double angle);
std::vector<BoundingBox> get_extents_vector(const Polygons &polygons);

// Polygon must be valid (at least three points), collinear points and duplicate points removed.
bool        polygon_is_convex(const Points &poly);
inline bool polygon_is_convex(const Polygon &poly) { return polygon_is_convex(poly.points); }

// Test for duplicate points. The points are copied, sorted and checked for duplicates globally.
inline bool has_duplicate_points(Polygon &&poly)      { return has_duplicate_points(std::move(poly.points)); }
inline bool has_duplicate_points(const Polygon &poly) { return has_duplicate_points(poly.points); }
bool        has_duplicate_points(const Polygons &polys);

// Return True when erase some otherwise False.
bool remove_same_neighbor(Polygon &polygon);
bool remove_same_neighbor(Polygons &polygons);

inline double total_length(const Polygons &polylines) {
    double total = 0;
    for (Polygons::const_iterator it = polylines.begin(); it != polylines.end(); ++it)
        total += it->length();
    return total;
}

inline double area(const Polygon &poly) { return poly.area(); }

inline double area(const Polygons &polys)
{
    double s = 0.;
    for (auto &p : polys) s += p.area();

    return s;
}

// Remove sticks (tentacles with zero area) from the polygon.
bool remove_sticks(Polygon &poly);
bool remove_sticks(Polygons &polys);

// Remove polygons with less than 3 edges.
bool remove_degenerate(Polygons &polys);
bool remove_small(Polygons &polys, double min_area);
void remove_collinear(Polygon &poly, coord_t max_offset = SCALED_EPSILON);
void remove_collinear(Polygons &polys, coord_t max_offset = SCALED_EPSILON);

// Append a vector of polygons at the end of another vector of polygons.
inline void polygons_append(Polygons &dst, const Polygons &src) { dst.insert(dst.end(), src.begin(), src.end()); }

inline void polygons_append(Polygons &dst, Polygons &&src) 
{
    if (dst.empty()) {
        dst = std::move(src);
    } else {
        std::move(std::begin(src), std::end(src), std::back_inserter(dst));
        src.clear();
    }
}

Polygons polygons_simplify(Polygons &&polys, double tolerance, bool strictly_simple = true);
Polygons polygons_simplify(const Polygons &polys, double tolerance, bool strictly_simple = true);

inline void polygons_rotate(Polygons &polys, double angle)
{
    const double cos_angle = cos(angle);
    const double sin_angle = sin(angle);
    for (Polygon &p : polys)
        p.rotate(cos_angle, sin_angle);
}

inline void polygons_reverse(Polygons &polys)
{
    for (Polygon &p : polys)
        p.reverse();
}

inline Points to_points(const Polygon &poly)
{
    return poly.points;
}

inline size_t count_points(const Polygons &polys) {
    size_t n_points = 0;
    for (const auto &poly: polys) n_points += poly.points.size();
    return n_points;
}

inline Points to_points(const Polygons &polys) 
{
    Points points;
    points.reserve(count_points(polys));
    for (const Polygon &poly : polys)
        append(points, poly.points);
    return points;
}

inline Lines to_lines(const Polygon &poly) 
{
    Lines lines;
    lines.reserve(poly.points.size());
    if (poly.points.size() > 2) {
        for (Points::const_iterator it = poly.points.begin(); it != poly.points.end()-1; ++it)
            lines.push_back(Line(*it, *(it + 1)));
        lines.push_back(Line(poly.points.back(), poly.points.front()));
    }
    return lines;
}

inline Lines to_lines(const Polygons &polys) 
{
    Lines lines;
    lines.reserve(count_points(polys));
    for (size_t i = 0; i < polys.size(); ++ i) {
        const Polygon &poly = polys[i];
        for (Points::const_iterator it = poly.points.begin(); it != poly.points.end()-1; ++it)
            lines.push_back(Line(*it, *(it + 1)));
        lines.push_back(Line(poly.points.back(), poly.points.front()));
    }
    return lines;
}

inline Polyline to_polyline(const Polygon &polygon)
{
    Polyline out;
    out.points.reserve(polygon.size() + 1);
    out.points.assign(polygon.points.begin(), polygon.points.end());
    out.points.push_back(polygon.points.front());
    return out;
}

inline Polylines to_polylines(const Polygons &polygons)
{
    Polylines out;
    out.reserve(polygons.size());
    for (const Polygon &polygon : polygons)
        out.emplace_back(to_polyline(polygon));
    return out;
}

inline Polylines to_polylines(Polygons &&polys)
{
    Polylines polylines;
    polylines.assign(polys.size(), Polyline());
    size_t idx = 0;
    for (auto it = polys.begin(); it != polys.end(); ++ it) {
        Polyline &pl = polylines[idx ++];
        pl.points = std::move(it->points);
        pl.points.push_back(pl.points.front());
    }
    assert(idx == polylines.size());
    return polylines;
}

// close polyline to polygon (connect first and last point in polyline)
inline Polygons to_polygons(const Polylines &polylines)
{
    Polygons out;
    out.reserve(polylines.size());
    for (const Polyline &polyline : polylines) {
        if (polyline.size())
        out.emplace_back(polyline.points);
    }
    return out;
}

inline Polygons to_polygons(const VecOfPoints &paths)
{
    Polygons out;
    out.reserve(paths.size());
    for (const Points &path : paths)
        out.emplace_back(path);
    return out;
}

inline Polygons to_polygons(VecOfPoints &&paths)
{
    Polygons out;
    out.reserve(paths.size());
    for (Points &path : paths)
        out.emplace_back(std::move(path));
    return out;
}

// Do polygons match? If they match, they must have the same topology,
// however their contours may be rotated.
bool polygons_match(const Polygon &l, const Polygon &r);

Polygon make_circle(double radius, double error);
Polygon make_circle_num_segments(double radius, size_t num_segments);

/// <summary>
/// Define point laying on polygon
/// keep index of polygon line and point coordinate
/// </summary>
struct PolygonPoint
{
    // index of line inside of polygon
    // 0 .. from point polygon[0] to polygon[1]
    size_t index;

    // Point, which lay on line defined by index
    Point point;
};
using PolygonPoints = std::vector<PolygonPoint>;

// To replace reserve_vector where it's used for Polygons
template<class I> IntegerOnly<I, Polygons> reserve_polygons(I cap)
{
    return reserve_vector<Polygon, I, typename Polygons::allocator_type>(cap);
}

} // Slic3r

// start Boost
#include <boost/polygon/polygon.hpp>
namespace boost { namespace polygon {
    template <>
    struct geometry_concept<Slic3r::Polygon>{ typedef polygon_concept type; };

    template <>
    struct polygon_traits<Slic3r::Polygon> {
        typedef coord_t coordinate_type;
        typedef Slic3r::Points::const_iterator iterator_type;
        typedef Slic3r::Point point_type;

        // Get the begin iterator
        static inline iterator_type begin_points(const Slic3r::Polygon& t) {
            return t.points.begin();
        }

        // Get the end iterator
        static inline iterator_type end_points(const Slic3r::Polygon& t) {
            return t.points.end();
        }

        // Get the number of sides of the polygon
        static inline std::size_t size(const Slic3r::Polygon& t) {
            return t.points.size();
        }

        // Get the winding direction of the polygon
        static inline winding_direction winding(const Slic3r::Polygon& /* t */) {
            return unknown_winding;
        }
    };

    template <>
    struct polygon_mutable_traits<Slic3r::Polygon> {
        // expects stl style iterators
        template <typename iT>
        static inline Slic3r::Polygon& set_points(Slic3r::Polygon& polygon, iT input_begin, iT input_end) {
            polygon.points.clear();
            while (input_begin != input_end) {
                polygon.points.push_back(Slic3r::Point());
                boost::polygon::assign(polygon.points.back(), *input_begin);
                ++input_begin;
            }
            // skip last point since Boost will set last point = first point
            polygon.points.pop_back();
            return polygon;
        }
    };
    
    template <>
    struct geometry_concept<Slic3r::Polygons> { typedef polygon_set_concept type; };

    //next we map to the concept through traits
    template <>
    struct polygon_set_traits<Slic3r::Polygons> {
        typedef coord_t coordinate_type;
        typedef Slic3r::Polygons::const_iterator iterator_type;
        typedef Slic3r::Polygons operator_arg_type;

        static inline iterator_type begin(const Slic3r::Polygons& polygon_set) {
            return polygon_set.begin();
        }

        static inline iterator_type end(const Slic3r::Polygons& polygon_set) {
            return polygon_set.end();
        }

        //don't worry about these, just return false from them
        static inline bool clean(const Slic3r::Polygons& /* polygon_set */) { return false; }
        static inline bool sorted(const Slic3r::Polygons& /* polygon_set */) { return false; }
    };

    template <>
    struct polygon_set_mutable_traits<Slic3r::Polygons> {
        template <typename input_iterator_type>
        static inline void set(Slic3r::Polygons& polygons, input_iterator_type input_begin, input_iterator_type input_end) {
          polygons.assign(input_begin, input_end);
        }
    };
} }
// end Boost

#endif<|MERGE_RESOLUTION|>--- conflicted
+++ resolved
@@ -52,13 +52,9 @@
     const Point& operator[](Points::size_type idx) const { return this->points[idx]; }
 
     // last point == first point for polygons
-<<<<<<< HEAD
     //please don't use that, prefer 'is_loop', front() and back().
-    const Point& last_point() const override { return this->points.front(); }
+    const Point& last_point() const { return this->points.front(); }
     virtual bool is_loop() const { return true; }
-=======
-    const Point& last_point() const { return this->points.front(); }
->>>>>>> 3284959e
 
     double length() const;
     Lines lines() const;
