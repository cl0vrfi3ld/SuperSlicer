#ifndef slic3r_TriangleMesh_hpp_
#define slic3r_TriangleMesh_hpp_

#include "libslic3r.h"
#include <admesh/stl.h>
#include <functional>
#include <vector>
#include "BoundingBox.hpp"
#include "Line.hpp"
#include "Point.hpp"
#include "Polygon.hpp"
#include "ExPolygon.hpp"

namespace Slic3r {

class TriangleMesh;
class TriangleMeshSlicer;

struct RepairedMeshErrors {
    // How many edges were united by merging their end points with some other end points in epsilon neighborhood?
    int           edges_fixed               = 0;
    // How many degenerate faces were removed?
    int           degenerate_facets         = 0;
    // How many faces were removed during fixing? Includes degenerate_faces and disconnected faces.
    int           facets_removed            = 0;
    // New faces could only be created with stl_fill_holes() and we ditched stl_fill_holes(), because mostly it does more harm than good.
    //int          facets_added             = 0;
    // How many facets were revesed? Faces are reversed by admesh while it connects patches of triangles togeter and a flipped triangle is encountered.
    // Also the facets are reversed when a negative volume is corrected by flipping all facets.
    int           facets_reversed           = 0;
    // Edges shared by two triangles, oriented incorrectly.
    int           backwards_edges           = 0;

    void clear() { *this = RepairedMeshErrors(); }

    void merge(const RepairedMeshErrors& rhs) {
        this->edges_fixed         += rhs.edges_fixed;
        this->degenerate_facets   += rhs.degenerate_facets;
        this->facets_removed      += rhs.facets_removed;
        this->facets_reversed     += rhs.facets_reversed;
        this->backwards_edges     += rhs.backwards_edges;
    }

    bool repaired() const { return degenerate_facets > 0 || edges_fixed > 0 || facets_removed > 0 || facets_reversed > 0 || backwards_edges > 0; }
};

struct TriangleMeshStats {
    // Mesh metrics.
    uint32_t      number_of_facets          = 0;
    stl_vertex    max                       = stl_vertex::Zero();
    stl_vertex    min                       = stl_vertex::Zero();
    stl_vertex    size                      = stl_vertex::Zero();
    float         volume                    = -1.f;
    int           number_of_parts           = 0;

    // Mesh errors, remaining.
    int           open_edges                = 0;

    // Mesh errors, fixed.
    RepairedMeshErrors repaired_errors;

    void clear() { *this = TriangleMeshStats(); }

    TriangleMeshStats merge(const TriangleMeshStats &rhs) const {
      if (this->number_of_facets == 0)
        return rhs;
      else if (rhs.number_of_facets == 0)
        return *this;
      else {
        TriangleMeshStats out;
        out.number_of_facets        = this->number_of_facets + rhs.number_of_facets;
        out.min                     = this->min.cwiseMin(rhs.min);
        out.max                     = this->max.cwiseMax(rhs.max);
        out.size                    = out.max - out.min;
        out.number_of_parts         = this->number_of_parts     + rhs.number_of_parts;
        out.open_edges              = this->open_edges          + rhs.open_edges;
        out.volume                  = this->volume              + rhs.volume;
        out.repaired_errors.merge(rhs.repaired_errors);
        return out;
      }
    }

    bool manifold() const { return open_edges == 0; }
    bool repaired() const { return repaired_errors.repaired(); }
};

class TriangleMesh
{
public:
<<<<<<< HEAD
    TriangleMesh() : repaired(false) {}
    TriangleMesh(const Pointf3s &points, const std::vector<Vec3i32> &facets);
=======
    TriangleMesh() = default;
    TriangleMesh(const std::vector<Vec3f> &vertices, const std::vector<Vec3i> &faces);
    TriangleMesh(std::vector<Vec3f> &&vertices, const std::vector<Vec3i> &&faces);
>>>>>>> 215e845c
    explicit TriangleMesh(const indexed_triangle_set &M);
    explicit TriangleMesh(indexed_triangle_set &&M, const RepairedMeshErrors& repaired_errors = RepairedMeshErrors());
    void clear() { this->its.clear(); this->m_stats.clear(); }
    bool ReadSTLFile(const char* input_file, bool repair = true);
    bool write_ascii(const char* output_file);
    bool write_binary(const char* output_file);
    float volume();
    void WriteOBJFile(const char* output_file) const;
    void scale(float factor);
    void scale(const Vec3f &versor);
    void translate(float x, float y, float z);
    void translate(const Vec3f &displacement);
    void rotate(float angle, const Axis &axis);
    void rotate(float angle, const Vec3d& axis);
    void rotate_x(float angle) { this->rotate(angle, X); }
    void rotate_y(float angle) { this->rotate(angle, Y); }
    void rotate_z(float angle) { this->rotate(angle, Z); }
    void mirror(const Axis axis);
    void mirror_x() { this->mirror(X); }
    void mirror_y() { this->mirror(Y); }
    void mirror_z() { this->mirror(Z); }
    void transform(const Transform3d& t, bool fix_left_handed = false);
    void transform(const Matrix3d& t, bool fix_left_handed = false);
    // Flip triangles, negate volume.
    void flip_triangles();
    void align_to_origin();
    void rotate(double angle, Point* center);
    std::vector<TriangleMesh> split() const;
    void merge(const TriangleMesh &mesh);
    ExPolygons horizontal_projection() const;
    // 2D convex hull of a 3D mesh projected into the Z=0 plane.
    Polygon convex_hull();
    BoundingBoxf3 bounding_box() const;
    // Returns the bbox of this TriangleMesh transformed by the given transformation
    BoundingBoxf3 transformed_bounding_box(const Transform3d &trafo) const;
    // Variant returning the bbox of the part of this TriangleMesh above the given world_min_z
    BoundingBoxf3 transformed_bounding_box(const Transform3d& trafo, double world_min_z) const;
    // Return the size of the mesh in coordinates.
    Vec3d size() const { return m_stats.size.cast<double>(); }
    /// Return the center of the related bounding box.
    Vec3d center() const { return this->bounding_box().center(); }
    // Returns the convex hull of this TriangleMesh
    TriangleMesh convex_hull_3d() const;
    // Slice this mesh at the provided Z levels and return the vector
    std::vector<ExPolygons> slice(const std::vector<double>& z) const;
    size_t facets_count() const { assert(m_stats.number_of_facets == this->its.indices.size()); return m_stats.number_of_facets; }
    bool   empty() const { return this->facets_count() == 0; }
    bool   repaired() const;
    bool   is_splittable() const;
    // Estimate of the memory occupied by this structure, important for keeping an eye on the Undo / Redo stack allocation.
    size_t memsize() const;

    // Used by the Undo / Redo stack, legacy interface. As of now there is nothing cached at TriangleMesh,
    // but we may decide to cache some data in the future (for example normals), thus we keep the interface in place.
    // Release optional data from the mesh if the object is on the Undo / Redo stack only. Returns the amount of memory released.
    size_t release_optional() { return 0; }
    // Restore optional data possibly released by release_optional().
    void   restore_optional() {}

    const TriangleMeshStats& stats() const { return m_stats; }
    
    indexed_triangle_set its;

/// --- for tests  ----- ///
    Pointf3s vertices();
    
private:
    TriangleMeshStats m_stats;
};

// Index of face indices incident with a vertex index.
struct VertexFaceIndex
{
public:
    using iterator = std::vector<size_t>::const_iterator;

    VertexFaceIndex(const indexed_triangle_set &its) { this->create(its); }
    VertexFaceIndex() {}

    void create(const indexed_triangle_set &its);
    void clear() { m_vertex_to_face_start.clear(); m_vertex_faces_all.clear(); }

    // Iterators of face indices incident with the input vertex_id.
    iterator begin(size_t vertex_id) const throw() { return m_vertex_faces_all.begin() + m_vertex_to_face_start[vertex_id]; }
    iterator end  (size_t vertex_id) const throw() { return m_vertex_faces_all.begin() + m_vertex_to_face_start[vertex_id + 1]; }
    // Vertex incidence.
    size_t   count(size_t vertex_id) const throw() { return m_vertex_to_face_start[vertex_id + 1] - m_vertex_to_face_start[vertex_id]; }

    const Range<iterator> operator[](size_t vertex_id) const { return {begin(vertex_id), end(vertex_id)}; }

private:
    std::vector<size_t>     m_vertex_to_face_start;
    std::vector<size_t>     m_vertex_faces_all;
};

// Map from a face edge to a unique edge identifier or -1 if no neighbor exists.
// Two neighbor faces share a unique edge identifier even if they are flipped.
// Used for chaining slice lines into polygons.
std::vector<Vec3i> its_face_edge_ids(const indexed_triangle_set &its);
std::vector<Vec3i> its_face_edge_ids(const indexed_triangle_set &its, std::function<void()> throw_on_cancel_callback);
std::vector<Vec3i> its_face_edge_ids(const indexed_triangle_set &its, const std::vector<bool> &face_mask);
// Having the face neighbors available, assign unique edge IDs to face edges for chaining of polygons over slices.
std::vector<Vec3i> its_face_edge_ids(const indexed_triangle_set &its, std::vector<Vec3i> &face_neighbors, bool assign_unbound_edges = false, int *num_edges = nullptr);

// Create index that gives neighbor faces for each face. Ignores face orientations.
std::vector<Vec3i> its_face_neighbors(const indexed_triangle_set &its);
std::vector<Vec3i> its_face_neighbors_par(const indexed_triangle_set &its);

// After applying a transformation with negative determinant, flip the faces to keep the transformed mesh volume positive.
void its_flip_triangles(indexed_triangle_set &its);

// Merge duplicate vertices, return number of vertices removed.
// This function will happily create non-manifolds if more than two faces share the same vertex position
// or more than two faces share the same edge position!
int its_merge_vertices(indexed_triangle_set &its, bool shrink_to_fit = true);

// Remove degenerate faces, return number of faces removed.
int its_remove_degenerate_faces(indexed_triangle_set &its, bool shrink_to_fit = true);

// Remove vertices, which none of the faces references. Return number of freed vertices.
int its_compactify_vertices(indexed_triangle_set &its, bool shrink_to_fit = true);

// store part of index triangle set
bool its_store_triangle(const indexed_triangle_set &its, const char *obj_filename, size_t triangle_index);
bool its_store_triangles(const indexed_triangle_set &its, const char *obj_filename, const std::vector<size_t>& triangles);

std::vector<indexed_triangle_set> its_split(const indexed_triangle_set &its);
std::vector<indexed_triangle_set> its_split(const indexed_triangle_set &its, std::vector<Vec3i> &face_neighbors);

// Number of disconnected patches (faces are connected if they share an edge, shared edge defined with 2 shared vertex indices).
size_t its_number_of_patches(const indexed_triangle_set &its);
size_t its_number_of_patches(const indexed_triangle_set &its, const std::vector<Vec3i> &face_neighbors);
// Same as its_number_of_patches(its) > 1, but faster.
bool its_is_splittable(const indexed_triangle_set &its);
bool its_is_splittable(const indexed_triangle_set &its, const std::vector<Vec3i> &face_neighbors);

// Calculate number of unconnected face edges. There should be no unconnected edge in a manifold mesh.
size_t its_num_open_edges(const indexed_triangle_set &its);
size_t its_num_open_edges(const std::vector<Vec3i> &face_neighbors);

// Shrink the vectors of its.vertices and its.faces to a minimum size by reallocating the two vectors.
void its_shrink_to_fit(indexed_triangle_set &its);

// For convex hull calculation: Transform mesh, trim it by the Z plane and collect all vertices. Duplicate vertices will be produced.
void its_collect_mesh_projection_points_above(const indexed_triangle_set &its, const Matrix3f &m, const float z, Points &all_pts);
void its_collect_mesh_projection_points_above(const indexed_triangle_set &its, const Transform3f &t, const float z, Points &all_pts);

// Calculate 2D convex hull of a transformed and clipped mesh. Uses the function above.
Polygon its_convex_hull_2d_above(const indexed_triangle_set &its, const Matrix3f &m, const float z);
Polygon its_convex_hull_2d_above(const indexed_triangle_set &its, const Transform3f &t, const float z);

// Index of a vertex inside triangle_indices.
inline int its_triangle_vertex_index(const stl_triangle_vertex_indices &triangle_indices, int vertex_idx)
{
    return vertex_idx == triangle_indices[0] ? 0 :
           vertex_idx == triangle_indices[1] ? 1 :
           vertex_idx == triangle_indices[2] ? 2 : -1;
}

inline Vec2i its_triangle_edge(const stl_triangle_vertex_indices &triangle_indices, int edge_idx)
{
    int next_edge_idx = (edge_idx == 2) ? 0 : edge_idx + 1;
    return { triangle_indices[edge_idx], triangle_indices[next_edge_idx] };
}

// Index of an edge inside triangle.
inline int its_triangle_edge_index(const stl_triangle_vertex_indices &triangle_indices, const Vec2i &triangle_edge)
{
    return triangle_edge(0) == triangle_indices[0] && triangle_edge(1) == triangle_indices[1] ? 0 :
           triangle_edge(0) == triangle_indices[1] && triangle_edge(1) == triangle_indices[2] ? 1 :
           triangle_edge(0) == triangle_indices[2] && triangle_edge(1) == triangle_indices[0] ? 2 : -1;
}

using its_triangle = std::array<stl_vertex, 3>;

inline its_triangle its_triangle_vertices(const indexed_triangle_set &its,
                                          size_t                      face_id)
{
<<<<<<< HEAD
public:
    float closing_radius;
    float model_precision;

    typedef std::function<void()> throw_on_cancel_callback_type;
    TriangleMeshSlicer(float closing_radius, float model_precision) : mesh(nullptr), closing_radius(closing_radius), model_precision(model_precision) {}
    TriangleMeshSlicer(const TriangleMesh* mesh) : mesh(mesh), closing_radius(0), model_precision(0) { this->init(mesh, []() {}); }
    void init(const TriangleMesh *mesh, throw_on_cancel_callback_type throw_on_cancel);
    void slice(
        const std::vector<float> &z, SlicingMode mode, size_t alternate_mode_first_n_layers, SlicingMode alternate_mode,
        std::vector<Polygons>* layers, throw_on_cancel_callback_type throw_on_cancel) const;
    void slice(const std::vector<float> &z, SlicingMode mode, std::vector<Polygons>* layers, throw_on_cancel_callback_type throw_on_cancel) const
        { return this->slice(z, mode, 0, mode, layers, throw_on_cancel); }
    void slice(
        const std::vector<float> &z, SlicingMode mode, size_t alternate_mode_first_n_layers, SlicingMode alternate_mode,
        std::vector<ExPolygons>* layers, throw_on_cancel_callback_type throw_on_cancel) const;
    void slice(const std::vector<float> &z, SlicingMode mode, 
        std::vector<ExPolygons>* layers, throw_on_cancel_callback_type throw_on_cancel) const
        { this->slice(z, mode, 0, mode, layers, throw_on_cancel); }
    enum FacetSliceType {
        NoSlice = 0,
        Slicing = 1,
        Cutting = 2
    };
    FacetSliceType slice_facet(float slice_z, const stl_facet &facet, const int facet_idx,
        const float min_z, const float max_z, IntersectionLine *line_out) const;
    void cut(float z, TriangleMesh* upper, TriangleMesh* lower) const;
    void set_up_direction(const Vec3f& up);
    
private:
    const TriangleMesh      *mesh;
    // Map from a facet to an edge index.
    std::vector<int>         facets_edges;
    // Scaled copy of this->mesh->stl.v_shared
    std::vector<stl_vertex>  v_scaled_shared;
    // Quaternion that will be used to rotate every facet before the slicing
    Eigen::Quaternion<float, Eigen::DontAlign> m_quaternion;
    // Whether or not the above quaterion should be used
    bool                     m_use_quaternion = false;

    void _slice_do(size_t facet_idx, std::vector<IntersectionLines>* lines, boost::mutex* lines_mutex, const std::vector<float> &z) const;
    void make_loops(std::vector<IntersectionLine> &lines, Polygons* loops) const;
    void make_expolygons(const Polygons &loops, ExPolygons* slices) const;
    void make_expolygons_simple(std::vector<IntersectionLine> &lines, ExPolygons* slices) const;
    void make_expolygons(std::vector<IntersectionLine> &lines, ExPolygons* slices) const;
};
=======
    return {its.vertices[its.indices[face_id](0)],
            its.vertices[its.indices[face_id](1)],
            its.vertices[its.indices[face_id](2)]};
}
>>>>>>> 215e845c

inline stl_normal its_unnormalized_normal(const indexed_triangle_set &its,
                                          size_t                      face_id)
{
    its_triangle tri = its_triangle_vertices(its, face_id);
    return (tri[1] - tri[0]).cross(tri[2] - tri[0]);
}

float its_volume(const indexed_triangle_set &its);
float its_average_edge_length(const indexed_triangle_set &its);

void its_merge(indexed_triangle_set &A, const indexed_triangle_set &B);
void its_merge(indexed_triangle_set &A, const std::vector<Vec3f> &triangles);
void its_merge(indexed_triangle_set &A, const Pointf3s &triangles);

std::vector<Vec3f> its_face_normals(const indexed_triangle_set &its);
inline Vec3f face_normal(const stl_vertex vertex[3]) { return  (vertex[1] - vertex[0]).cross(vertex[2] - vertex[1]).normalized(); }
inline Vec3f face_normal_normalized(const stl_vertex vertex[3]) { return  face_normal(vertex).normalized(); }
inline Vec3f its_face_normal(const indexed_triangle_set &its, const stl_triangle_vertex_indices face)
    { const stl_vertex vertices[3] { its.vertices[face[0]], its.vertices[face[1]], its.vertices[face[2]] }; return face_normal_normalized(vertices); }
inline Vec3f its_face_normal(const indexed_triangle_set &its, const int face_idx)
    { return its_face_normal(its, its.indices[face_idx]); }

indexed_triangle_set    its_make_cube(double x, double y, double z);
indexed_triangle_set    its_make_prism(float width, float length, float height);
indexed_triangle_set    its_make_cylinder(double r, double h, double fa=(2*PI/360));
indexed_triangle_set    its_make_cone(double r, double h, double fa=(2*PI/360));
indexed_triangle_set    its_make_pyramid(float base, float height);
indexed_triangle_set    its_make_sphere(double radius, double fa);

indexed_triangle_set        its_convex_hull(const std::vector<Vec3f> &pts);
inline indexed_triangle_set its_convex_hull(const indexed_triangle_set &its) { return its_convex_hull(its.vertices); }

inline TriangleMesh     make_cube(double x, double y, double z)                 { return TriangleMesh(its_make_cube(x, y, z)); }
inline TriangleMesh     make_prism(float width, float length, float height)     { return TriangleMesh(its_make_prism(width, length, height)); }
inline TriangleMesh     make_cylinder(double r, double h, double fa=(2*PI/360)) { return TriangleMesh{its_make_cylinder(r, h, fa)}; }
inline TriangleMesh     make_cone(double r, double h, double fa=(2*PI/360))     { return TriangleMesh(its_make_cone(r, h, fa)); }
inline TriangleMesh     make_pyramid(float base, float height)                  { return TriangleMesh(its_make_pyramid(base, height)); }
inline TriangleMesh     make_sphere(double rho, double fa=(2*PI/360))           { return TriangleMesh(its_make_sphere(rho, fa)); }

bool        its_write_stl_ascii(const char *file, const char *label, const std::vector<stl_triangle_vertex_indices> &indices, const std::vector<stl_vertex> &vertices);
inline bool its_write_stl_ascii(const char *file, const char *label, const indexed_triangle_set &its) { return its_write_stl_ascii(file, label, its.indices, its.vertices); }
bool        its_write_stl_binary(const char *file, const char *label, const std::vector<stl_triangle_vertex_indices> &indices, const std::vector<stl_vertex> &vertices);
inline bool its_write_stl_binary(const char *file, const char *label, const indexed_triangle_set &its) { return its_write_stl_binary(file, label, its.indices, its.vertices); }

inline BoundingBoxf3 bounding_box(const TriangleMesh &m) { return m.bounding_box(); }
inline BoundingBoxf3 bounding_box(const indexed_triangle_set& its)
{
<<<<<<< HEAD
    if (mesh.empty()) return;
    TriangleMeshSlicer slicer(closing_radius, 0);
    slicer.init(&mesh, [](){});
    slicer.slice(z, SlicingMode::Regular, &layers, thr);
}
=======
    if (its.vertices.empty())
        return {};
>>>>>>> 215e845c

    Vec3f bmin = its.vertices.front(), bmax = its.vertices.front();

    for (const Vec3f &p : its.vertices) {
        bmin = p.cwiseMin(bmin);
        bmax = p.cwiseMax(bmax);
    }

    return {bmin.cast<double>(), bmax.cast<double>()};
}

}

// Serialization through the Cereal library
#include <cereal/access.hpp>
namespace cereal {
    template <class Archive> struct specialize<Archive, Slic3r::TriangleMesh, cereal::specialization::non_member_load_save> {};
    template<class Archive> void load(Archive &archive, Slic3r::TriangleMesh &mesh) {
        archive.loadBinary(reinterpret_cast<char*>(const_cast<Slic3r::TriangleMeshStats*>(&mesh.stats())), sizeof(Slic3r::TriangleMeshStats));
        archive(mesh.its.indices, mesh.its.vertices);
    }
    template<class Archive> void save(Archive &archive, const Slic3r::TriangleMesh &mesh) {
        archive.saveBinary(reinterpret_cast<const char*>(&mesh.stats()), sizeof(Slic3r::TriangleMeshStats));
        archive(mesh.its.indices, mesh.its.vertices);
    }
}

#endif<|MERGE_RESOLUTION|>--- conflicted
+++ resolved
@@ -87,14 +87,9 @@
 class TriangleMesh
 {
 public:
-<<<<<<< HEAD
-    TriangleMesh() : repaired(false) {}
-    TriangleMesh(const Pointf3s &points, const std::vector<Vec3i32> &facets);
-=======
     TriangleMesh() = default;
-    TriangleMesh(const std::vector<Vec3f> &vertices, const std::vector<Vec3i> &faces);
-    TriangleMesh(std::vector<Vec3f> &&vertices, const std::vector<Vec3i> &&faces);
->>>>>>> 215e845c
+    TriangleMesh(const std::vector<Vec3f> &vertices, const std::vector<Vec3i32> &faces);
+    TriangleMesh(std::vector<Vec3f> &&vertices, const std::vector<Vec3i32> &&faces);
     explicit TriangleMesh(const indexed_triangle_set &M);
     explicit TriangleMesh(indexed_triangle_set &&M, const RepairedMeshErrors& repaired_errors = RepairedMeshErrors());
     void clear() { this->its.clear(); this->m_stats.clear(); }
@@ -193,15 +188,15 @@
 // Map from a face edge to a unique edge identifier or -1 if no neighbor exists.
 // Two neighbor faces share a unique edge identifier even if they are flipped.
 // Used for chaining slice lines into polygons.
-std::vector<Vec3i> its_face_edge_ids(const indexed_triangle_set &its);
-std::vector<Vec3i> its_face_edge_ids(const indexed_triangle_set &its, std::function<void()> throw_on_cancel_callback);
-std::vector<Vec3i> its_face_edge_ids(const indexed_triangle_set &its, const std::vector<bool> &face_mask);
+std::vector<Vec3i32> its_face_edge_ids(const indexed_triangle_set &its);
+std::vector<Vec3i32> its_face_edge_ids(const indexed_triangle_set &its, std::function<void()> throw_on_cancel_callback);
+std::vector<Vec3i32> its_face_edge_ids(const indexed_triangle_set &its, const std::vector<bool> &face_mask);
 // Having the face neighbors available, assign unique edge IDs to face edges for chaining of polygons over slices.
-std::vector<Vec3i> its_face_edge_ids(const indexed_triangle_set &its, std::vector<Vec3i> &face_neighbors, bool assign_unbound_edges = false, int *num_edges = nullptr);
+std::vector<Vec3i32> its_face_edge_ids(const indexed_triangle_set &its, std::vector<Vec3i32> &face_neighbors, bool assign_unbound_edges = false, int *num_edges = nullptr);
 
 // Create index that gives neighbor faces for each face. Ignores face orientations.
-std::vector<Vec3i> its_face_neighbors(const indexed_triangle_set &its);
-std::vector<Vec3i> its_face_neighbors_par(const indexed_triangle_set &its);
+std::vector<Vec3i32> its_face_neighbors(const indexed_triangle_set &its);
+std::vector<Vec3i32> its_face_neighbors_par(const indexed_triangle_set &its);
 
 // After applying a transformation with negative determinant, flip the faces to keep the transformed mesh volume positive.
 void its_flip_triangles(indexed_triangle_set &its);
@@ -222,18 +217,18 @@
 bool its_store_triangles(const indexed_triangle_set &its, const char *obj_filename, const std::vector<size_t>& triangles);
 
 std::vector<indexed_triangle_set> its_split(const indexed_triangle_set &its);
-std::vector<indexed_triangle_set> its_split(const indexed_triangle_set &its, std::vector<Vec3i> &face_neighbors);
+std::vector<indexed_triangle_set> its_split(const indexed_triangle_set &its, std::vector<Vec3i32> &face_neighbors);
 
 // Number of disconnected patches (faces are connected if they share an edge, shared edge defined with 2 shared vertex indices).
 size_t its_number_of_patches(const indexed_triangle_set &its);
-size_t its_number_of_patches(const indexed_triangle_set &its, const std::vector<Vec3i> &face_neighbors);
+size_t its_number_of_patches(const indexed_triangle_set &its, const std::vector<Vec3i32> &face_neighbors);
 // Same as its_number_of_patches(its) > 1, but faster.
 bool its_is_splittable(const indexed_triangle_set &its);
-bool its_is_splittable(const indexed_triangle_set &its, const std::vector<Vec3i> &face_neighbors);
+bool its_is_splittable(const indexed_triangle_set &its, const std::vector<Vec3i32> &face_neighbors);
 
 // Calculate number of unconnected face edges. There should be no unconnected edge in a manifold mesh.
 size_t its_num_open_edges(const indexed_triangle_set &its);
-size_t its_num_open_edges(const std::vector<Vec3i> &face_neighbors);
+size_t its_num_open_edges(const std::vector<Vec3i32> &face_neighbors);
 
 // Shrink the vectors of its.vertices and its.faces to a minimum size by reallocating the two vectors.
 void its_shrink_to_fit(indexed_triangle_set &its);
@@ -254,14 +249,14 @@
            vertex_idx == triangle_indices[2] ? 2 : -1;
 }
 
-inline Vec2i its_triangle_edge(const stl_triangle_vertex_indices &triangle_indices, int edge_idx)
+inline Vec2i32 its_triangle_edge(const stl_triangle_vertex_indices &triangle_indices, int edge_idx)
 {
     int next_edge_idx = (edge_idx == 2) ? 0 : edge_idx + 1;
     return { triangle_indices[edge_idx], triangle_indices[next_edge_idx] };
 }
 
 // Index of an edge inside triangle.
-inline int its_triangle_edge_index(const stl_triangle_vertex_indices &triangle_indices, const Vec2i &triangle_edge)
+inline int its_triangle_edge_index(const stl_triangle_vertex_indices &triangle_indices, const Vec2i32 &triangle_edge)
 {
     return triangle_edge(0) == triangle_indices[0] && triangle_edge(1) == triangle_indices[1] ? 0 :
            triangle_edge(0) == triangle_indices[1] && triangle_edge(1) == triangle_indices[2] ? 1 :
@@ -273,59 +268,10 @@
 inline its_triangle its_triangle_vertices(const indexed_triangle_set &its,
                                           size_t                      face_id)
 {
-<<<<<<< HEAD
-public:
-    float closing_radius;
-    float model_precision;
-
-    typedef std::function<void()> throw_on_cancel_callback_type;
-    TriangleMeshSlicer(float closing_radius, float model_precision) : mesh(nullptr), closing_radius(closing_radius), model_precision(model_precision) {}
-    TriangleMeshSlicer(const TriangleMesh* mesh) : mesh(mesh), closing_radius(0), model_precision(0) { this->init(mesh, []() {}); }
-    void init(const TriangleMesh *mesh, throw_on_cancel_callback_type throw_on_cancel);
-    void slice(
-        const std::vector<float> &z, SlicingMode mode, size_t alternate_mode_first_n_layers, SlicingMode alternate_mode,
-        std::vector<Polygons>* layers, throw_on_cancel_callback_type throw_on_cancel) const;
-    void slice(const std::vector<float> &z, SlicingMode mode, std::vector<Polygons>* layers, throw_on_cancel_callback_type throw_on_cancel) const
-        { return this->slice(z, mode, 0, mode, layers, throw_on_cancel); }
-    void slice(
-        const std::vector<float> &z, SlicingMode mode, size_t alternate_mode_first_n_layers, SlicingMode alternate_mode,
-        std::vector<ExPolygons>* layers, throw_on_cancel_callback_type throw_on_cancel) const;
-    void slice(const std::vector<float> &z, SlicingMode mode, 
-        std::vector<ExPolygons>* layers, throw_on_cancel_callback_type throw_on_cancel) const
-        { this->slice(z, mode, 0, mode, layers, throw_on_cancel); }
-    enum FacetSliceType {
-        NoSlice = 0,
-        Slicing = 1,
-        Cutting = 2
-    };
-    FacetSliceType slice_facet(float slice_z, const stl_facet &facet, const int facet_idx,
-        const float min_z, const float max_z, IntersectionLine *line_out) const;
-    void cut(float z, TriangleMesh* upper, TriangleMesh* lower) const;
-    void set_up_direction(const Vec3f& up);
-    
-private:
-    const TriangleMesh      *mesh;
-    // Map from a facet to an edge index.
-    std::vector<int>         facets_edges;
-    // Scaled copy of this->mesh->stl.v_shared
-    std::vector<stl_vertex>  v_scaled_shared;
-    // Quaternion that will be used to rotate every facet before the slicing
-    Eigen::Quaternion<float, Eigen::DontAlign> m_quaternion;
-    // Whether or not the above quaterion should be used
-    bool                     m_use_quaternion = false;
-
-    void _slice_do(size_t facet_idx, std::vector<IntersectionLines>* lines, boost::mutex* lines_mutex, const std::vector<float> &z) const;
-    void make_loops(std::vector<IntersectionLine> &lines, Polygons* loops) const;
-    void make_expolygons(const Polygons &loops, ExPolygons* slices) const;
-    void make_expolygons_simple(std::vector<IntersectionLine> &lines, ExPolygons* slices) const;
-    void make_expolygons(std::vector<IntersectionLine> &lines, ExPolygons* slices) const;
-};
-=======
     return {its.vertices[its.indices[face_id](0)],
             its.vertices[its.indices[face_id](1)],
             its.vertices[its.indices[face_id](2)]};
 }
->>>>>>> 215e845c
 
 inline stl_normal its_unnormalized_normal(const indexed_triangle_set &its,
                                           size_t                      face_id)
@@ -374,16 +320,8 @@
 inline BoundingBoxf3 bounding_box(const TriangleMesh &m) { return m.bounding_box(); }
 inline BoundingBoxf3 bounding_box(const indexed_triangle_set& its)
 {
-<<<<<<< HEAD
-    if (mesh.empty()) return;
-    TriangleMeshSlicer slicer(closing_radius, 0);
-    slicer.init(&mesh, [](){});
-    slicer.slice(z, SlicingMode::Regular, &layers, thr);
-}
-=======
     if (its.vertices.empty())
         return {};
->>>>>>> 215e845c
 
     Vec3f bmin = its.vertices.front(), bmax = its.vertices.front();
 
