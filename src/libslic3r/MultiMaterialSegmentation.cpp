///|/ Copyright (c) Prusa Research 2021 - 2023 Vojtěch Bubník @bubnikv, Lukáš Hejl @hejllukas
///|/
///|/ PrusaSlicer is released under the terms of the AGPLv3 or higher
///|/
#include "BoundingBox.hpp"
#include "ClipperUtils.hpp"
#include "Point.hpp"
#include "EdgeGrid.hpp"
#include "Layer.hpp"
#include "Print.hpp"
#include "Geometry/VoronoiVisualUtils.hpp"
#include "Geometry/VoronoiUtils.hpp"
#include "MutablePolygon.hpp"
#include "format.hpp"
#include "TriangleSelector.hpp"

#include <utility>
#include <unordered_set>

#include <boost/log/trivial.hpp>
#include <tbb/parallel_for.h>
#include <mutex>
#include <boost/thread/lock_guard.hpp>

//#define MM_SEGMENTATION_DEBUG_GRAPH
//#define MM_SEGMENTATION_DEBUG_REGIONS
//#define MM_SEGMENTATION_DEBUG_INPUT
//#define MM_SEGMENTATION_DEBUG_PAINTED_LINES
//#define MM_SEGMENTATION_DEBUG_COLORIZED_POLYGONS

#if defined(MM_SEGMENTATION_DEBUG_GRAPH) || defined(MM_SEGMENTATION_DEBUG_REGIONS) || \
    defined(MM_SEGMENTATION_DEBUG_INPUT) || defined(MM_SEGMENTATION_DEBUG_PAINTED_LINES) || \
    defined(MM_SEGMENTATION_DEBUG_COLORIZED_POLYGONS)
#define MM_SEGMENTATION_DEBUG
#endif

//#define MM_SEGMENTATION_DEBUG_TOP_BOTTOM

namespace Slic3r {

// Assumes that is at most same projected_l length or below than projection_l
static bool project_line_on_line(const Line &projection_l, const Line &projected_l, Line *new_projected)
{
    const Vec2d  v1 = (projection_l.b - projection_l.a).cast<double>();
    const Vec2d  va = (projected_l.a - projection_l.a).cast<double>();
    const Vec2d  vb = (projected_l.b - projection_l.a).cast<double>();
    const double l2 = v1.squaredNorm(); // avoid a sqrt
    if (l2 == 0.0)
        return false;
    double t1 = va.dot(v1) / l2;
    double t2 = vb.dot(v1) / l2;
    t1        = std::clamp(t1, 0., 1.);
    t2        = std::clamp(t2, 0., 1.);
    assert(t1 >= 0.);
    assert(t2 >= 0.);
    assert(t1 <= 1.);
    assert(t2 <= 1.);

    Point p1       = projection_l.a + (t1 * v1).cast<coord_t>();
    Point p2       = projection_l.a + (t2 * v1).cast<coord_t>();
    *new_projected = Line(p1, p2);
    return true;
}

struct PaintedLine
{
    size_t contour_idx;
    size_t line_idx;
    Line   projected_line;
    int    color;
};

struct PaintedLineVisitor
{
    PaintedLineVisitor(const EdgeGrid::Grid &grid, std::vector<PaintedLine> &painted_lines, std::mutex &painted_lines_mutex, size_t reserve) : grid(grid), painted_lines(painted_lines), painted_lines_mutex(painted_lines_mutex)
    {
        painted_lines_set.reserve(reserve);
    }

    void reset() { painted_lines_set.clear(); }

    bool operator()(coord_t iy, coord_t ix)
    {
        // Called with a row and column of the grid cell, which is intersected by a line.
        auto         cell_data_range        = grid.cell_data_range(iy, ix);
        const Vec2d  v1                     = line_to_test.vector().cast<double>();
        const double v1_sqr_norm            = v1.squaredNorm();
        const double heuristic_thr_part     = line_to_test.length() + append_threshold;
        double min_res = std::max(Slic3r::sqr(resolution), append_threshold_sqr);
        for (auto it_contour_and_segment = cell_data_range.first; it_contour_and_segment != cell_data_range.second; ++it_contour_and_segment) {
            Line        grid_line         = grid.line(*it_contour_and_segment);
            const Vec2d v2                = grid_line.vector().cast<double>();
            double      heuristic_thr_sqr = Slic3r::sqr(heuristic_thr_part + grid_line.length());

            // An inexpensive heuristic to test whether line_to_test and grid_line can be somewhere close enough to each other.
            // This helps filter out cases when the following expensive calculations are useless.
            if ((grid_line.a - line_to_test.a).cast<double>().squaredNorm() > heuristic_thr_sqr ||
                (grid_line.b - line_to_test.a).cast<double>().squaredNorm() > heuristic_thr_sqr ||
                (grid_line.a - line_to_test.b).cast<double>().squaredNorm() > heuristic_thr_sqr ||
                (grid_line.b - line_to_test.b).cast<double>().squaredNorm() > heuristic_thr_sqr)
                continue;
            // When lines have too different length, it is necessary to normalize them
            if (Slic3r::sqr(v1.dot(v2)) > cos_threshold2 * v1_sqr_norm * v2.squaredNorm()) {
                // The two vectors are nearly collinear (their mutual angle is lower than 30 degrees)
                if (painted_lines_set.find(*it_contour_and_segment) == painted_lines_set.end()) {
                    if (grid_line.distance_to_squared(line_to_test.a) < min_res ||
                        grid_line.distance_to_squared(line_to_test.b) < min_res ||
                        line_to_test.distance_to_squared(grid_line.a) < min_res ||
                        line_to_test.distance_to_squared(grid_line.b) < min_res) {
                        Line line_to_test_projected;
                        project_line_on_line(grid_line, line_to_test, &line_to_test_projected);

                        if ((line_to_test_projected.a - grid_line.a).cast<double>().squaredNorm() > (line_to_test_projected.b - grid_line.a).cast<double>().squaredNorm())
                            line_to_test_projected.reverse();

                        painted_lines_set.insert(*it_contour_and_segment);
                        {
                            boost::lock_guard<std::mutex> lock(painted_lines_mutex);
                            painted_lines.push_back({it_contour_and_segment->first, it_contour_and_segment->second, line_to_test_projected, this->color});
                        }
                    }
                }
            }
        }
        // Continue traversing the grid along the edge.
        return true;
    }

    const EdgeGrid::Grid                                                                 &grid;
    std::vector<PaintedLine>                                                             &painted_lines;
    std::mutex                                                                           &painted_lines_mutex;
    Line                                                                                  line_to_test;
    std::unordered_set<std::pair<size_t, size_t>, boost::hash<std::pair<size_t, size_t>>> painted_lines_set;
    int                                                                                   color             = -1;
    coordf_t                                                                              resolution = 50 * SCALED_EPSILON;

    static inline const double                                                            cos_threshold2    = Slic3r::sqr(cos(M_PI * 30. / 180.));
    static inline const double                                                            append_threshold  = 50 * SCALED_EPSILON;
    static inline const double                                                            append_threshold_sqr = Slic3r::sqr(append_threshold);
};

BoundingBox get_extents(const std::vector<ColoredLines> &colored_polygons) {
    BoundingBox bbox;
    for (const ColoredLines &colored_lines : colored_polygons) {
        for (const ColoredLine &colored_line : colored_lines) {
            bbox.merge(colored_line.line.a);
            bbox.merge(colored_line.line.b);
        }
    }
    return bbox;
}

// Flatten the vector of vectors into a vector.
static inline ColoredLines to_lines(const std::vector<ColoredLines> &c_lines)
{
    size_t n_lines = 0;
    for (const auto &c_line : c_lines)
        n_lines += c_line.size();
    ColoredLines lines;
    lines.reserve(n_lines);
    for (const auto &c_line : c_lines)
        lines.insert(lines.end(), c_line.begin(), c_line.end());
    return lines;
}

static std::vector<std::pair<size_t, size_t>> get_segments(const ColoredLines &polygon)
{
    std::vector<std::pair<size_t, size_t>> segments;

    size_t segment_end = 0;
    while (segment_end + 1 < polygon.size() && polygon[segment_end].color == polygon[segment_end + 1].color)
        segment_end++;

    if (segment_end == polygon.size() - 1)
        return {std::make_pair(0, polygon.size() - 1)};

    size_t first_different_color = (segment_end + 1) % polygon.size();
    for (size_t line_offset_idx = 0; line_offset_idx < polygon.size(); ++line_offset_idx) {
        size_t start_s = (first_different_color + line_offset_idx) % polygon.size();
        size_t end_s   = start_s;

        while (line_offset_idx + 1 < polygon.size() && polygon[start_s].color == polygon[(first_different_color + line_offset_idx + 1) % polygon.size()].color) {
            end_s = (first_different_color + line_offset_idx + 1) % polygon.size();
            line_offset_idx++;
        }
        segments.emplace_back(start_s, end_s);
    }
    return segments;
}

static std::vector<PaintedLine> filter_painted_lines(const Line &line_to_process, const size_t start_idx, const size_t end_idx, const std::vector<PaintedLine> &painted_lines)
{
    const int                filter_eps_value = scale_(0.1f);
    std::vector<PaintedLine> filtered_lines;
    filtered_lines.emplace_back(painted_lines[start_idx]);
    for (size_t line_idx = start_idx + 1; line_idx <= end_idx; ++line_idx) {
        // line_to_process is already all colored. Skip another possible duplicate coloring.
        if(filtered_lines.back().projected_line.b == line_to_process.b)
            break;

        PaintedLine &prev = filtered_lines.back();
        const PaintedLine &curr = painted_lines[line_idx];

        double prev_length        = prev.projected_line.length();
        double curr_dist_start    = (curr.projected_line.a - prev.projected_line.a).cast<double>().norm();
        double dist_between_lines = curr_dist_start - prev_length;

        if (dist_between_lines >= 0) {
            if (prev.color == curr.color) {
                if (dist_between_lines <= filter_eps_value) {
                    prev.projected_line.b = curr.projected_line.b;
                } else {
                    filtered_lines.emplace_back(curr);
                }
            } else {
                filtered_lines.emplace_back(curr);
            }
        } else {
            double curr_dist_end = (curr.projected_line.b - prev.projected_line.a).cast<double>().norm();
            if (curr_dist_end > prev_length) {
                if (prev.color == curr.color)
                    prev.projected_line.b = curr.projected_line.b;
                else
                    filtered_lines.push_back({curr.contour_idx, curr.line_idx, Line{prev.projected_line.b, curr.projected_line.b}, curr.color});
            }
        }
    }

    if (double dist_to_start = (filtered_lines.front().projected_line.a - line_to_process.a).cast<double>().norm(); dist_to_start <= filter_eps_value)
        filtered_lines.front().projected_line.a = line_to_process.a;

    if (double dist_to_end = (filtered_lines.back().projected_line.b - line_to_process.b).cast<double>().norm(); dist_to_end <= filter_eps_value)
        filtered_lines.back().projected_line.b = line_to_process.b;

    return filtered_lines;
}

static std::vector<std::vector<PaintedLine>> post_process_painted_lines(const std::vector<EdgeGrid::Contour> &contours, std::vector<PaintedLine> &&painted_lines)
{
    if (painted_lines.empty())
        return {};

    auto comp = [&contours](const PaintedLine &first, const PaintedLine &second) {
        Point first_start_p = contours[first.contour_idx].segment_start(first.line_idx);
        return first.contour_idx < second.contour_idx ||
               (first.contour_idx == second.contour_idx &&
                (first.line_idx < second.line_idx ||
                 (first.line_idx == second.line_idx &&
                  ((first.projected_line.a - first_start_p).cast<double>().squaredNorm() < (second.projected_line.a - first_start_p).cast<double>().squaredNorm() ||
                   ((first.projected_line.a - first_start_p).cast<double>().squaredNorm() == (second.projected_line.a - first_start_p).cast<double>().squaredNorm() &&
                    (first.projected_line.b - first.projected_line.a).cast<double>().squaredNorm() < (second.projected_line.b - second.projected_line.a).cast<double>().squaredNorm())))));
    };
    std::sort(painted_lines.begin(), painted_lines.end(), comp);

    std::vector<std::vector<PaintedLine>> filtered_painted_lines(contours.size());
    size_t prev_painted_line_idx = 0;
    for (size_t curr_painted_line_idx = 0; curr_painted_line_idx < painted_lines.size(); ++curr_painted_line_idx) {
        size_t next_painted_line_idx = curr_painted_line_idx + 1;
        if (next_painted_line_idx >= painted_lines.size() || painted_lines[curr_painted_line_idx].contour_idx != painted_lines[next_painted_line_idx].contour_idx || painted_lines[curr_painted_line_idx].line_idx != painted_lines[next_painted_line_idx].line_idx) {
            const PaintedLine &start_line      = painted_lines[prev_painted_line_idx];
            const Line        &line_to_process = contours[start_line.contour_idx].get_segment(start_line.line_idx);
            Slic3r::append(filtered_painted_lines[painted_lines[curr_painted_line_idx].contour_idx], filter_painted_lines(line_to_process, prev_painted_line_idx, curr_painted_line_idx, painted_lines));
            prev_painted_line_idx = next_painted_line_idx;
        }
    }

    return filtered_painted_lines;
}

#ifndef NDEBUG
static bool are_lines_connected(const ColoredLines &colored_lines)
{
    for (size_t line_idx = 1; line_idx < colored_lines.size(); ++line_idx)
        if (colored_lines[line_idx - 1].line.b != colored_lines[line_idx].line.a)
            return false;
    return true;
}
#endif

static ColoredLines colorize_line(const Line &line_to_process,
                                              const size_t              start_idx,
                                              const size_t              end_idx,
                                              const std::vector<PaintedLine> &painted_contour)
{
    assert(start_idx < painted_contour.size() && end_idx < painted_contour.size() && start_idx <= end_idx);
    assert(std::all_of(painted_contour.begin() + start_idx, painted_contour.begin() + end_idx + 1, [&painted_contour, &start_idx](const auto &p_line) { return painted_contour[start_idx].line_idx == p_line.line_idx; }));

    const int          filter_eps_value = scale_(0.1f);
    ColoredLines       final_lines;
    const PaintedLine &first_line = painted_contour[start_idx];
    if (double dist_to_start = (first_line.projected_line.a - line_to_process.a).cast<double>().norm(); dist_to_start > filter_eps_value)
        final_lines.push_back({Line(line_to_process.a, first_line.projected_line.a), 0});
    final_lines.push_back({first_line.projected_line, first_line.color});

    for (size_t line_idx = start_idx + 1; line_idx <= end_idx; ++line_idx) {
        ColoredLine       &prev = final_lines.back();
        const PaintedLine &curr = painted_contour[line_idx];

        double line_dist = (curr.projected_line.a - prev.line.b).cast<double>().norm();
        if (line_dist <= filter_eps_value) {
            if (prev.color == curr.color) {
                prev.line.b = curr.projected_line.b;
            } else {
                prev.line.b = curr.projected_line.a;
                final_lines.push_back({curr.projected_line, curr.color});
            }
        } else {
            final_lines.push_back({Line(prev.line.b, curr.projected_line.a), 0});
            final_lines.push_back({curr.projected_line, curr.color});
        }
    }

    // If there is non-painted space, then inserts line painted by a default color.
    if (double dist_to_end = (final_lines.back().line.b - line_to_process.b).cast<double>().norm(); dist_to_end > filter_eps_value)
        final_lines.push_back({Line(final_lines.back().line.b, line_to_process.b), 0});

    // Make sure all the lines are connected.
    assert(are_lines_connected(final_lines));

    for (size_t line_idx = 2; line_idx < final_lines.size(); ++line_idx) {
        const ColoredLine &line_0 = final_lines[line_idx - 2];
        ColoredLine       &line_1 = final_lines[line_idx - 1];
        const ColoredLine &line_2 = final_lines[line_idx - 0];

        if (line_0.color == line_2.color && line_0.color != line_1.color)
            if (line_1.line.length() <= scale_(0.2)) line_1.color = line_0.color;
    }

    ColoredLines colored_lines_simple;
    colored_lines_simple.emplace_back(final_lines.front());
    for (size_t line_idx = 1; line_idx < final_lines.size(); ++line_idx) {
        const ColoredLine &line_0 = final_lines[line_idx];

        if (colored_lines_simple.back().color == line_0.color)
            colored_lines_simple.back().line.b = line_0.line.b;
        else
            colored_lines_simple.emplace_back(line_0);
    }

    final_lines = colored_lines_simple;

    if (final_lines.size() > 1)
        if (final_lines.front().color != final_lines[1].color && final_lines.front().line.length() <= scale_(0.2)) {
            final_lines[1].line.a = final_lines.front().line.a;
            final_lines.erase(final_lines.begin());
        }

    if (final_lines.size() > 1)
        if (final_lines.back().color != final_lines[final_lines.size() - 2].color && final_lines.back().line.length() <= scale_(0.2)) {
            final_lines[final_lines.size() - 2].line.b = final_lines.back().line.b;
            final_lines.pop_back();
        }

    return final_lines;
}

static ColoredLines filter_colorized_polygon(ColoredLines &&new_lines) {
    for (size_t line_idx = 2; line_idx < new_lines.size(); ++line_idx) {
        const ColoredLine &line_0 = new_lines[line_idx - 2];
        ColoredLine       &line_1 = new_lines[line_idx - 1];
        const ColoredLine &line_2 = new_lines[line_idx - 0];

        if (line_0.color == line_2.color && line_0.color != line_1.color && line_0.color >= 1) {
            if (line_1.line.length() <= scale_(0.5)) line_1.color = line_0.color;
        }
    }

    for (size_t line_idx = 3; line_idx < new_lines.size(); ++line_idx) {
        const ColoredLine &line_0 = new_lines[line_idx - 3];
        ColoredLine       &line_1 = new_lines[line_idx - 2];
        ColoredLine       &line_2 = new_lines[line_idx - 1];
        const ColoredLine &line_3 = new_lines[line_idx - 0];

        if (line_0.color == line_3.color && (line_0.color != line_1.color || line_0.color != line_2.color) && line_0.color >= 1 && line_3.color >= 1) {
            if ((line_1.line.length() + line_2.line.length()) <= scale_(0.5)) {
                line_1.color = line_0.color;
                line_2.color = line_0.color;
            }
        }
    }

    std::vector<std::pair<size_t, size_t>> segments       = get_segments(new_lines);
    auto                                   segment_length = [&new_lines](const std::pair<size_t, size_t> &segment) {
        double total_length = 0;
        for (size_t seg_start_idx = segment.first; seg_start_idx != segment.second; seg_start_idx = (seg_start_idx + 1 < new_lines.size()) ? seg_start_idx + 1 : 0)
            total_length += new_lines[seg_start_idx].line.length();
        total_length += new_lines[segment.second].line.length();
        return total_length;
    };

    if (segments.size() >= 2)
        for (size_t curr_idx = 0; curr_idx < segments.size(); ++curr_idx) {
            size_t next_idx = next_idx_modulo(curr_idx, segments.size());
            assert(curr_idx != next_idx);

            int color0 = new_lines[segments[curr_idx].first].color;
            int color1 = new_lines[segments[next_idx].first].color;

            double seg0l = segment_length(segments[curr_idx]);
            double seg1l = segment_length(segments[next_idx]);

            if (color0 != color1 && seg0l >= scale_(0.1) && seg1l <= scale_(0.2)) {
                for (size_t seg_start_idx = segments[next_idx].first; seg_start_idx != segments[next_idx].second; seg_start_idx = (seg_start_idx + 1 < new_lines.size()) ? seg_start_idx + 1 : 0)
                    new_lines[seg_start_idx].color = color0;
                new_lines[segments[next_idx].second].color = color0;
            }
        }

    segments = get_segments(new_lines);
    if (segments.size() >= 2)
        for (size_t curr_idx = 0; curr_idx < segments.size(); ++curr_idx) {
            size_t next_idx = next_idx_modulo(curr_idx, segments.size());
            assert(curr_idx != next_idx);

            int    color0 = new_lines[segments[curr_idx].first].color;
            int    color1 = new_lines[segments[next_idx].first].color;
            double seg1l  = segment_length(segments[next_idx]);

            if (color0 >= 1 && color0 != color1 && seg1l <= scale_(0.2)) {
                for (size_t seg_start_idx = segments[next_idx].first; seg_start_idx != segments[next_idx].second; seg_start_idx = (seg_start_idx + 1 < new_lines.size()) ? seg_start_idx + 1 : 0)
                    new_lines[seg_start_idx].color = color0;
                new_lines[segments[next_idx].second].color = color0;
            }
        }

    segments = get_segments(new_lines);
    if (segments.size() >= 3)
        for (size_t curr_idx = 0; curr_idx < segments.size(); ++curr_idx) {
            size_t next_idx      = next_idx_modulo(curr_idx, segments.size());
            size_t next_next_idx = next_idx_modulo(next_idx, segments.size());

            int color0 = new_lines[segments[curr_idx].first].color;
            int color1 = new_lines[segments[next_idx].first].color;
            int color2 = new_lines[segments[next_next_idx].first].color;

            if (color0 > 0 && color0 == color2 && color0 != color1 && segment_length(segments[next_idx]) <= scale_(0.5)) {
                for (size_t seg_start_idx = segments[next_next_idx].first; seg_start_idx != segments[next_next_idx].second; seg_start_idx = (seg_start_idx + 1 < new_lines.size()) ? seg_start_idx + 1 : 0)
                    new_lines[seg_start_idx].color = color0;
                new_lines[segments[next_next_idx].second].color = color0;
            }
        }

    return std::move(new_lines);
}

static ColoredLines colorize_contour(const EdgeGrid::Contour &contour, const std::vector<PaintedLine> &painted_contour) {
    assert(painted_contour.empty() || std::all_of(painted_contour.begin(), painted_contour.end(), [&painted_contour](const auto &p_line) { return painted_contour.front().contour_idx == p_line.contour_idx; }));

    ColoredLines colorized_contour;
    if (painted_contour.empty()) {
        // Appends contour with default color for lines before the first PaintedLine.
        colorized_contour.reserve(contour.num_segments());
        for (const Line &line : contour.get_segments())
            colorized_contour.emplace_back(ColoredLine{line, 0});
        return colorized_contour;
    }

    colorized_contour.reserve(contour.num_segments() + painted_contour.size());
    for (size_t idx = 0; idx < painted_contour.front().line_idx; ++idx)
        colorized_contour.emplace_back(ColoredLine{contour.get_segment(idx), 0});

    size_t prev_painted_line_idx = 0;
    for (size_t curr_painted_line_idx = 0; curr_painted_line_idx < painted_contour.size(); ++curr_painted_line_idx) {
        size_t next_painted_line_idx = curr_painted_line_idx + 1;
        if (next_painted_line_idx >= painted_contour.size() || painted_contour[curr_painted_line_idx].line_idx != painted_contour[next_painted_line_idx].line_idx) {
            const std::vector<PaintedLine> &painted_contour_copy = painted_contour;
            Slic3r::append(colorized_contour, colorize_line(contour.get_segment(painted_contour[prev_painted_line_idx].line_idx), prev_painted_line_idx, curr_painted_line_idx, painted_contour_copy));

            // Appends contour with default color for lines between the current and the next PaintedLine.
            if (next_painted_line_idx < painted_contour.size())
                for (size_t idx = painted_contour[curr_painted_line_idx].line_idx + 1; idx < painted_contour[next_painted_line_idx].line_idx; ++idx)
                    colorized_contour.emplace_back(ColoredLine{contour.get_segment(idx), 0});

            prev_painted_line_idx = next_painted_line_idx;
        }
    }

    // Appends contour with default color for lines after the last PaintedLine.
    for (size_t idx = painted_contour.back().line_idx + 1; idx < contour.num_segments(); ++idx)
        colorized_contour.emplace_back(ColoredLine{contour.get_segment(idx), 0});

    assert(!colorized_contour.empty());
    return filter_colorized_polygon(std::move(colorized_contour));
}

static std::vector<ColoredLines> colorize_contours(const std::vector<EdgeGrid::Contour> &contours, const std::vector<std::vector<PaintedLine>> &painted_contours)
{
    assert(contours.size() == painted_contours.size());
    std::vector<ColoredLines> colorized_contours(contours.size());
    for (const std::vector<PaintedLine> &painted_contour : painted_contours) {
        size_t contour_idx              = &painted_contour - &painted_contours.front();
        colorized_contours[contour_idx] = colorize_contour(contours[contour_idx], painted_contours[contour_idx]);
    }

<<<<<<< HEAD
            assert(node_from.arc_idxs.size() == 1);
            size_t           node_to_idx = arcs[node_from.arc_idxs.front()].to_idx;
            MMU_Graph::Node &node_to     = this->nodes[node_to_idx];
            this->remove_edge(node_from_idx, node_to_idx);
            if (node_to.arc_idxs.size() == 1 && node_to_idx >= this->all_border_points)
                update_queue.emplace(node_to_idx);
        }
    }

    void add_contours(const std::vector<std::vector<ColoredLine>> &color_poly)
    {
        this->all_border_points = nodes.size();
        this->polygon_sizes     = std::vector<size_t>(color_poly.size());
        for (size_t polygon_idx = 0; polygon_idx < color_poly.size(); ++polygon_idx)
            this->polygon_sizes[polygon_idx] = color_poly[polygon_idx].size();
        this->polygon_idx_offset    = std::vector<size_t>(color_poly.size());
        this->polygon_idx_offset[0] = 0;
        for (size_t polygon_idx = 1; polygon_idx < color_poly.size(); ++polygon_idx) {
            this->polygon_idx_offset[polygon_idx] = this->polygon_idx_offset[polygon_idx - 1] + color_poly[polygon_idx - 1].size();
        }

        size_t poly_idx = 0;
        for (const std::vector<ColoredLine> &color_lines : color_poly) {
            size_t line_idx = 0;
            for (const ColoredLine &color_line : color_lines) {
                size_t from_idx = this->get_global_index(poly_idx, line_idx);
                size_t to_idx   = this->get_global_index(poly_idx, (line_idx + 1) % color_lines.size());
                this->append_edge(from_idx, to_idx, color_line.color, ARC_TYPE::BORDER);
                ++line_idx;
            }
            ++poly_idx;
        }
    }

    // Nodes 0..all_border_points are only one with are on countour. Other vertexis are consider as not on coouter. So we check if base on attach index
    inline bool is_vertex_on_contour(const Voronoi::VD::vertex_type *vertex) const
    {
        assert(vertex != nullptr);
        return vertex->color() < this->all_border_points;
    }

    [[nodiscard]] inline bool is_edge_attach_to_contour(const voronoi_diagram<double>::const_edge_iterator &edge_iterator) const
    {
        return this->is_vertex_on_contour(edge_iterator->vertex0()) || this->is_vertex_on_contour(edge_iterator->vertex1());
    }

    [[nodiscard]] inline bool is_edge_connecting_two_contour_vertices(const voronoi_diagram<double>::const_edge_iterator &edge_iterator) const
    {
        return this->is_vertex_on_contour(edge_iterator->vertex0()) && this->is_vertex_on_contour(edge_iterator->vertex1());
    }

    // All Voronoi vertices are post-processes to merge very close vertices to single. Witch eliminates issues with intersection edges.
    // Also, Voronoi vertices outside of the bounding of input polygons are throw away by marking them.
    void append_voronoi_vertices(const Geometry::VoronoiDiagram &vd, const Polygons &color_poly_tmp, BoundingBox bbox) {
        bbox.offset(SCALED_EPSILON);

        struct CPoint
        {
            CPoint() = delete;
            CPoint(const Vec2d &point, size_t contour_idx, size_t point_idx) : m_point_double(point), m_point(mk_point(point)), m_point_idx(point_idx), m_contour_idx(contour_idx) {}
            CPoint(const Vec2d &point, size_t point_idx) : m_point_double(point), m_point(mk_point(point)), m_point_idx(point_idx), m_contour_idx(0) {}
            const Vec2d m_point_double;
            const Point m_point;
            size_t      m_point_idx;
            size_t      m_contour_idx;

            [[nodiscard]] const Vec2d &point_double() const { return m_point_double; }
            [[nodiscard]] const Point &point() const { return m_point; }
            bool operator==(const CPoint &rhs) const { return m_point_double == rhs.m_point_double && m_contour_idx == rhs.m_contour_idx && m_point_idx == rhs.m_point_idx; }
        };
        struct CPointAccessor { const Point* operator()(const CPoint &pt) const { return &pt.point(); }};
        typedef ClosestPointInRadiusLookup<CPoint, CPointAccessor> CPointLookupType;

        CPointLookupType closest_voronoi_point(SCALED_EPSILON);
        CPointLookupType closest_contour_point(3 * SCALED_EPSILON);
        for (const Polygon &polygon : color_poly_tmp)
            for (const Point &pt : polygon.points)
                closest_contour_point.insert(CPoint(Vec2d(pt.x(), pt.y()), &polygon - &color_poly_tmp.front(), &pt - &polygon.points.front()));

        for (const voronoi_diagram<double>::vertex_type &vertex : vd.vertices()) {
            vertex.color(-1);
            Vec2d vertex_point_double = Vec2d(vertex.x(), vertex.y());
            Point vertex_point        = mk_point(vertex);

            const Vec2d &first_point_double  = this->nodes[this->get_border_arc(vertex.incident_edge()->cell()->source_index()).from_idx].point;
            const Vec2d &second_point_double = this->nodes[this->get_border_arc(vertex.incident_edge()->twin()->cell()->source_index()).from_idx].point;

            if (vertex_equal_to_point(&vertex, first_point_double)) {
                assert(vertex.color() != vertex.incident_edge()->cell()->source_index());
                assert(vertex.color() != vertex.incident_edge()->twin()->cell()->source_index());
                vertex.color(this->get_border_arc(vertex.incident_edge()->cell()->source_index()).from_idx);
            } else if (vertex_equal_to_point(&vertex, second_point_double)) {
                assert(vertex.color() != vertex.incident_edge()->cell()->source_index());
                assert(vertex.color() != vertex.incident_edge()->twin()->cell()->source_index());
                vertex.color(this->get_border_arc(vertex.incident_edge()->twin()->cell()->source_index()).from_idx);
            } else if (bbox.contains(vertex_point)) {
                if (auto [contour_pt, c_dist_sqr] = closest_contour_point.find(vertex_point); contour_pt != nullptr && c_dist_sqr < Slic3r::sqr(3 * SCALED_EPSILON)) {
                    vertex.color(this->get_global_index(contour_pt->m_contour_idx, contour_pt->m_point_idx));
                } else if (auto [voronoi_pt, v_dist_sqr] = closest_voronoi_point.find(vertex_point); voronoi_pt == nullptr || v_dist_sqr >= Slic3r::sqr(SCALED_EPSILON / 10.0)) {
                    closest_voronoi_point.insert(CPoint(vertex_point_double, this->nodes_count()));
                    vertex.color(this->nodes_count());
                    this->nodes.push_back({vertex_point_double});
                } else {
                    // Boost Voronoi diagram generator sometimes creates two very closed points instead of one point.
                    // For the example points (146872.99999999997, -146872.99999999997) and (146873, -146873), this example also included in Voronoi generator test cases.
                    std::vector<std::pair<const CPoint *, double>> all_closes_c_points = closest_voronoi_point.find_all(vertex_point);
                    int                                            merge_to_point      = -1;
                    for (const std::pair<const CPoint *, double> &c_point : all_closes_c_points)
                        if ((vertex_point_double - c_point.first->point_double()).squaredNorm() <= Slic3r::sqr(EPSILON)) {
                            merge_to_point = int(c_point.first->m_point_idx);
                            break;
                        }

                    if (merge_to_point != -1) {
                        vertex.color(merge_to_point);
                    } else {
                        closest_voronoi_point.insert(CPoint(vertex_point_double, this->nodes_count()));
                        vertex.color(this->nodes_count());
                        this->nodes.push_back({vertex_point_double});
                    }
                }
            }
=======
    size_t poly_idx = 0;
    for (ColoredLines &color_lines : colorized_contours) {
        size_t line_idx = 0;
        for (size_t color_line_idx = 0; color_line_idx < color_lines.size(); ++color_line_idx) {
            color_lines[color_line_idx].poly_idx       = int(poly_idx);
            color_lines[color_line_idx].local_line_idx = int(line_idx);
            ++line_idx;
>>>>>>> a9cbc920
        }
        ++poly_idx;
    }

    return colorized_contours;
}

// Determines if the line points from the point between two contour lines is pointing inside polygon or outside.
static inline bool points_inside(const Line &contour_first, const Line &contour_second, const Point &new_point)
{
    // TODO: Used in points_inside for decision if line leading thought the common point of two lines is pointing inside polygon or outside
    auto three_points_inward_normal = [](const Point &left, const Point &middle, const Point &right) -> Vec2d {
        assert(left != middle);
        assert(middle != right);
        return (perp(Point(middle - left)).cast<double>().normalized() + perp(Point(right - middle)).cast<double>().normalized()).normalized();
    };

    assert(contour_first.b == contour_second.a);
    Vec2d  inward_normal = three_points_inward_normal(contour_first.a, contour_first.b, contour_second.b);
    Vec2d  edge_norm     = (new_point - contour_first.b).cast<double>().normalized();
    double side          = inward_normal.dot(edge_norm);
    //    assert(side != 0.);
    return side > 0.;
}

enum VD_ANNOTATION : Voronoi::VD::cell_type::color_type {
    VERTEX_ON_CONTOUR = 1,
    DELETED           = 2
};

#ifdef MM_SEGMENTATION_DEBUG_GRAPH
static void export_graph_to_svg(const std::string &path, const Voronoi::VD& vd, const std::vector<ColoredLines>& colored_polygons) {
    const coordf_t                 stroke_width = scaled<coordf_t>(0.05f);
    const BoundingBox              bbox         = get_extents(colored_polygons);

    SVG svg(path.c_str(), bbox);
    for (const ColoredLines &colored_lines : colored_polygons)
        for (const ColoredLine &colored_line : colored_lines)
            svg.draw(colored_line.line, "black", stroke_width);

    for (const Voronoi::VD::vertex_type &vertex : vd.vertices()) {
        if (Geometry::VoronoiUtils::is_in_range<coord_t>(vertex)) {
            if (const Point pt = Geometry::VoronoiUtils::to_point(&vertex).cast<coord_t>(); vertex.color() == VD_ANNOTATION::VERTEX_ON_CONTOUR) {
                svg.draw(pt, "blue", coord_t(stroke_width));
            } else if (vertex.color() != VD_ANNOTATION::DELETED) {
                svg.draw(pt, "green", coord_t(stroke_width));
            }
        }
    }

    for (const Voronoi::VD::edge_type &edge : vd.edges()) {
        if (edge.is_infinite() || !Geometry::VoronoiUtils::is_in_range<coord_t>(edge))
            continue;

        const Point from = Geometry::VoronoiUtils::to_point(edge.vertex0()).cast<coord_t>();
        const Point to   = Geometry::VoronoiUtils::to_point(edge.vertex1()).cast<coord_t>();

        if (edge.color() != VD_ANNOTATION::DELETED)
            svg.draw(Line(from, to), "red", stroke_width);
    }
}
#endif // MM_SEGMENTATION_DEBUG_GRAPH

static size_t non_deleted_edge_count(const VD::vertex_type &vertex) {
    size_t               non_deleted_edge_cnt = 0;
    const VD::edge_type *edge                 = vertex.incident_edge();
    do {
        if (edge->color() != VD_ANNOTATION::DELETED)
            ++non_deleted_edge_cnt;
    } while (edge = edge->prev()->twin(), edge != vertex.incident_edge());

    return non_deleted_edge_cnt;
}

static bool can_vertex_be_deleted(const VD::vertex_type &vertex) {
    if (vertex.color() == VD_ANNOTATION::VERTEX_ON_CONTOUR || vertex.color() == VD_ANNOTATION::DELETED)
        return false;

    return non_deleted_edge_count(vertex) <= 1;
}

static void delete_vertex_deep(const VD::vertex_type &vertex) {
    std::queue<const VD::vertex_type *> vertices_to_delete;
    vertices_to_delete.emplace(&vertex);

    while (!vertices_to_delete.empty()) {
        const VD::vertex_type &vertex_to_delete = *vertices_to_delete.front();
        vertices_to_delete.pop();
        vertex_to_delete.color(VD_ANNOTATION::DELETED);

        const VD::edge_type *edge = vertex_to_delete.incident_edge();
        do {
            edge->color(VD_ANNOTATION::DELETED);
            edge->twin()->color(VD_ANNOTATION::DELETED);

            if (edge->is_finite() && can_vertex_be_deleted(*edge->vertex1()))
                vertices_to_delete.emplace(edge->vertex1());
        } while (edge = edge->prev()->twin(), edge != vertex_to_delete.incident_edge());
    }
}

static inline Vec2d mk_point_vec2d(const VD::vertex_type *point) {
    assert(point != nullptr);
    return {point->x(), point->y()};
}

static inline Vec2d mk_vector_vec2d(const VD::edge_type *edge) {
    assert(edge != nullptr);
    return mk_point_vec2d(edge->vertex1()) - mk_point_vec2d(edge->vertex0());
}

static inline Vec2d mk_flipped_vector_vec2d(const VD::edge_type *edge) {
    assert(edge != nullptr);
    return mk_point_vec2d(edge->vertex0()) - mk_point_vec2d(edge->vertex1());
}

static double edge_length(const VD::edge_type &edge) {
    assert(edge.is_finite());
    return mk_vector_vec2d(&edge).norm();
}

// Used in remove_multiple_edges_in_vertices()
// Returns length of edge with is connected to contour. To this length is include other edges with follows it if they are almost straight (with the
// tolerance of 15) And also if node between two subsequent edges is connected only to these two edges.
static inline double calc_total_edge_length(const VD::edge_type &starting_edge)
{
    double               total_edge_length = edge_length(starting_edge);
    const VD::edge_type *prev              = &starting_edge;
    do {
        if (prev->is_finite() && non_deleted_edge_count(*prev->vertex1()) > 2)
            break;

        bool                 found_next_edge = false;
        const VD::edge_type *current         = prev->next();
        do {
            if (current->color() == VD_ANNOTATION::DELETED)
                continue;

            Vec2d  first_line_vec_n  = mk_flipped_vector_vec2d(prev).normalized();
            Vec2d  second_line_vec_n = mk_vector_vec2d(current).normalized();
            double angle             = ::acos(std::clamp(first_line_vec_n.dot(second_line_vec_n), -1.0, 1.0));
            if (Slic3r::cross2(first_line_vec_n, second_line_vec_n) < 0.0)
                angle = 2.0 * (double) PI - angle;

            if (std::abs(angle - PI) >= (PI / 12))
                continue;

            prev               = current;
            found_next_edge    = true;
            total_edge_length += edge_length(*current);

            break;
        } while (current = current->prev()->twin(), current != prev->next());

        if (!found_next_edge)
            break;

    } while (prev != &starting_edge);

    return total_edge_length;
}

// When a Voronoi vertex has more than one Voronoi edge (for example, in concave parts of a polygon),
// we leave just one Voronoi edge in the Voronoi vertex.
// This Voronoi edge is selected based on a heuristic.
static void remove_multiple_edges_in_vertex(const VD::vertex_type &vertex) {
    if (non_deleted_edge_count(vertex) <= 1)
        return;

    std::vector<std::pair<const VD::edge_type *, double>> edges_to_check;
    const VD::edge_type *edge = vertex.incident_edge();
    do {
        if (edge->color() == VD_ANNOTATION::DELETED)
            continue;

        edges_to_check.emplace_back(edge, calc_total_edge_length(*edge));
    } while (edge = edge->prev()->twin(), edge != vertex.incident_edge());

    std::sort(edges_to_check.begin(), edges_to_check.end(), [](const auto &l, const auto &r) -> bool {
        return l.second > r.second;
    });

    while (edges_to_check.size() > 1) {
        const VD::edge_type &edge_to_check = *edges_to_check.back().first;
        edge_to_check.color(VD_ANNOTATION::DELETED);
        edge_to_check.twin()->color(VD_ANNOTATION::DELETED);

        if (const VD::vertex_type &vertex_to_delete = *edge_to_check.vertex1(); can_vertex_be_deleted(vertex_to_delete))
            delete_vertex_deep(vertex_to_delete);

        edges_to_check.pop_back();
    }
}

// Returns list of ExPolygons for each extruder + 1 for default unpainted regions.
// It iterates through all nodes on the border between two different colors, and from this point,
// start selection always left most edges for every node to construct CCW polygons.
static std::vector<ExPolygons> extract_colored_segments(const std::vector<ColoredLines> &colored_polygons,
                                                        const size_t                     num_extruders,
                                                        const size_t                     layer_idx)
{
    const ColoredLines colored_lines = to_lines(colored_polygons);
    const BoundingBox  bbox          = get_extents(colored_polygons);

    auto get_next_contour_line = [&colored_polygons](const ColoredLine &line) -> const ColoredLine & {
        size_t contour_line_size = colored_polygons[line.poly_idx].size();
        size_t contour_next_idx  = (line.local_line_idx + 1) % contour_line_size;
        return colored_polygons[line.poly_idx][contour_next_idx];
    };

    Voronoi::VD vd;
    vd.construct_voronoi(colored_lines.begin(), colored_lines.end());

    // First, mark each Voronoi vertex on the input polygon to prevent it from being deleted later.
    for (const Voronoi::VD::cell_type &cell : vd.cells()) {
        if (cell.is_degenerate() || !cell.contains_segment())
            continue;

        if (const Geometry::SegmentCellRange<Point> cell_range = Geometry::VoronoiUtils::compute_segment_cell_range(cell, colored_lines.begin(), colored_lines.end()); cell_range.is_valid())
            cell_range.edge_begin->vertex0()->color(VD_ANNOTATION::VERTEX_ON_CONTOUR);
    }

    // Second, remove all Voronoi vertices that are outside the bounding box of input polygons.
    // Such Voronoi vertices are definitely not inside of input polygons, so we don't care about them.
    for (const Voronoi::VD::vertex_type &vertex : vd.vertices()) {
        if (vertex.color() == VD_ANNOTATION::DELETED || vertex.color() == VD_ANNOTATION::VERTEX_ON_CONTOUR)
            continue;

        if (!Geometry::VoronoiUtils::is_in_range<coord_t>(vertex) || !bbox.contains(Geometry::VoronoiUtils::to_point(vertex).cast<coord_t>()))
            delete_vertex_deep(vertex);
    }

    // Third, remove all Voronoi edges that are infinite.
    for (const Voronoi::VD::edge_type &edge : vd.edges()) {
        if (edge.color() != VD_ANNOTATION::DELETED && edge.is_infinite()) {
            edge.color(VD_ANNOTATION::DELETED);
            edge.twin()->color(VD_ANNOTATION::DELETED);

            if (edge.vertex0() != nullptr && can_vertex_be_deleted(*edge.vertex0()))
                delete_vertex_deep(*edge.vertex0());

            if (edge.vertex1() != nullptr && can_vertex_be_deleted(*edge.vertex1()))
                delete_vertex_deep(*edge.vertex1());
        }
    }

    // Fourth, remove all edges that point outward from the input polygon.
    for (Voronoi::VD::cell_type cell : vd.cells()) {
        if (cell.is_degenerate() || !cell.contains_segment())
            continue;

        if (const Geometry::SegmentCellRange<Point> cell_range = Geometry::VoronoiUtils::compute_segment_cell_range(cell, colored_lines.begin(), colored_lines.end()); cell_range.is_valid()) {
            const ColoredLine &current_line = Geometry::VoronoiUtils::get_source_segment(cell, colored_lines.begin(), colored_lines.end());
            const ColoredLine &next_line = get_next_contour_line(current_line);

            const VD::edge_type *edge = cell_range.edge_begin;
            do {
                if (edge->color() == VD_ANNOTATION::DELETED)
                    continue;

                if (!points_inside(current_line.line, next_line.line, Geometry::VoronoiUtils::to_point(edge->vertex1()).cast<coord_t>())) {
                    edge->color(VD_ANNOTATION::DELETED);
                    edge->twin()->color(VD_ANNOTATION::DELETED);
                    delete_vertex_deep(*edge->vertex1());
                }
            } while (edge = edge->prev()->twin(), edge != cell_range.edge_begin);
        }
    }

    // Fifth, if a Voronoi vertex has more than one Voronoi edge, remove all but one of them based on heuristics.
    for (const Voronoi::VD::vertex_type &vertex : vd.vertices()) {
        if (vertex.color() == VD_ANNOTATION::VERTEX_ON_CONTOUR)
            remove_multiple_edges_in_vertex(vertex);
    }

#ifdef MM_SEGMENTATION_DEBUG_GRAPH
    {
        static int iRun = 0;
        export_graph_to_svg(debug_out_path("mm-graph-%d-%d.svg", layer_idx, iRun++), vd, colored_polygons);
    }
#endif // MM_SEGMENTATION_DEBUG_GRAPH

    // Sixth, extract the colored segments from the annotated Voronoi diagram.
    std::vector<ExPolygons> segmented_expolygons_per_extruder(num_extruders + 1);
    for (const Voronoi::VD::cell_type &cell : vd.cells()) {
        if (cell.is_degenerate() || !cell.contains_segment())
            continue;

        if (const Geometry::SegmentCellRange<Point> cell_range = Geometry::VoronoiUtils::compute_segment_cell_range(cell, colored_lines.begin(), colored_lines.end()); cell_range.is_valid()) {
            if (cell_range.edge_begin->vertex0()->color() != VD_ANNOTATION::VERTEX_ON_CONTOUR)
                continue;

            const ColoredLine source_segment = Geometry::VoronoiUtils::get_source_segment(cell, colored_lines.begin(), colored_lines.end());

            Polygon segmented_polygon;
            segmented_polygon.points.emplace_back(source_segment.line.b);

            // We have ensured that each segmented_polygon have to start at edge_begin->vertex0() and end at edge_end->vertex1().
            const VD::edge_type *edge = cell_range.edge_begin;
            do {
                if (edge->color() == VD_ANNOTATION::DELETED)
                    continue;

                const VD::vertex_type &next_vertex = *edge->vertex1();
                segmented_polygon.points.emplace_back(Geometry::VoronoiUtils::to_point(next_vertex).cast<coord_t>());
                edge->color(VD_ANNOTATION::DELETED);

                if (next_vertex.color() == VD_ANNOTATION::VERTEX_ON_CONTOUR || next_vertex.color() == VD_ANNOTATION::DELETED) {
                    assert(next_vertex.color() == VD_ANNOTATION::VERTEX_ON_CONTOUR);
                    break;
                }

                edge = edge->twin();
            } while (edge = edge->twin()->next(), edge != cell_range.edge_begin);

            if (edge->vertex1() != cell_range.edge_end->vertex1())
                continue;

            cell_range.edge_begin->vertex0()->color(VD_ANNOTATION::DELETED);
            segmented_expolygons_per_extruder[source_segment.color].emplace_back(std::move(segmented_polygon));
        }
    }

    // Merge all polygons together for each extruder
    for (auto &segmented_expolygons : segmented_expolygons_per_extruder)
        segmented_expolygons = union_ex(segmented_expolygons);

    return segmented_expolygons_per_extruder;
}

static void cut_segmented_layers(const std::vector<ExPolygons>        &input_expolygons,
                                 std::vector<std::vector<ExPolygons>> &segmented_regions,
                                 const float                           cut_width,
                                 const float                           interlocking_depth,
                                 const std::function<void()>          &throw_on_cancel_callback)
{
    BOOST_LOG_TRIVIAL(debug) << "MM segmentation - cutting segmented layers in parallel - begin";
    const float interlocking_cut_width = interlocking_depth > 0.f ? std::max(cut_width - interlocking_depth, 0.f) : 0.f;
    tbb::parallel_for(tbb::blocked_range<size_t>(0, segmented_regions.size()),[&segmented_regions, &input_expolygons, &cut_width, &interlocking_cut_width, &throw_on_cancel_callback](const tbb::blocked_range<size_t>& range) {
        for (size_t layer_idx = range.begin(); layer_idx < range.end(); ++layer_idx) {
            throw_on_cancel_callback();
            const float  region_cut_width       = (layer_idx % 2 == 0 && interlocking_cut_width > 0.f) ? interlocking_cut_width : cut_width;
            const size_t num_extruders_plus_one = segmented_regions[layer_idx].size();
            if (region_cut_width > 0.f) {
                std::vector<ExPolygons> segmented_regions_cuts(num_extruders_plus_one); // Indexed by extruder_id
                for (size_t extruder_idx = 0; extruder_idx < num_extruders_plus_one; ++extruder_idx)
                    if (const ExPolygons &ex_polygons = segmented_regions[layer_idx][extruder_idx]; !ex_polygons.empty())
                        segmented_regions_cuts[extruder_idx] = diff_ex(ex_polygons, offset_ex(input_expolygons[layer_idx], -region_cut_width));
                segmented_regions[layer_idx] = std::move(segmented_regions_cuts);
            }
        }
    }); // end of parallel_for
    BOOST_LOG_TRIVIAL(debug) << "MM segmentation - cutting segmented layers in parallel - end";
}

static bool is_volume_sinking(const indexed_triangle_set &its, const Transform3d &trafo)
{
    const Transform3f trafo_f = trafo.cast<float>();
    for (const stl_vertex &vertex : its.vertices)
        if ((trafo_f * vertex).z() < SINKING_Z_THRESHOLD) return true;
    return false;
}

// Returns MM segmentation of top and bottom layers based on painting in MM segmentation gizmo
static inline std::vector<std::vector<ExPolygons>> mm_segmentation_top_and_bottom_layers(const PrintObject             &print_object,
                                                                                         const std::vector<ExPolygons> &input_expolygons,
                                                                                         const std::function<void()>   &throw_on_cancel_callback)
{
    const size_t num_extruders = print_object.print()->config().nozzle_diameter.size() + 1;
    const size_t num_layers    = input_expolygons.size();
    const SpanOfConstPtrs<Layer> layers = print_object.layers();

    // Maximum number of top / bottom layers accounts for maximum overlap of one thread group into a neighbor thread group.
    int max_top_layers = 0;
    int max_bottom_layers = 0;
    int granularity = 1;
    for (size_t i = 0; i < print_object.num_printing_regions(); ++ i) {
        const PrintRegionConfig &config = print_object.printing_region(i).config();
        max_top_layers    = std::max(max_top_layers, config.top_solid_layers.value);
        max_bottom_layers = std::max(max_bottom_layers, config.bottom_solid_layers.value);
        granularity       = std::max(granularity, std::max(config.top_solid_layers.value, config.bottom_solid_layers.value) - 1);
    }

    // Project upwards pointing painted triangles over top surfaces,
    // project downards pointing painted triangles over bottom surfaces.
    std::vector<std::vector<Polygons>> top_raw(num_extruders), bottom_raw(num_extruders);
    std::vector<float> zs = zs_from_layers(layers);
    Transform3d        object_trafo = print_object.trafo_centered();

#ifdef MM_SEGMENTATION_DEBUG_TOP_BOTTOM
    static int iRun = 0;
#endif // MM_SEGMENTATION_DEBUG_TOP_BOTTOM

    if (max_top_layers > 0 || max_bottom_layers > 0) {
        for (const ModelVolume *mv : print_object.model_object()->volumes)
            if (mv->is_model_part()) {
                const Transform3d volume_trafo = object_trafo * mv->get_matrix();
                for (size_t extruder_idx = 0; extruder_idx < num_extruders; ++ extruder_idx) {
                    const indexed_triangle_set painted = mv->mm_segmentation_facets.get_facets_strict(*mv, EnforcerBlockerType(extruder_idx));
#ifdef MM_SEGMENTATION_DEBUG_TOP_BOTTOM
                    {
                        static int iRun = 0;
                        its_write_obj(painted, debug_out_path("mm-painted-patch-%d-%d.obj", iRun ++, extruder_idx).c_str());
                    }
#endif // MM_SEGMENTATION_DEBUG_TOP_BOTTOM
                    if (! painted.indices.empty()) {
                        std::vector<Polygons> top, bottom;
                        if (!zs.empty() && is_volume_sinking(painted, volume_trafo)) {
                            std::vector<float> zs_sinking = {0.f};
                            Slic3r::append(zs_sinking, zs);
                            slice_mesh_slabs(painted, zs_sinking, volume_trafo, max_top_layers > 0 ? &top : nullptr, max_bottom_layers > 0 ? &bottom : nullptr, throw_on_cancel_callback);

                            MeshSlicingParams slicing_params;
                            slicing_params.trafo = volume_trafo;
                            Polygons bottom_slice = slice_mesh(painted, zs[0], slicing_params);

                            top.erase(top.begin());
                            bottom.erase(bottom.begin());

                            bottom[0] = union_(bottom[0], bottom_slice);
                        } else
                            slice_mesh_slabs(painted, zs, volume_trafo, max_top_layers > 0 ? &top : nullptr, max_bottom_layers > 0 ? &bottom : nullptr, throw_on_cancel_callback);
                        auto merge = [](std::vector<Polygons> &&src, std::vector<Polygons> &dst) {
                            auto it_src = find_if(src.begin(), src.end(), [](const Polygons &p){ return ! p.empty(); });
                            if (it_src != src.end()) {
                                if (dst.empty()) {
                                    dst = std::move(src);
                                } else {
                                    assert(src.size() == dst.size());
                                    auto it_dst = dst.begin() + (it_src - src.begin());
                                    for (; it_src != src.end(); ++ it_src, ++ it_dst)
                                        if (! it_src->empty()) {
                                            if (it_dst->empty())
                                                *it_dst = std::move(*it_src);
                                            else
                                                append(*it_dst, std::move(*it_src));
                                        }
                                }
                            }
                        };
                        merge(std::move(top),    top_raw[extruder_idx]);
                        merge(std::move(bottom), bottom_raw[extruder_idx]);
                    }
                }
            }
    }

    auto filter_out_small_polygons = [&num_extruders, &num_layers](std::vector<std::vector<Polygons>> &raw_surfaces, double min_area) -> void {
        for (size_t extruder_idx = 0; extruder_idx < num_extruders; ++extruder_idx)
            if (!raw_surfaces[extruder_idx].empty())
                for (size_t layer_idx = 0; layer_idx < num_layers; ++layer_idx)
                    if (!raw_surfaces[extruder_idx][layer_idx].empty())
                        remove_small(raw_surfaces[extruder_idx][layer_idx], min_area);
    };

    // Filter out polygons less than 0.1mm^2, because they are unprintable and causing dimples on outer primers (#7104)
    filter_out_small_polygons(top_raw, Slic3r::sqr(scale_(0.1f)));
    filter_out_small_polygons(bottom_raw, Slic3r::sqr(scale_(0.1f)));

#ifdef MM_SEGMENTATION_DEBUG_TOP_BOTTOM
    {
        const char* colors[] = { "aqua", "black", "blue", "fuchsia", "gray", "green", "lime", "maroon", "navy", "olive", "purple", "red", "silver", "teal", "yellow" };
        static int iRun = 0;
        for (size_t layer_id = 0; layer_id < zs.size(); ++layer_id) {
            std::vector<std::pair<Slic3r::ExPolygons, SVG::ExPolygonAttributes>> svg;
            for (size_t extruder_idx = 0; extruder_idx < num_extruders; ++ extruder_idx) {
                if (! top_raw[extruder_idx].empty() && ! top_raw[extruder_idx][layer_id].empty())
                    if (ExPolygons expoly = union_ex(top_raw[extruder_idx][layer_id]); ! expoly.empty()) {
                        const char *color = colors[extruder_idx];
                        svg.emplace_back(expoly, SVG::ExPolygonAttributes{ format("top%d", extruder_idx), color, color, color });
                    }
                if (! bottom_raw[extruder_idx].empty() && ! bottom_raw[extruder_idx][layer_id].empty())
                    if (ExPolygons expoly = union_ex(bottom_raw[extruder_idx][layer_id]); ! expoly.empty()) {
                        const char *color = colors[extruder_idx + 8];
                        svg.emplace_back(expoly, SVG::ExPolygonAttributes{ format("bottom%d", extruder_idx), color, color, color });
                    }
            }
            SVG::export_expolygons(debug_out_path("mm-segmentation-top-bottom-%d-%d-%lf.svg", iRun, layer_id, zs[layer_id]), svg);
        }
        ++ iRun;
    }
#endif // MM_SEGMENTATION_DEBUG_TOP_BOTTOM

    std::vector<std::vector<ExPolygons>> triangles_by_color_bottom(num_extruders);
    std::vector<std::vector<ExPolygons>> triangles_by_color_top(num_extruders);
    triangles_by_color_bottom.assign(num_extruders, std::vector<ExPolygons>(num_layers * 2));
    triangles_by_color_top.assign(num_extruders, std::vector<ExPolygons>(num_layers * 2));

    struct LayerColorStat {
        // Number of regions for a queried color.
        int     num_regions             { 0 };
        // Maximum perimeter extrusion width for a queried color.
        coordf_t extrusion_width         { 0.f };
        // Minimum radius of a region to be printable. Used to filter regions by morphological opening.
        coordf_t small_region_threshold  { 0.f };
        // Maximum number of top layers for a queried color.
        int     top_solid_layers        { 0 };
        // Maximum number of bottom layers for a queried color.
        int     bottom_solid_layers     { 0 };
    };
    auto layer_color_stat = [&layers = std::as_const(layers)](const size_t layer_idx, const size_t color_idx) -> LayerColorStat {
        LayerColorStat out;
        const Layer &layer = *layers[layer_idx];
        for (const LayerRegion *region : layer.regions())
            if (const PrintRegionConfig &config = region->region().config();
                // color_idx == 0 means "don't know" extruder aka the underlying extruder.
                // As this region may split existing regions, we collect statistics over all regions for color_idx == 0.
                color_idx == 0 || config.perimeter_extruder == int(color_idx)) {
                // note: extrusion_width & small_region_threshold are computed unscaled and then scaled.
                double perimeter_extrusion_width = config.get_computed_value("perimeter_extrusion_width", config.perimeter_extruder);
                out.extrusion_width     = std::max<double>(out.extrusion_width, perimeter_extrusion_width);
                out.top_solid_layers    = std::max<int>(out.top_solid_layers, config.top_solid_layers);
                out.bottom_solid_layers = std::max<int>(out.bottom_solid_layers, config.bottom_solid_layers);
                out.small_region_threshold = config.gap_fill_enabled.value ?
                                             // Gap fill enabled. Enable a single line of 1/2 extrusion width.
                                             0.5f * (perimeter_extrusion_width) :
                                             // Gap fill disabled. Enable two lines slightly overlapping.
                                             (perimeter_extrusion_width) + 0.7f * Flow::rounded_rectangle_extrusion_spacing(perimeter_extrusion_width, float(layer.height), 1.f);
                out.small_region_threshold = scale_d(out.small_region_threshold * 0.5f);
                ++ out.num_regions;
            }
        assert(out.num_regions > 0);
        out.extrusion_width = scale_d(out.extrusion_width);
        return out;
    };

    tbb::parallel_for(tbb::blocked_range<size_t>(0, num_layers, granularity), [&granularity, &num_layers, &num_extruders, &layer_color_stat, &top_raw, &triangles_by_color_top,
                                                                               &throw_on_cancel_callback, &input_expolygons, &bottom_raw, &triangles_by_color_bottom](const tbb::blocked_range<size_t> &range) {
        size_t group_idx   = range.begin() / granularity;
        size_t layer_idx_offset = (group_idx & 1) * num_layers;
        for (size_t layer_idx = range.begin(); layer_idx < range.end(); ++ layer_idx) {
            for (size_t color_idx = 0; color_idx < num_extruders; ++ color_idx) {
                throw_on_cancel_callback();
                LayerColorStat stat = layer_color_stat(layer_idx, color_idx);
                if (std::vector<Polygons> &top = top_raw[color_idx]; ! top.empty() && ! top[layer_idx].empty())
                    if (ExPolygons top_ex = union_ex(top[layer_idx]); ! top_ex.empty()) {
                        // Clean up thin projections. They are not printable anyways.
                        if (stat.small_region_threshold > 0)
                            top_ex = opening_ex(top_ex, stat.small_region_threshold);
                        if (! top_ex.empty()) {
                            append(triangles_by_color_top[color_idx][layer_idx + layer_idx_offset], top_ex);
                            float offset = 0.f;
                            ExPolygons layer_slices_trimmed = input_expolygons[layer_idx];
                            for (int last_idx = int(layer_idx) - 1; last_idx >= std::max(int(layer_idx - stat.top_solid_layers), int(0)); --last_idx) {
                                offset -= stat.extrusion_width;
                                layer_slices_trimmed = intersection_ex(layer_slices_trimmed, input_expolygons[last_idx]);
                                ExPolygons last = intersection_ex(top_ex, offset_ex(layer_slices_trimmed, offset));
                                if (stat.small_region_threshold > 0)
                                    last = opening_ex(last, stat.small_region_threshold);
                                if (last.empty())
                                    break;
                                append(triangles_by_color_top[color_idx][last_idx + layer_idx_offset], std::move(last));
                            }
                        }
                    }
                if (std::vector<Polygons> &bottom = bottom_raw[color_idx]; ! bottom.empty() && ! bottom[layer_idx].empty())
                    if (ExPolygons bottom_ex = union_ex(bottom[layer_idx]); ! bottom_ex.empty()) {
                        // Clean up thin projections. They are not printable anyways.
                        if (stat.small_region_threshold > 0)
                            bottom_ex = opening_ex(bottom_ex, stat.small_region_threshold);
                        if (! bottom_ex.empty()) {
                            append(triangles_by_color_bottom[color_idx][layer_idx + layer_idx_offset], bottom_ex);
                            float offset = 0.f;
                            ExPolygons layer_slices_trimmed = input_expolygons[layer_idx];
                            for (size_t last_idx = layer_idx + 1; last_idx < std::min(layer_idx + stat.bottom_solid_layers, num_layers); ++last_idx) {
                                offset -= stat.extrusion_width;
                                layer_slices_trimmed = intersection_ex(layer_slices_trimmed, input_expolygons[last_idx]);
                                ExPolygons last = intersection_ex(bottom_ex, offset_ex(layer_slices_trimmed, offset));
                                if (stat.small_region_threshold > 0)
                                    last = opening_ex(last, stat.small_region_threshold);
                                if (last.empty())
                                    break;
                                append(triangles_by_color_bottom[color_idx][last_idx + layer_idx_offset], std::move(last));
                            }
                        }
                    }
            }
        }
    });

    std::vector<std::vector<ExPolygons>> triangles_by_color_merged(num_extruders);
    triangles_by_color_merged.assign(num_extruders, std::vector<ExPolygons>(num_layers));
    tbb::parallel_for(tbb::blocked_range<size_t>(0, num_layers), [&triangles_by_color_merged, &triangles_by_color_bottom, &triangles_by_color_top, &num_layers, &throw_on_cancel_callback](const tbb::blocked_range<size_t> &range) {
        for (size_t layer_idx = range.begin(); layer_idx < range.end(); ++ layer_idx) {
            throw_on_cancel_callback();
            for (size_t color_idx = 0; color_idx < triangles_by_color_merged.size(); ++color_idx) {
                auto &self = triangles_by_color_merged[color_idx][layer_idx];
                append(self, std::move(triangles_by_color_bottom[color_idx][layer_idx]));
                append(self, std::move(triangles_by_color_bottom[color_idx][layer_idx + num_layers]));
                append(self, std::move(triangles_by_color_top[color_idx][layer_idx]));
                append(self, std::move(triangles_by_color_top[color_idx][layer_idx + num_layers]));
                self = union_ex(self);
            }
            // Trim one region by the other if some of the regions overlap.
            for (size_t color_idx = 1; color_idx < triangles_by_color_merged.size(); ++ color_idx)
                triangles_by_color_merged[color_idx][layer_idx] = diff_ex(triangles_by_color_merged[color_idx][layer_idx],
                                                                          triangles_by_color_merged[color_idx - 1][layer_idx]);
        }
    });

    return triangles_by_color_merged;
}

static std::vector<std::vector<ExPolygons>> merge_segmented_layers(
    const std::vector<std::vector<ExPolygons>> &segmented_regions,
    std::vector<std::vector<ExPolygons>>     &&top_and_bottom_layers,
    const size_t                               num_extruders,
    const std::function<void()>               &throw_on_cancel_callback)
{
    const size_t                         num_layers = segmented_regions.size();
    std::vector<std::vector<ExPolygons>> segmented_regions_merged(num_layers);
    segmented_regions_merged.assign(num_layers, std::vector<ExPolygons>(num_extruders));
    assert(num_extruders + 1 == top_and_bottom_layers.size());

    BOOST_LOG_TRIVIAL(debug) << "MM segmentation - merging segmented layers in parallel - begin";
    tbb::parallel_for(tbb::blocked_range<size_t>(0, num_layers), [&segmented_regions, &top_and_bottom_layers, &segmented_regions_merged, &num_extruders, &throw_on_cancel_callback](const tbb::blocked_range<size_t> &range) {
        for (size_t layer_idx = range.begin(); layer_idx < range.end(); ++layer_idx) {
            assert(segmented_regions[layer_idx].size() == num_extruders + 1);
            // Zero is skipped because it is the default color of the volume
            for (size_t extruder_id = 1; extruder_id < num_extruders + 1; ++extruder_id) {
                throw_on_cancel_callback();
                if (!segmented_regions[layer_idx][extruder_id].empty()) {
                    ExPolygons segmented_regions_trimmed = segmented_regions[layer_idx][extruder_id];
                    for (const std::vector<ExPolygons> &top_and_bottom_by_extruder : top_and_bottom_layers)
                        if (!top_and_bottom_by_extruder[layer_idx].empty() && !segmented_regions_trimmed.empty())
                            segmented_regions_trimmed = diff_ex(segmented_regions_trimmed, top_and_bottom_by_extruder[layer_idx]);

                    segmented_regions_merged[layer_idx][extruder_id - 1] = std::move(segmented_regions_trimmed);
                }

                if (!top_and_bottom_layers[extruder_id][layer_idx].empty()) {
                    bool was_top_and_bottom_empty = segmented_regions_merged[layer_idx][extruder_id - 1].empty();
                    append(segmented_regions_merged[layer_idx][extruder_id - 1], top_and_bottom_layers[extruder_id][layer_idx]);

                    // Remove dimples (#7235) appearing after merging side segmentation of the model with tops and bottoms painted layers.
                    if (!was_top_and_bottom_empty)
                        segmented_regions_merged[layer_idx][extruder_id - 1] = offset2_ex(union_ex(segmented_regions_merged[layer_idx][extruder_id - 1]), float(SCALED_EPSILON), -float(SCALED_EPSILON));
                }
            }
        }
    }); // end of parallel_for
    BOOST_LOG_TRIVIAL(debug) << "MM segmentation - merging segmented layers in parallel - end";

    return segmented_regions_merged;
}

#ifdef MM_SEGMENTATION_DEBUG_REGIONS
static void export_regions_to_svg(const std::string &path, const std::vector<ExPolygons> &regions, const ExPolygons &lslices)
{
    const std::vector<std::string> colors       = {"blue", "cyan", "red", "orange", "magenta", "pink", "purple", "yellow"};
    coordf_t                       stroke_width = scale_(0.05);
    BoundingBox                    bbox         = get_extents(lslices);
    bbox.offset(scale_(1.));
    ::Slic3r::SVG svg(path.c_str(), bbox);

    svg.draw_outline(lslices, "green", "lime", stroke_width);
    for (const ExPolygons &by_extruder : regions) {
        size_t extrude_idx = &by_extruder - &regions.front();
        if (extrude_idx < int(colors.size()))
            svg.draw(by_extruder, colors[extrude_idx]);
        else
            svg.draw(by_extruder, "black");
    }
}
#endif // MM_SEGMENTATION_DEBUG_REGIONS

#ifdef MM_SEGMENTATION_DEBUG_INPUT
void export_processed_input_expolygons_to_svg(const std::string &path, const LayerRegionPtrs &regions, const ExPolygons &processed_input_expolygons)
{
    coordf_t    stroke_width = scale_(0.05);
    BoundingBox bbox         = get_extents(regions);
    bbox.merge(get_extents(processed_input_expolygons));
    bbox.offset(scale_(1.));
    ::Slic3r::SVG svg(path.c_str(), bbox);

    for (LayerRegion *region : regions)
<<<<<<< HEAD
        svg.draw_outline(region->slices().surfaces, "blue", "cyan", stroke_width);
=======
        for (const Surface &surface : region->slices())
            svg.draw_outline(surface, "blue", "cyan", stroke_width);
>>>>>>> a9cbc920

    svg.draw_outline(processed_input_expolygons, "red", "pink", stroke_width);
}
#endif // MM_SEGMENTATION_DEBUG_INPUT

#ifdef MM_SEGMENTATION_DEBUG_PAINTED_LINES
static void export_painted_lines_to_svg(const std::string &path, const std::vector<std::vector<PaintedLine>> &all_painted_lines, const ExPolygons &lslices)
{
    const std::vector<std::string> colors       = {"blue", "cyan", "red", "orange", "magenta", "pink", "purple", "yellow"};
    coordf_t                       stroke_width = scale_(0.05);
    BoundingBox                    bbox         = get_extents(lslices);
    bbox.offset(scale_(1.));
    ::Slic3r::SVG svg(path.c_str(), bbox);

    for (const Line &line : to_lines(lslices))
        svg.draw(line, "green", stroke_width);

    for (const std::vector<PaintedLine> &painted_lines : all_painted_lines)
        for (const PaintedLine &painted_line : painted_lines)
            svg.draw(painted_line.projected_line, painted_line.color < int(colors.size()) ? colors[painted_line.color] : "black", stroke_width);
}
#endif // MM_SEGMENTATION_DEBUG_PAINTED_LINES

#ifdef MM_SEGMENTATION_DEBUG_COLORIZED_POLYGONS
static void export_colorized_polygons_to_svg(const std::string &path, const std::vector<ColoredLines> &colorized_polygons, const ExPolygons &lslices)
{
    const std::vector<std::string> colors       = {"blue", "cyan", "red", "orange", "magenta", "pink", "purple", "green", "yellow"};
    coordf_t                       stroke_width = scale_(0.05);
    BoundingBox                    bbox         = get_extents(lslices);
    bbox.offset(scale_(1.));
    ::Slic3r::SVG svg(path.c_str(), bbox);

    for (const ColoredLines &colorized_polygon : colorized_polygons)
        for (const ColoredLine &colorized_line : colorized_polygon)
            svg.draw(colorized_line.line, colorized_line.color < int(colors.size())? colors[colorized_line.color] : "black", stroke_width);
}
#endif // MM_SEGMENTATION_DEBUG_COLORIZED_POLYGONS

// Check if all ColoredLine representing a single layer uses the same color.
static bool has_layer_only_one_color(const std::vector<ColoredLines> &colored_polygons)
{
    assert(!colored_polygons.empty());
    assert(!colored_polygons.front().empty());
    int first_line_color = colored_polygons.front().front().color;
    for (const ColoredLines &colored_polygon : colored_polygons)
        for (const ColoredLine &colored_line : colored_polygon)
            if (first_line_color != colored_line.color)
                return false;

    return true;
}

std::vector<std::vector<ExPolygons>> multi_material_segmentation_by_painting(const PrintObject &print_object, const std::function<void()> &throw_on_cancel_callback)
{
    const size_t                          num_extruders = print_object.print()->config().nozzle_diameter.size();
    const size_t                          num_layers    = print_object.layers().size();
    std::vector<std::vector<ExPolygons>>  segmented_regions(num_layers);
    segmented_regions.assign(num_layers, std::vector<ExPolygons>(num_extruders + 1));
    std::vector<std::vector<PaintedLine>> painted_lines(num_layers);
    std::array<std::mutex, 64>            painted_lines_mutex;
    std::vector<EdgeGrid::Grid>           edge_grids(num_layers);
    const SpanOfConstPtrs<Layer>          layers = print_object.layers();
    std::vector<ExPolygons>               input_expolygons(num_layers);
    coordf_t                              resolution = scale_d(print_object.print()->config().resolution);

    throw_on_cancel_callback();

#ifdef MM_SEGMENTATION_DEBUG
    static int iRun = 0;
#endif // MM_SEGMENTATION_DEBUG

    // Merge all regions and remove small holes
    BOOST_LOG_TRIVIAL(debug) << "MM segmentation - slices preparation in parallel - begin";
    tbb::parallel_for(tbb::blocked_range<size_t>(0, num_layers), [&layers, &input_expolygons, &throw_on_cancel_callback](const tbb::blocked_range<size_t> &range) {
        for (size_t layer_idx = range.begin(); layer_idx < range.end(); ++layer_idx) {
            throw_on_cancel_callback();
            ExPolygons ex_polygons;
            for (LayerRegion *region : layers[layer_idx]->regions())
                for (const Surface &surface : region->slices())
                    Slic3r::append(ex_polygons, offset_ex(surface.expolygon, float(10 * SCALED_EPSILON)));
            // All expolygons are expanded by SCALED_EPSILON, merged, and then shrunk again by SCALED_EPSILON
            // to ensure that very close polygons will be merged.
            ex_polygons = union_ex(ex_polygons);
            // Remove all expolygons and holes with an area less than 0.1mm^2
            remove_small_and_small_holes(ex_polygons, Slic3r::sqr(scale_(0.1f)));
            // Occasionally, some input polygons contained self-intersections that caused problems with Voronoi diagrams
            // and consequently with the extraction of colored segments by function extract_colored_segments.
            // Calling simplify_polygons removes these self-intersections.
            // Also, occasionally input polygons contained several points very close together (distance between points is 1 or so).
            // Such close points sometimes caused that the Voronoi diagram has self-intersecting edges around these vertices.
            // This consequently leads to issues with the extraction of colored segments by function extract_colored_segments.
            // Calling expolygons_simplify fixed these issues.
            input_expolygons[layer_idx] = remove_duplicates(expolygons_simplify(offset_ex(ex_polygons, -10.f * float(SCALED_EPSILON)), 5 * SCALED_EPSILON), scaled<coord_t>(0.01), PI/6);

#ifdef MM_SEGMENTATION_DEBUG_INPUT
            export_processed_input_expolygons_to_svg(debug_out_path("mm-input-%d-%d.svg", layer_idx, iRun), layers[layer_idx]->regions(), input_expolygons[layer_idx]);
#endif // MM_SEGMENTATION_DEBUG_INPUT
        }
    }); // end of parallel_for
    BOOST_LOG_TRIVIAL(debug) << "MM segmentation - slices preparation in parallel - end";

    std::vector<BoundingBox> layer_bboxes(num_layers);
    for (size_t layer_idx = 0; layer_idx < num_layers; ++layer_idx) {
        throw_on_cancel_callback();
        layer_bboxes[layer_idx] = get_extents(layers[layer_idx]->regions());
        layer_bboxes[layer_idx].merge(get_extents(input_expolygons[layer_idx]));
    }

    for (size_t layer_idx = 0; layer_idx < num_layers; ++layer_idx) {
        throw_on_cancel_callback();
        BoundingBox bbox = layer_bboxes[layer_idx];
        // Projected triangles could, in rare cases (as in GH issue #7299), belongs to polygons printed in the previous or the next layer.
        // Let's merge the bounding box of the current layer with bounding boxes of the previous and the next layer to ensure that
        // every projected triangle will be inside the resulting bounding box.
        if (layer_idx > 1) bbox.merge(layer_bboxes[layer_idx - 1]);
        if (layer_idx < num_layers - 1) bbox.merge(layer_bboxes[layer_idx + 1]);
        // Projected triangles may slightly exceed the input polygons.
        bbox.offset(20 * SCALED_EPSILON);
        edge_grids[layer_idx].set_bbox(bbox);
        edge_grids[layer_idx].create(input_expolygons[layer_idx], coord_t(scale_(10.)));
    }

    BOOST_LOG_TRIVIAL(debug) << "MM segmentation - projection of painted triangles - begin";
    for (const ModelVolume *mv : print_object.model_object()->volumes) {
        //can reuse the TriangleSelector for each extruder_idx
        TriangleSelector tri_selector(mv->mesh());
        mv->mmu_segmentation_facets.set_facets_selector(tri_selector);
        tbb::parallel_for(tbb::blocked_range<size_t>(1, num_extruders + 1), [&mv, &print_object, &layers, &edge_grids, &painted_lines, &painted_lines_mutex, &input_expolygons, &resolution, &tri_selector , &throw_on_cancel_callback](const tbb::blocked_range<size_t> &range) {
            for (size_t extruder_idx = range.begin(); extruder_idx < range.end(); ++extruder_idx) {
                throw_on_cancel_callback();
<<<<<<< HEAD
                const indexed_triangle_set custom_facets = tri_selector.get_facets(EnforcerBlockerType(extruder_idx));
=======
                const indexed_triangle_set custom_facets = mv->mm_segmentation_facets.get_facets(*mv, EnforcerBlockerType(extruder_idx));
>>>>>>> a9cbc920
                if (!mv->is_model_part() || custom_facets.indices.empty())
                    continue;

                const Transform3f tr = print_object.trafo().cast<float>() * mv->get_matrix().cast<float>();
                tbb::parallel_for(tbb::blocked_range<size_t>(0, custom_facets.indices.size()), [&tr, &custom_facets, &print_object, &layers, &edge_grids, &input_expolygons, &painted_lines, &painted_lines_mutex, &extruder_idx, &resolution](const tbb::blocked_range<size_t> &range) {
                    for (size_t facet_idx = range.begin(); facet_idx < range.end(); ++facet_idx) {
                        float min_z = std::numeric_limits<float>::max();
                        float max_z = std::numeric_limits<float>::lowest();

                        std::array<Vec3f, 3> facet;
                        for (int p_idx = 0; p_idx < 3; ++p_idx) {
                            facet[p_idx] = tr * custom_facets.vertices[custom_facets.indices[facet_idx](p_idx)];
                            max_z        = std::max(max_z, facet[p_idx].z());
                            min_z        = std::min(min_z, facet[p_idx].z());
                        }

                        // Sort the vertices by z-axis for simplification of projected_facet on slices
                        std::sort(facet.begin(), facet.end(), [](const Vec3f &p1, const Vec3f &p2) { return p1.z() < p2.z(); });

                        // Find lowest slice not below the triangle.
                        auto first_layer = std::upper_bound(layers.begin(), layers.end(), float(min_z - EPSILON),
                                                            [](float z, const Layer *l1) { return z < l1->slice_z; });
                        auto last_layer  = std::upper_bound(layers.begin(), layers.end(), float(max_z + EPSILON),
                                                           [](float z, const Layer *l1) { return z < l1->slice_z; });
                        --last_layer;

                        for (auto layer_it = first_layer; layer_it != (last_layer + 1); ++layer_it) {
                            const Layer *layer     = *layer_it;
                            size_t       layer_idx = layer_it - layers.begin();
                            if (input_expolygons[layer_idx].empty() || facet[0].z() > layer->slice_z || layer->slice_z > facet[2].z())
                                continue;

                            // https://kandepet.com/3d-printing-slicing-3d-objects/
                            float t            = (float(layer->slice_z) - facet[0].z()) / (facet[2].z() - facet[0].z());
                            Vec3f line_start_f = facet[0] + t * (facet[2] - facet[0]);
                            Vec3f line_end_f;

                            if (facet[1].z() > layer->slice_z) {
                                // [P0, P2] and [P0, P1]
                                float t1   = (float(layer->slice_z) - facet[0].z()) / (facet[1].z() - facet[0].z());
                                line_end_f = facet[0] + t1 * (facet[1] - facet[0]);
                            } else {
                                // [P0, P2] and [P1, P2]
                                float t2   = (float(layer->slice_z) - facet[1].z()) / (facet[2].z() - facet[1].z());
                                line_end_f = facet[1] + t2 * (facet[2] - facet[1]);
                            }

                            Line line_to_test(Point(scale_(line_start_f.x()), scale_(line_start_f.y())),
                                              Point(scale_(line_end_f.x()), scale_(line_end_f.y())));
                            line_to_test.translate(-print_object.center_offset());

                            // BoundingBoxes for EdgeGrids are computed from printable regions. It is possible that the painted line (line_to_test) could
                            // be outside EdgeGrid's BoundingBox, for example, when the negative volume is used on the painted area (GH #7618).
                            // To ensure that the painted line is always inside EdgeGrid's BoundingBox, it is clipped by EdgeGrid's BoundingBox in cases
                            // when any of the endpoints of the line are outside the EdgeGrid's BoundingBox.
                            if (const BoundingBox &edge_grid_bbox = edge_grids[layer_idx].bbox(); !edge_grid_bbox.contains(line_to_test.a) || !edge_grid_bbox.contains(line_to_test.b)) {
                                // If the painted line (line_to_test) is entirely outside EdgeGrid's BoundingBox, skip this painted line.
                                if (!edge_grid_bbox.overlap(BoundingBox(Points{line_to_test.a, line_to_test.b})) ||
                                    !line_to_test.clip_with_bbox(edge_grid_bbox))
                                    continue;
                            }

                            size_t mutex_idx = layer_idx & 0x3F;
                            assert(mutex_idx < painted_lines_mutex.size());

                            PaintedLineVisitor visitor(edge_grids[layer_idx], painted_lines[layer_idx], painted_lines_mutex[mutex_idx], 16);
                            visitor.resolution = resolution; // note: multiply that if there is still problem with artifact on mmu paint with low resolution (high resolution value).
                            visitor.line_to_test = line_to_test;
                            visitor.color        = int(extruder_idx);
                            edge_grids[layer_idx].visit_cells_intersecting_line(line_to_test.a, line_to_test.b, visitor);
                        }
                    }
                }); // end of parallel_for 
            }
        }); // end of parallel_for
    }
    BOOST_LOG_TRIVIAL(debug) << "MM segmentation - projection of painted triangles - end";
    BOOST_LOG_TRIVIAL(debug) << "MM segmentation - painted layers count: "
                             << std::count_if(painted_lines.begin(), painted_lines.end(), [](const std::vector<PaintedLine> &pl) { return !pl.empty(); });

    BOOST_LOG_TRIVIAL(debug) << "MM segmentation - layers segmentation in parallel - begin";
    tbb::parallel_for(tbb::blocked_range<size_t>(0, num_layers), [&edge_grids, &input_expolygons, &painted_lines, &segmented_regions, &num_extruders, &throw_on_cancel_callback](const tbb::blocked_range<size_t> &range) {
        for (size_t layer_idx = range.begin(); layer_idx < range.end(); ++layer_idx) {
            throw_on_cancel_callback();
            if (!painted_lines[layer_idx].empty()) {
#ifdef MM_SEGMENTATION_DEBUG_PAINTED_LINES
                export_painted_lines_to_svg(debug_out_path("mm-painted-lines-%d-%d.svg", layer_idx, iRun), {painted_lines[layer_idx]}, input_expolygons[layer_idx]);
#endif // MM_SEGMENTATION_DEBUG_PAINTED_LINES

                std::vector<std::vector<PaintedLine>> post_processed_painted_lines = post_process_painted_lines(edge_grids[layer_idx].contours(), std::move(painted_lines[layer_idx]));

#ifdef MM_SEGMENTATION_DEBUG_PAINTED_LINES
                export_painted_lines_to_svg(debug_out_path("mm-painted-lines-post-processed-%d-%d.svg", layer_idx, iRun), post_processed_painted_lines, input_expolygons[layer_idx]);
#endif // MM_SEGMENTATION_DEBUG_PAINTED_LINES

                std::vector<ColoredLines> color_poly = colorize_contours(edge_grids[layer_idx].contours(), post_processed_painted_lines);

#ifdef MM_SEGMENTATION_DEBUG_COLORIZED_POLYGONS
                export_colorized_polygons_to_svg(debug_out_path("mm-colorized_polygons-%d-%d.svg", layer_idx, iRun), color_poly, input_expolygons[layer_idx]);
#endif // MM_SEGMENTATION_DEBUG_COLORIZED_POLYGONS

                assert(!color_poly.empty());
                assert(!color_poly.front().empty());
                if (has_layer_only_one_color(color_poly)) {
                    // If the whole layer is painted using the same color, it is not needed to construct a Voronoi diagram for the segmentation of this layer.
                    segmented_regions[layer_idx][size_t(color_poly.front().front().color)] = input_expolygons[layer_idx];
                } else {
                    segmented_regions[layer_idx] = extract_colored_segments(color_poly, num_extruders, layer_idx);
                }

#ifdef MM_SEGMENTATION_DEBUG_REGIONS
                export_regions_to_svg(debug_out_path("mm-regions-sides-%d-%d.svg", layer_idx, iRun), segmented_regions[layer_idx], input_expolygons[layer_idx]);
#endif // MM_SEGMENTATION_DEBUG_REGIONS
            }
        }
    }); // end of parallel_for
    BOOST_LOG_TRIVIAL(debug) << "MM segmentation - layers segmentation in parallel - end";
    throw_on_cancel_callback();

    if (auto max_width = print_object.config().mmu_segmented_region_max_width, interlocking_depth = print_object.config().mmu_segmented_region_interlocking_depth; max_width > 0.f) {
        cut_segmented_layers(input_expolygons, segmented_regions, float(scale_(max_width)), float(scale_(interlocking_depth)), throw_on_cancel_callback);
        throw_on_cancel_callback();
    }

    // The first index is extruder number (includes default extruder), and the second one is layer number
    std::vector<std::vector<ExPolygons>> top_and_bottom_layers = mm_segmentation_top_and_bottom_layers(print_object, input_expolygons, throw_on_cancel_callback);
    throw_on_cancel_callback();

    std::vector<std::vector<ExPolygons>> segmented_regions_merged = merge_segmented_layers(segmented_regions, std::move(top_and_bottom_layers), num_extruders, throw_on_cancel_callback);
    throw_on_cancel_callback();

#ifdef MM_SEGMENTATION_DEBUG_REGIONS
    for (size_t layer_idx = 0; layer_idx < print_object.layers().size(); ++layer_idx)
        export_regions_to_svg(debug_out_path("mm-regions-merged-%d-%d.svg", layer_idx, iRun), segmented_regions_merged[layer_idx], input_expolygons[layer_idx]);
#endif // MM_SEGMENTATION_DEBUG_REGIONS

#ifdef MM_SEGMENTATION_DEBUG
    ++iRun;
#endif // MM_SEGMENTATION_DEBUG

    return segmented_regions_merged;
}

} // namespace Slic3r<|MERGE_RESOLUTION|>--- conflicted
+++ resolved
@@ -492,130 +492,6 @@
         colorized_contours[contour_idx] = colorize_contour(contours[contour_idx], painted_contours[contour_idx]);
     }
 
-<<<<<<< HEAD
-            assert(node_from.arc_idxs.size() == 1);
-            size_t           node_to_idx = arcs[node_from.arc_idxs.front()].to_idx;
-            MMU_Graph::Node &node_to     = this->nodes[node_to_idx];
-            this->remove_edge(node_from_idx, node_to_idx);
-            if (node_to.arc_idxs.size() == 1 && node_to_idx >= this->all_border_points)
-                update_queue.emplace(node_to_idx);
-        }
-    }
-
-    void add_contours(const std::vector<std::vector<ColoredLine>> &color_poly)
-    {
-        this->all_border_points = nodes.size();
-        this->polygon_sizes     = std::vector<size_t>(color_poly.size());
-        for (size_t polygon_idx = 0; polygon_idx < color_poly.size(); ++polygon_idx)
-            this->polygon_sizes[polygon_idx] = color_poly[polygon_idx].size();
-        this->polygon_idx_offset    = std::vector<size_t>(color_poly.size());
-        this->polygon_idx_offset[0] = 0;
-        for (size_t polygon_idx = 1; polygon_idx < color_poly.size(); ++polygon_idx) {
-            this->polygon_idx_offset[polygon_idx] = this->polygon_idx_offset[polygon_idx - 1] + color_poly[polygon_idx - 1].size();
-        }
-
-        size_t poly_idx = 0;
-        for (const std::vector<ColoredLine> &color_lines : color_poly) {
-            size_t line_idx = 0;
-            for (const ColoredLine &color_line : color_lines) {
-                size_t from_idx = this->get_global_index(poly_idx, line_idx);
-                size_t to_idx   = this->get_global_index(poly_idx, (line_idx + 1) % color_lines.size());
-                this->append_edge(from_idx, to_idx, color_line.color, ARC_TYPE::BORDER);
-                ++line_idx;
-            }
-            ++poly_idx;
-        }
-    }
-
-    // Nodes 0..all_border_points are only one with are on countour. Other vertexis are consider as not on coouter. So we check if base on attach index
-    inline bool is_vertex_on_contour(const Voronoi::VD::vertex_type *vertex) const
-    {
-        assert(vertex != nullptr);
-        return vertex->color() < this->all_border_points;
-    }
-
-    [[nodiscard]] inline bool is_edge_attach_to_contour(const voronoi_diagram<double>::const_edge_iterator &edge_iterator) const
-    {
-        return this->is_vertex_on_contour(edge_iterator->vertex0()) || this->is_vertex_on_contour(edge_iterator->vertex1());
-    }
-
-    [[nodiscard]] inline bool is_edge_connecting_two_contour_vertices(const voronoi_diagram<double>::const_edge_iterator &edge_iterator) const
-    {
-        return this->is_vertex_on_contour(edge_iterator->vertex0()) && this->is_vertex_on_contour(edge_iterator->vertex1());
-    }
-
-    // All Voronoi vertices are post-processes to merge very close vertices to single. Witch eliminates issues with intersection edges.
-    // Also, Voronoi vertices outside of the bounding of input polygons are throw away by marking them.
-    void append_voronoi_vertices(const Geometry::VoronoiDiagram &vd, const Polygons &color_poly_tmp, BoundingBox bbox) {
-        bbox.offset(SCALED_EPSILON);
-
-        struct CPoint
-        {
-            CPoint() = delete;
-            CPoint(const Vec2d &point, size_t contour_idx, size_t point_idx) : m_point_double(point), m_point(mk_point(point)), m_point_idx(point_idx), m_contour_idx(contour_idx) {}
-            CPoint(const Vec2d &point, size_t point_idx) : m_point_double(point), m_point(mk_point(point)), m_point_idx(point_idx), m_contour_idx(0) {}
-            const Vec2d m_point_double;
-            const Point m_point;
-            size_t      m_point_idx;
-            size_t      m_contour_idx;
-
-            [[nodiscard]] const Vec2d &point_double() const { return m_point_double; }
-            [[nodiscard]] const Point &point() const { return m_point; }
-            bool operator==(const CPoint &rhs) const { return m_point_double == rhs.m_point_double && m_contour_idx == rhs.m_contour_idx && m_point_idx == rhs.m_point_idx; }
-        };
-        struct CPointAccessor { const Point* operator()(const CPoint &pt) const { return &pt.point(); }};
-        typedef ClosestPointInRadiusLookup<CPoint, CPointAccessor> CPointLookupType;
-
-        CPointLookupType closest_voronoi_point(SCALED_EPSILON);
-        CPointLookupType closest_contour_point(3 * SCALED_EPSILON);
-        for (const Polygon &polygon : color_poly_tmp)
-            for (const Point &pt : polygon.points)
-                closest_contour_point.insert(CPoint(Vec2d(pt.x(), pt.y()), &polygon - &color_poly_tmp.front(), &pt - &polygon.points.front()));
-
-        for (const voronoi_diagram<double>::vertex_type &vertex : vd.vertices()) {
-            vertex.color(-1);
-            Vec2d vertex_point_double = Vec2d(vertex.x(), vertex.y());
-            Point vertex_point        = mk_point(vertex);
-
-            const Vec2d &first_point_double  = this->nodes[this->get_border_arc(vertex.incident_edge()->cell()->source_index()).from_idx].point;
-            const Vec2d &second_point_double = this->nodes[this->get_border_arc(vertex.incident_edge()->twin()->cell()->source_index()).from_idx].point;
-
-            if (vertex_equal_to_point(&vertex, first_point_double)) {
-                assert(vertex.color() != vertex.incident_edge()->cell()->source_index());
-                assert(vertex.color() != vertex.incident_edge()->twin()->cell()->source_index());
-                vertex.color(this->get_border_arc(vertex.incident_edge()->cell()->source_index()).from_idx);
-            } else if (vertex_equal_to_point(&vertex, second_point_double)) {
-                assert(vertex.color() != vertex.incident_edge()->cell()->source_index());
-                assert(vertex.color() != vertex.incident_edge()->twin()->cell()->source_index());
-                vertex.color(this->get_border_arc(vertex.incident_edge()->twin()->cell()->source_index()).from_idx);
-            } else if (bbox.contains(vertex_point)) {
-                if (auto [contour_pt, c_dist_sqr] = closest_contour_point.find(vertex_point); contour_pt != nullptr && c_dist_sqr < Slic3r::sqr(3 * SCALED_EPSILON)) {
-                    vertex.color(this->get_global_index(contour_pt->m_contour_idx, contour_pt->m_point_idx));
-                } else if (auto [voronoi_pt, v_dist_sqr] = closest_voronoi_point.find(vertex_point); voronoi_pt == nullptr || v_dist_sqr >= Slic3r::sqr(SCALED_EPSILON / 10.0)) {
-                    closest_voronoi_point.insert(CPoint(vertex_point_double, this->nodes_count()));
-                    vertex.color(this->nodes_count());
-                    this->nodes.push_back({vertex_point_double});
-                } else {
-                    // Boost Voronoi diagram generator sometimes creates two very closed points instead of one point.
-                    // For the example points (146872.99999999997, -146872.99999999997) and (146873, -146873), this example also included in Voronoi generator test cases.
-                    std::vector<std::pair<const CPoint *, double>> all_closes_c_points = closest_voronoi_point.find_all(vertex_point);
-                    int                                            merge_to_point      = -1;
-                    for (const std::pair<const CPoint *, double> &c_point : all_closes_c_points)
-                        if ((vertex_point_double - c_point.first->point_double()).squaredNorm() <= Slic3r::sqr(EPSILON)) {
-                            merge_to_point = int(c_point.first->m_point_idx);
-                            break;
-                        }
-
-                    if (merge_to_point != -1) {
-                        vertex.color(merge_to_point);
-                    } else {
-                        closest_voronoi_point.insert(CPoint(vertex_point_double, this->nodes_count()));
-                        vertex.color(this->nodes_count());
-                        this->nodes.push_back({vertex_point_double});
-                    }
-                }
-            }
-=======
     size_t poly_idx = 0;
     for (ColoredLines &color_lines : colorized_contours) {
         size_t line_idx = 0;
@@ -623,7 +499,6 @@
             color_lines[color_line_idx].poly_idx       = int(poly_idx);
             color_lines[color_line_idx].local_line_idx = int(line_idx);
             ++line_idx;
->>>>>>> a9cbc920
         }
         ++poly_idx;
     }
@@ -1300,12 +1175,8 @@
     ::Slic3r::SVG svg(path.c_str(), bbox);
 
     for (LayerRegion *region : regions)
-<<<<<<< HEAD
-        svg.draw_outline(region->slices().surfaces, "blue", "cyan", stroke_width);
-=======
         for (const Surface &surface : region->slices())
             svg.draw_outline(surface, "blue", "cyan", stroke_width);
->>>>>>> a9cbc920
 
     svg.draw_outline(processed_input_expolygons, "red", "pink", stroke_width);
 }
@@ -1432,15 +1303,11 @@
     for (const ModelVolume *mv : print_object.model_object()->volumes) {
         //can reuse the TriangleSelector for each extruder_idx
         TriangleSelector tri_selector(mv->mesh());
-        mv->mmu_segmentation_facets.set_facets_selector(tri_selector);
+        mv->mm_segmentation_facets.set_facets_selector(tri_selector);
         tbb::parallel_for(tbb::blocked_range<size_t>(1, num_extruders + 1), [&mv, &print_object, &layers, &edge_grids, &painted_lines, &painted_lines_mutex, &input_expolygons, &resolution, &tri_selector , &throw_on_cancel_callback](const tbb::blocked_range<size_t> &range) {
             for (size_t extruder_idx = range.begin(); extruder_idx < range.end(); ++extruder_idx) {
                 throw_on_cancel_callback();
-<<<<<<< HEAD
                 const indexed_triangle_set custom_facets = tri_selector.get_facets(EnforcerBlockerType(extruder_idx));
-=======
-                const indexed_triangle_set custom_facets = mv->mm_segmentation_facets.get_facets(*mv, EnforcerBlockerType(extruder_idx));
->>>>>>> a9cbc920
                 if (!mv->is_model_part() || custom_facets.indices.empty())
                     continue;
 
