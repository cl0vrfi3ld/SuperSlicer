///|/ Copyright (c) Prusa Research 2021 - 2023 Vojtěch Bubník @bubnikv, Lukáš Hejl @hejllukas
///|/
///|/ PrusaSlicer is released under the terms of the AGPLv3 or higher
///|/
#include "BoundingBox.hpp"
#include "ClipperUtils.hpp"
#include "Point.hpp"
#include "EdgeGrid.hpp"
#include "Layer.hpp"
#include "Print.hpp"
#include "Geometry/VoronoiVisualUtils.hpp"
#include "MutablePolygon.hpp"
#include "format.hpp"
#include "TriangleSelector.hpp"

#include <utility>
#include <cfloat>
#include <unordered_set>

#include <boost/log/trivial.hpp>
#include <tbb/parallel_for.h>
#include <mutex>
#include <boost/thread/lock_guard.hpp>

namespace Slic3r {
struct ColoredLine {
    Line line;
    int color;
    int poly_idx = -1;
    int local_line_idx = -1;
};
}

#include <boost/polygon/polygon.hpp>
namespace boost::polygon {
template <>
struct geometry_concept<Slic3r::ColoredLine> { typedef segment_concept type; };

template <>
struct segment_traits<Slic3r::ColoredLine> {
    typedef coord_t coordinate_type;
    typedef Slic3r::Point point_type;

    static inline point_type get(const Slic3r::ColoredLine& line, const direction_1d& dir) {
        return dir.to_int() ? line.line.b : line.line.a;
    }
};
}

//#define MMU_SEGMENTATION_DEBUG_GRAPH
//#define MMU_SEGMENTATION_DEBUG_REGIONS
//#define MMU_SEGMENTATION_DEBUG_INPUT
//#define MMU_SEGMENTATION_DEBUG_PAINTED_LINES
//#define MMU_SEGMENTATION_DEBUG_COLORIZED_POLYGONS

namespace Slic3r {

// Assumes that is at most same projected_l length or below than projection_l
static bool project_line_on_line(const Line &projection_l, const Line &projected_l, Line *new_projected)
{
    const Vec2d  v1 = (projection_l.b - projection_l.a).cast<double>();
    const Vec2d  va = (projected_l.a - projection_l.a).cast<double>();
    const Vec2d  vb = (projected_l.b - projection_l.a).cast<double>();
    const double l2 = v1.squaredNorm(); // avoid a sqrt
    if (l2 == 0.0)
        return false;
    double t1 = va.dot(v1) / l2;
    double t2 = vb.dot(v1) / l2;
    t1        = std::clamp(t1, 0., 1.);
    t2        = std::clamp(t2, 0., 1.);
    assert(t1 >= 0.);
    assert(t2 >= 0.);
    assert(t1 <= 1.);
    assert(t2 <= 1.);

    Point p1       = projection_l.a + (t1 * v1).cast<coord_t>();
    Point p2       = projection_l.a + (t2 * v1).cast<coord_t>();
    *new_projected = Line(p1, p2);
    return true;
}

struct PaintedLine
{
    size_t contour_idx;
    size_t line_idx;
    Line   projected_line;
    int    color;
};

struct PaintedLineVisitor
{
    PaintedLineVisitor(const EdgeGrid::Grid &grid, std::vector<PaintedLine> &painted_lines, std::mutex &painted_lines_mutex, size_t reserve) : grid(grid), painted_lines(painted_lines), painted_lines_mutex(painted_lines_mutex)
    {
        painted_lines_set.reserve(reserve);
    }

    void reset() { painted_lines_set.clear(); }

    bool operator()(coord_t iy, coord_t ix)
    {
        // Called with a row and column of the grid cell, which is intersected by a line.
        auto         cell_data_range        = grid.cell_data_range(iy, ix);
        const Vec2d  v1                     = line_to_test.vector().cast<double>();
        const double v1_sqr_norm            = v1.squaredNorm();
        const double heuristic_thr_part     = line_to_test.length() + append_threshold;
        double min_res = std::max(Slic3r::sqr(resolution), append_threshold_sqr);
        for (auto it_contour_and_segment = cell_data_range.first; it_contour_and_segment != cell_data_range.second; ++it_contour_and_segment) {
            Line        grid_line         = grid.line(*it_contour_and_segment);
            const Vec2d v2                = grid_line.vector().cast<double>();
            double      heuristic_thr_sqr = Slic3r::sqr(heuristic_thr_part + grid_line.length());

            // An inexpensive heuristic to test whether line_to_test and grid_line can be somewhere close enough to each other.
            // This helps filter out cases when the following expensive calculations are useless.
            if ((grid_line.a - line_to_test.a).cast<double>().squaredNorm() > heuristic_thr_sqr ||
                (grid_line.b - line_to_test.a).cast<double>().squaredNorm() > heuristic_thr_sqr ||
                (grid_line.a - line_to_test.b).cast<double>().squaredNorm() > heuristic_thr_sqr ||
                (grid_line.b - line_to_test.b).cast<double>().squaredNorm() > heuristic_thr_sqr)
                continue;
            // When lines have too different length, it is necessary to normalize them
            if (Slic3r::sqr(v1.dot(v2)) > cos_threshold2 * v1_sqr_norm * v2.squaredNorm()) {
                // The two vectors are nearly collinear (their mutual angle is lower than 30 degrees)
                if (painted_lines_set.find(*it_contour_and_segment) == painted_lines_set.end()) {
                    if (grid_line.distance_to_squared(line_to_test.a) < min_res ||
                        grid_line.distance_to_squared(line_to_test.b) < min_res ||
                        line_to_test.distance_to_squared(grid_line.a) < min_res ||
                        line_to_test.distance_to_squared(grid_line.b) < min_res) {
                        Line line_to_test_projected;
                        project_line_on_line(grid_line, line_to_test, &line_to_test_projected);

                        if ((line_to_test_projected.a - grid_line.a).cast<double>().squaredNorm() > (line_to_test_projected.b - grid_line.a).cast<double>().squaredNorm())
                            line_to_test_projected.reverse();

                        painted_lines_set.insert(*it_contour_and_segment);
                        {
                            boost::lock_guard<std::mutex> lock(painted_lines_mutex);
                            painted_lines.push_back({it_contour_and_segment->first, it_contour_and_segment->second, line_to_test_projected, this->color});
                        }
                    }
                }
            }
        }
        // Continue traversing the grid along the edge.
        return true;
    }

    const EdgeGrid::Grid                                                                 &grid;
    std::vector<PaintedLine>                                                             &painted_lines;
    std::mutex                                                                           &painted_lines_mutex;
    Line                                                                                  line_to_test;
    std::unordered_set<std::pair<size_t, size_t>, boost::hash<std::pair<size_t, size_t>>> painted_lines_set;
    int                                                                                   color             = -1;
    coordf_t                                                                              resolution = 50 * SCALED_EPSILON;

    static inline const double                                                            cos_threshold2    = Slic3r::sqr(cos(M_PI * 30. / 180.));
    static inline const double                                                            append_threshold  = 50 * SCALED_EPSILON;
    static inline const double                                                            append_threshold_sqr = Slic3r::sqr(append_threshold);
};

static Polygon colored_points_to_polygon(const std::vector<ColoredLine> &lines)
{
    Polygon out;
    out.points.reserve(lines.size());
    for (const ColoredLine &l : lines)
        out.points.emplace_back(l.line.a);
    return out;
}

static Polygons colored_points_to_polygon(const std::vector<std::vector<ColoredLine>> &lines)
{
    Polygons out;
    out.reserve(lines.size());
    for (const std::vector<ColoredLine> &l : lines)
        out.emplace_back(colored_points_to_polygon(l));
    return out;
}

// Flatten the vector of vectors into a vector.
static inline std::vector<ColoredLine> to_lines(const std::vector<std::vector<ColoredLine>> &c_lines)
{
    size_t n_lines = 0;
    for (const auto &c_line : c_lines)
        n_lines += c_line.size();
    std::vector<ColoredLine> lines;
    lines.reserve(n_lines);
    for (const auto &c_line : c_lines)
        lines.insert(lines.end(), c_line.begin(), c_line.end());
    return lines;
}

static bool vertex_equal_to_point(const Voronoi::VD::vertex_type &vertex, const Vec2d &ipt)
{
    // Convert ipt to doubles, force the 80bit FPU temporary to 64bit and then compare.
    // This should work with any settings of math compiler switches and the C++ compiler
    // shall understand the memcpies as type punning and it shall optimize them out.
    using ulp_cmp_type = boost::polygon::detail::ulp_comparison<double>;
    ulp_cmp_type ulp_cmp;
    static constexpr int ULPS = boost::polygon::voronoi_diagram_traits<double>::vertex_equality_predicate_type::ULPS;
    return ulp_cmp(vertex.x(), ipt.x(), ULPS) == ulp_cmp_type::EQUAL &&
           ulp_cmp(vertex.y(), ipt.y(), ULPS) == ulp_cmp_type::EQUAL;
}

static inline bool vertex_equal_to_point(const Voronoi::VD::vertex_type *vertex, const Vec2d &ipt)
{
    return vertex_equal_to_point(*vertex, ipt);
}

static std::vector<std::pair<size_t, size_t>> get_segments(const std::vector<ColoredLine> &polygon)
{
    std::vector<std::pair<size_t, size_t>> segments;

    size_t segment_end = 0;
    while (segment_end + 1 < polygon.size() && polygon[segment_end].color == polygon[segment_end + 1].color)
        segment_end++;

    if (segment_end == polygon.size() - 1)
        return {std::make_pair(0, polygon.size() - 1)};

    size_t first_different_color = (segment_end + 1) % polygon.size();
    for (size_t line_offset_idx = 0; line_offset_idx < polygon.size(); ++line_offset_idx) {
        size_t start_s = (first_different_color + line_offset_idx) % polygon.size();
        size_t end_s   = start_s;

        while (line_offset_idx + 1 < polygon.size() && polygon[start_s].color == polygon[(first_different_color + line_offset_idx + 1) % polygon.size()].color) {
            end_s = (first_different_color + line_offset_idx + 1) % polygon.size();
            line_offset_idx++;
        }
        segments.emplace_back(start_s, end_s);
    }
    return segments;
}

static std::vector<std::vector<std::pair<size_t, size_t>>> get_all_segments(const std::vector<std::vector<ColoredLine>> &color_poly)
{
    std::vector<std::vector<std::pair<size_t, size_t>>> all_segments(color_poly.size());
    for (size_t poly_idx = 0; poly_idx < color_poly.size(); ++poly_idx) {
        const std::vector<ColoredLine> &c_polygon = color_poly[poly_idx];
        all_segments[poly_idx]                    = get_segments(c_polygon);
    }
    return all_segments;
}

static std::vector<PaintedLine> filter_painted_lines(const Line &line_to_process, const size_t start_idx, const size_t end_idx, const std::vector<PaintedLine> &painted_lines)
{
    const int                filter_eps_value = scale_(0.1f);
    std::vector<PaintedLine> filtered_lines;
    filtered_lines.emplace_back(painted_lines[start_idx]);
    for (size_t line_idx = start_idx + 1; line_idx <= end_idx; ++line_idx) {
        // line_to_process is already all colored. Skip another possible duplicate coloring.
        if(filtered_lines.back().projected_line.b == line_to_process.b)
            break;

        PaintedLine &prev = filtered_lines.back();
        const PaintedLine &curr = painted_lines[line_idx];

        double prev_length        = prev.projected_line.length();
        double curr_dist_start    = (curr.projected_line.a - prev.projected_line.a).cast<double>().norm();
        double dist_between_lines = curr_dist_start - prev_length;

        if (dist_between_lines >= 0) {
            if (prev.color == curr.color) {
                if (dist_between_lines <= filter_eps_value) {
                    prev.projected_line.b = curr.projected_line.b;
                } else {
                    filtered_lines.emplace_back(curr);
                }
            } else {
                filtered_lines.emplace_back(curr);
            }
        } else {
            double curr_dist_end = (curr.projected_line.b - prev.projected_line.a).cast<double>().norm();
            if (curr_dist_end > prev_length) {
                if (prev.color == curr.color)
                    prev.projected_line.b = curr.projected_line.b;
                else
                    filtered_lines.push_back({curr.contour_idx, curr.line_idx, Line{prev.projected_line.b, curr.projected_line.b}, curr.color});
            }
        }
    }

    if (double dist_to_start = (filtered_lines.front().projected_line.a - line_to_process.a).cast<double>().norm(); dist_to_start <= filter_eps_value)
        filtered_lines.front().projected_line.a = line_to_process.a;

    if (double dist_to_end = (filtered_lines.back().projected_line.b - line_to_process.b).cast<double>().norm(); dist_to_end <= filter_eps_value)
        filtered_lines.back().projected_line.b = line_to_process.b;

    return filtered_lines;
}

static std::vector<std::vector<PaintedLine>> post_process_painted_lines(const std::vector<EdgeGrid::Contour> &contours, std::vector<PaintedLine> &&painted_lines)
{
    if (painted_lines.empty())
        return {};

    auto comp = [&contours](const PaintedLine &first, const PaintedLine &second) {
        Point first_start_p = contours[first.contour_idx].segment_start(first.line_idx);
        return first.contour_idx < second.contour_idx ||
               (first.contour_idx == second.contour_idx &&
                (first.line_idx < second.line_idx ||
                 (first.line_idx == second.line_idx &&
                  ((first.projected_line.a - first_start_p).cast<double>().squaredNorm() < (second.projected_line.a - first_start_p).cast<double>().squaredNorm() ||
                   ((first.projected_line.a - first_start_p).cast<double>().squaredNorm() == (second.projected_line.a - first_start_p).cast<double>().squaredNorm() &&
                    (first.projected_line.b - first.projected_line.a).cast<double>().squaredNorm() < (second.projected_line.b - second.projected_line.a).cast<double>().squaredNorm())))));
    };
    std::sort(painted_lines.begin(), painted_lines.end(), comp);

    std::vector<std::vector<PaintedLine>> filtered_painted_lines(contours.size());
    size_t prev_painted_line_idx = 0;
    for (size_t curr_painted_line_idx = 0; curr_painted_line_idx < painted_lines.size(); ++curr_painted_line_idx) {
        size_t next_painted_line_idx = curr_painted_line_idx + 1;
        if (next_painted_line_idx >= painted_lines.size() || painted_lines[curr_painted_line_idx].contour_idx != painted_lines[next_painted_line_idx].contour_idx || painted_lines[curr_painted_line_idx].line_idx != painted_lines[next_painted_line_idx].line_idx) {
            const PaintedLine &start_line      = painted_lines[prev_painted_line_idx];
            const Line        &line_to_process = contours[start_line.contour_idx].get_segment(start_line.line_idx);
            Slic3r::append(filtered_painted_lines[painted_lines[curr_painted_line_idx].contour_idx], filter_painted_lines(line_to_process, prev_painted_line_idx, curr_painted_line_idx, painted_lines));
            prev_painted_line_idx = next_painted_line_idx;
        }
    }

    return filtered_painted_lines;
}

#ifndef NDEBUG
static bool are_lines_connected(const std::vector<ColoredLine> &colored_lines)
{
    for (size_t line_idx = 1; line_idx < colored_lines.size(); ++line_idx)
        if (colored_lines[line_idx - 1].line.b != colored_lines[line_idx].line.a)
            return false;
    return true;
}
#endif

static std::vector<ColoredLine> colorize_line(const Line &line_to_process,
                                              const size_t              start_idx,
                                              const size_t              end_idx,
                                              const std::vector<PaintedLine> &painted_contour)
{
    assert(start_idx < painted_contour.size() && end_idx < painted_contour.size() && start_idx <= end_idx);
    assert(std::all_of(painted_contour.begin() + start_idx, painted_contour.begin() + end_idx + 1, [&painted_contour, &start_idx](const auto &p_line) { return painted_contour[start_idx].line_idx == p_line.line_idx; }));

    const int                filter_eps_value = scale_(0.1f);
    std::vector<ColoredLine> final_lines;
    const PaintedLine       &first_line = painted_contour[start_idx];
    if (double dist_to_start = (first_line.projected_line.a - line_to_process.a).cast<double>().norm(); dist_to_start > filter_eps_value)
        final_lines.push_back({Line(line_to_process.a, first_line.projected_line.a), 0});
    final_lines.push_back({first_line.projected_line, first_line.color});

    for (size_t line_idx = start_idx + 1; line_idx <= end_idx; ++line_idx) {
        ColoredLine       &prev = final_lines.back();
        const PaintedLine &curr = painted_contour[line_idx];

        double line_dist = (curr.projected_line.a - prev.line.b).cast<double>().norm();
        if (line_dist <= filter_eps_value) {
            if (prev.color == curr.color) {
                prev.line.b = curr.projected_line.b;
            } else {
                prev.line.b = curr.projected_line.a;
                final_lines.push_back({curr.projected_line, curr.color});
            }
        } else {
            final_lines.push_back({Line(prev.line.b, curr.projected_line.a), 0});
            final_lines.push_back({curr.projected_line, curr.color});
        }
    }

    // If there is non-painted space, then inserts line painted by a default color.
    if (double dist_to_end = (final_lines.back().line.b - line_to_process.b).cast<double>().norm(); dist_to_end > filter_eps_value)
        final_lines.push_back({Line(final_lines.back().line.b, line_to_process.b), 0});

    // Make sure all the lines are connected.
    assert(are_lines_connected(final_lines));

    for (size_t line_idx = 2; line_idx < final_lines.size(); ++line_idx) {
        const ColoredLine &line_0 = final_lines[line_idx - 2];
        ColoredLine       &line_1 = final_lines[line_idx - 1];
        const ColoredLine &line_2 = final_lines[line_idx - 0];

        if (line_0.color == line_2.color && line_0.color != line_1.color)
            if (line_1.line.length() <= scale_(0.2)) line_1.color = line_0.color;
    }

    std::vector<ColoredLine> colored_lines_simple;
    colored_lines_simple.emplace_back(final_lines.front());
    for (size_t line_idx = 1; line_idx < final_lines.size(); ++line_idx) {
        const ColoredLine &line_0 = final_lines[line_idx];

        if (colored_lines_simple.back().color == line_0.color)
            colored_lines_simple.back().line.b = line_0.line.b;
        else
            colored_lines_simple.emplace_back(line_0);
    }

    final_lines = colored_lines_simple;

    if (final_lines.size() > 1)
        if (final_lines.front().color != final_lines[1].color && final_lines.front().line.length() <= scale_(0.2)) {
            final_lines[1].line.a = final_lines.front().line.a;
            final_lines.erase(final_lines.begin());
        }

    if (final_lines.size() > 1)
        if (final_lines.back().color != final_lines[final_lines.size() - 2].color && final_lines.back().line.length() <= scale_(0.2)) {
            final_lines[final_lines.size() - 2].line.b = final_lines.back().line.b;
            final_lines.pop_back();
        }

    return final_lines;
}

static std::vector<ColoredLine> filter_colorized_polygon(std::vector<ColoredLine> &&new_lines) {
    for (size_t line_idx = 2; line_idx < new_lines.size(); ++line_idx) {
        const ColoredLine &line_0 = new_lines[line_idx - 2];
        ColoredLine       &line_1 = new_lines[line_idx - 1];
        const ColoredLine &line_2 = new_lines[line_idx - 0];

        if (line_0.color == line_2.color && line_0.color != line_1.color && line_0.color >= 1) {
            if (line_1.line.length() <= scale_(0.5)) line_1.color = line_0.color;
        }
    }

    for (size_t line_idx = 3; line_idx < new_lines.size(); ++line_idx) {
        const ColoredLine &line_0 = new_lines[line_idx - 3];
        ColoredLine       &line_1 = new_lines[line_idx - 2];
        ColoredLine       &line_2 = new_lines[line_idx - 1];
        const ColoredLine &line_3 = new_lines[line_idx - 0];

        if (line_0.color == line_3.color && (line_0.color != line_1.color || line_0.color != line_2.color) && line_0.color >= 1 && line_3.color >= 1) {
            if ((line_1.line.length() + line_2.line.length()) <= scale_(0.5)) {
                line_1.color = line_0.color;
                line_2.color = line_0.color;
            }
        }
    }

    std::vector<std::pair<size_t, size_t>> segments       = get_segments(new_lines);
    auto                                   segment_length = [&new_lines](const std::pair<size_t, size_t> &segment) {
        double total_length = 0;
        for (size_t seg_start_idx = segment.first; seg_start_idx != segment.second; seg_start_idx = (seg_start_idx + 1 < new_lines.size()) ? seg_start_idx + 1 : 0)
            total_length += new_lines[seg_start_idx].line.length();
        total_length += new_lines[segment.second].line.length();
        return total_length;
    };

    if (segments.size() >= 2)
        for (size_t curr_idx = 0; curr_idx < segments.size(); ++curr_idx) {
            size_t next_idx = next_idx_modulo(curr_idx, segments.size());
            assert(curr_idx != next_idx);

            int color0 = new_lines[segments[curr_idx].first].color;
            int color1 = new_lines[segments[next_idx].first].color;

            double seg0l = segment_length(segments[curr_idx]);
            double seg1l = segment_length(segments[next_idx]);

            if (color0 != color1 && seg0l >= scale_(0.1) && seg1l <= scale_(0.2)) {
                for (size_t seg_start_idx = segments[next_idx].first; seg_start_idx != segments[next_idx].second; seg_start_idx = (seg_start_idx + 1 < new_lines.size()) ? seg_start_idx + 1 : 0)
                    new_lines[seg_start_idx].color = color0;
                new_lines[segments[next_idx].second].color = color0;
            }
        }

    segments = get_segments(new_lines);
    if (segments.size() >= 2)
        for (size_t curr_idx = 0; curr_idx < segments.size(); ++curr_idx) {
            size_t next_idx = next_idx_modulo(curr_idx, segments.size());
            assert(curr_idx != next_idx);

            int    color0 = new_lines[segments[curr_idx].first].color;
            int    color1 = new_lines[segments[next_idx].first].color;
            double seg1l  = segment_length(segments[next_idx]);

            if (color0 >= 1 && color0 != color1 && seg1l <= scale_(0.2)) {
                for (size_t seg_start_idx = segments[next_idx].first; seg_start_idx != segments[next_idx].second; seg_start_idx = (seg_start_idx + 1 < new_lines.size()) ? seg_start_idx + 1 : 0)
                    new_lines[seg_start_idx].color = color0;
                new_lines[segments[next_idx].second].color = color0;
            }
        }

    segments = get_segments(new_lines);
    if (segments.size() >= 3)
        for (size_t curr_idx = 0; curr_idx < segments.size(); ++curr_idx) {
            size_t next_idx      = next_idx_modulo(curr_idx, segments.size());
            size_t next_next_idx = next_idx_modulo(next_idx, segments.size());

            int color0 = new_lines[segments[curr_idx].first].color;
            int color1 = new_lines[segments[next_idx].first].color;
            int color2 = new_lines[segments[next_next_idx].first].color;

            if (color0 > 0 && color0 == color2 && color0 != color1 && segment_length(segments[next_idx]) <= scale_(0.5)) {
                for (size_t seg_start_idx = segments[next_next_idx].first; seg_start_idx != segments[next_next_idx].second; seg_start_idx = (seg_start_idx + 1 < new_lines.size()) ? seg_start_idx + 1 : 0)
                    new_lines[seg_start_idx].color = color0;
                new_lines[segments[next_next_idx].second].color = color0;
            }
        }

    return std::move(new_lines);
}

static std::vector<ColoredLine> colorize_contour(const EdgeGrid::Contour &contour, const std::vector<PaintedLine> &painted_contour) {
    assert(painted_contour.empty() || std::all_of(painted_contour.begin(), painted_contour.end(), [&painted_contour](const auto &p_line) { return painted_contour.front().contour_idx == p_line.contour_idx; }));

    std::vector<ColoredLine> colorized_contour;
    if (painted_contour.empty()) {
        // Appends contour with default color for lines before the first PaintedLine.
        colorized_contour.reserve(contour.num_segments());
        for (const Line &line : contour.get_segments())
            colorized_contour.emplace_back(ColoredLine{line, 0});
        return colorized_contour;
    }

    colorized_contour.reserve(contour.num_segments() + painted_contour.size());
    for (size_t idx = 0; idx < painted_contour.front().line_idx; ++idx)
        colorized_contour.emplace_back(ColoredLine{contour.get_segment(idx), 0});

    size_t prev_painted_line_idx = 0;
    for (size_t curr_painted_line_idx = 0; curr_painted_line_idx < painted_contour.size(); ++curr_painted_line_idx) {
        size_t next_painted_line_idx = curr_painted_line_idx + 1;
        if (next_painted_line_idx >= painted_contour.size() || painted_contour[curr_painted_line_idx].line_idx != painted_contour[next_painted_line_idx].line_idx) {
            const std::vector<PaintedLine> &painted_contour_copy = painted_contour;
            Slic3r::append(colorized_contour, colorize_line(contour.get_segment(painted_contour[prev_painted_line_idx].line_idx), prev_painted_line_idx, curr_painted_line_idx, painted_contour_copy));

            // Appends contour with default color for lines between the current and the next PaintedLine.
            if (next_painted_line_idx < painted_contour.size())
                for (size_t idx = painted_contour[curr_painted_line_idx].line_idx + 1; idx < painted_contour[next_painted_line_idx].line_idx; ++idx)
                    colorized_contour.emplace_back(ColoredLine{contour.get_segment(idx), 0});

            prev_painted_line_idx = next_painted_line_idx;
        }
    }

    // Appends contour with default color for lines after the last PaintedLine.
    for (size_t idx = painted_contour.back().line_idx + 1; idx < contour.num_segments(); ++idx)
        colorized_contour.emplace_back(ColoredLine{contour.get_segment(idx), 0});

    assert(!colorized_contour.empty());
    return filter_colorized_polygon(std::move(colorized_contour));
}

static std::vector<std::vector<ColoredLine>> colorize_contours(const std::vector<EdgeGrid::Contour> &contours, const std::vector<std::vector<PaintedLine>> &painted_contours)
{
    assert(contours.size() == painted_contours.size());
    std::vector<std::vector<ColoredLine>> colorized_contours(contours.size());
    for (const std::vector<PaintedLine> &painted_contour : painted_contours) {
        size_t contour_idx              = &painted_contour - &painted_contours.front();
        colorized_contours[contour_idx] = colorize_contour(contours[contour_idx], painted_contours[contour_idx]);
    }
    return colorized_contours;
}

using boost::polygon::voronoi_diagram;

static inline Point mk_point(const Voronoi::VD::vertex_type *point) { return {coord_t(point->x()), coord_t(point->y())}; }

static inline Point mk_point(const Voronoi::Internal::point_type &point) { return {coord_t(point.x()), coord_t(point.y())}; }

static inline Point mk_point(const voronoi_diagram<double>::vertex_type &point) { return {coord_t(point.x()), coord_t(point.y())}; }

static inline Point mk_point(const Vec2d &point) { return {coord_t(std::round(point.x())), coord_t(std::round(point.y()))}; }

static inline Vec2d mk_vec2(const voronoi_diagram<double>::vertex_type *point) { return {point->x(), point->y()}; }

struct MMU_Graph
{
    enum class ARC_TYPE { BORDER, NON_BORDER };

    struct Arc
    {
        size_t   from_idx;
        size_t   to_idx;
        int      color;
        ARC_TYPE type;

        bool operator==(const Arc &rhs) const { return (from_idx == rhs.from_idx) && (to_idx == rhs.to_idx) && (color == rhs.color) && (type == rhs.type); }
        bool operator!=(const Arc &rhs) const { return !operator==(rhs); }
    };

    struct Node
    {
        Vec2d             point;
        std::list<size_t> arc_idxs;

        void remove_edge(const size_t to_idx, MMU_Graph &graph)
        {
            for (auto arc_it = this->arc_idxs.begin(); arc_it != this->arc_idxs.end(); ++arc_it) {
                MMU_Graph::Arc &arc = graph.arcs[*arc_it];
                if (arc.to_idx == to_idx) {
                    assert(arc.type != ARC_TYPE::BORDER);
                    this->arc_idxs.erase(arc_it);
                    break;
                }
            }
        }
    };

    std::vector<MMU_Graph::Node> nodes;
    std::vector<MMU_Graph::Arc>  arcs;
    size_t                       all_border_points{};

    std::vector<size_t> polygon_idx_offset;
    std::vector<size_t> polygon_sizes;

    void remove_edge(const size_t from_idx, const size_t to_idx)
    {
        nodes[from_idx].remove_edge(to_idx, *this);
        nodes[to_idx].remove_edge(from_idx, *this);
    }

    [[nodiscard]] size_t get_global_index(const size_t poly_idx, const size_t point_idx) const { return polygon_idx_offset[poly_idx] + point_idx; }

    void append_edge(const size_t &from_idx, const size_t &to_idx, int color = -1, ARC_TYPE type = ARC_TYPE::NON_BORDER)
    {
        // Don't append duplicate edges between the same nodes.
        for (const size_t &arc_idx : this->nodes[from_idx].arc_idxs)
            if (arcs[arc_idx].to_idx == to_idx)
                return;
        for (const size_t &arc_idx : this->nodes[to_idx].arc_idxs)
            if (arcs[arc_idx].to_idx == from_idx)
                return;

        this->nodes[from_idx].arc_idxs.push_back(this->arcs.size());
        this->arcs.push_back({from_idx, to_idx, color, type});

        // Always insert only one directed arc for the input polygons.
        // Two directed arcs in both directions are inserted if arcs aren't between points of the input polygons.
        if (type == ARC_TYPE::NON_BORDER) {
            this->nodes[to_idx].arc_idxs.push_back(this->arcs.size());
            this->arcs.push_back({to_idx, from_idx, color, type});
        }
    }

    // It assumes that between points of the input polygons is always only one directed arc,
    // with the same direction as lines of the input polygon.
    [[nodiscard]] MMU_Graph::Arc get_border_arc(size_t idx) const {
        assert(idx < this->all_border_points);
        return this->arcs[idx];
    }

    [[nodiscard]] size_t nodes_count() const { return this->nodes.size(); }

    void remove_nodes_with_one_arc()
    {
        std::queue<size_t> update_queue;
        for (const MMU_Graph::Node &node : this->nodes) {
            size_t node_idx = &node - &this->nodes.front();
            // Skip nodes that represent points of input polygons.
            if (node.arc_idxs.size() == 1 && node_idx >= this->all_border_points)
                update_queue.emplace(&node - &this->nodes.front());
        }

        while (!update_queue.empty()) {
            size_t           node_from_idx = update_queue.front();
            MMU_Graph::Node &node_from     = this->nodes[update_queue.front()];
            update_queue.pop();
            if (node_from.arc_idxs.empty())
                continue;

            assert(node_from.arc_idxs.size() == 1);
            size_t           node_to_idx = arcs[node_from.arc_idxs.front()].to_idx;
            MMU_Graph::Node &node_to     = this->nodes[node_to_idx];
            this->remove_edge(node_from_idx, node_to_idx);
            if (node_to.arc_idxs.size() == 1 && node_to_idx >= this->all_border_points)
                update_queue.emplace(node_to_idx);
        }
    }

    void add_contours(const std::vector<std::vector<ColoredLine>> &color_poly)
    {
        this->all_border_points = nodes.size();
        this->polygon_sizes     = std::vector<size_t>(color_poly.size());
        for (size_t polygon_idx = 0; polygon_idx < color_poly.size(); ++polygon_idx)
            this->polygon_sizes[polygon_idx] = color_poly[polygon_idx].size();
        this->polygon_idx_offset    = std::vector<size_t>(color_poly.size());
        this->polygon_idx_offset[0] = 0;
        for (size_t polygon_idx = 1; polygon_idx < color_poly.size(); ++polygon_idx) {
            this->polygon_idx_offset[polygon_idx] = this->polygon_idx_offset[polygon_idx - 1] + color_poly[polygon_idx - 1].size();
        }

        size_t poly_idx = 0;
        for (const std::vector<ColoredLine> &color_lines : color_poly) {
            size_t line_idx = 0;
            for (const ColoredLine &color_line : color_lines) {
                size_t from_idx = this->get_global_index(poly_idx, line_idx);
                size_t to_idx   = this->get_global_index(poly_idx, (line_idx + 1) % color_lines.size());
                this->append_edge(from_idx, to_idx, color_line.color, ARC_TYPE::BORDER);
                ++line_idx;
            }
            ++poly_idx;
        }
    }

    // Nodes 0..all_border_points are only one with are on countour. Other vertexis are consider as not on coouter. So we check if base on attach index
    inline bool is_vertex_on_contour(const Voronoi::VD::vertex_type *vertex) const
    {
        assert(vertex != nullptr);
        return vertex->color() < this->all_border_points;
    }

    [[nodiscard]] inline bool is_edge_attach_to_contour(const voronoi_diagram<double>::const_edge_iterator &edge_iterator) const
    {
        return this->is_vertex_on_contour(edge_iterator->vertex0()) || this->is_vertex_on_contour(edge_iterator->vertex1());
    }

    [[nodiscard]] inline bool is_edge_connecting_two_contour_vertices(const voronoi_diagram<double>::const_edge_iterator &edge_iterator) const
    {
        return this->is_vertex_on_contour(edge_iterator->vertex0()) && this->is_vertex_on_contour(edge_iterator->vertex1());
    }

    // All Voronoi vertices are post-processes to merge very close vertices to single. Witch eliminates issues with intersection edges.
    // Also, Voronoi vertices outside of the bounding of input polygons are throw away by marking them.
    void append_voronoi_vertices(const Geometry::VoronoiDiagram &vd, const Polygons &color_poly_tmp, BoundingBox bbox) {
        bbox.offset(SCALED_EPSILON);

        struct CPoint
        {
            CPoint() = delete;
            CPoint(const Vec2d &point, size_t contour_idx, size_t point_idx) : m_point_double(point), m_point(mk_point(point)), m_point_idx(point_idx), m_contour_idx(contour_idx) {}
            CPoint(const Vec2d &point, size_t point_idx) : m_point_double(point), m_point(mk_point(point)), m_point_idx(point_idx), m_contour_idx(0) {}
            const Vec2d m_point_double;
            const Point m_point;
            size_t      m_point_idx;
            size_t      m_contour_idx;

            [[nodiscard]] const Vec2d &point_double() const { return m_point_double; }
            [[nodiscard]] const Point &point() const { return m_point; }
            bool operator==(const CPoint &rhs) const { return m_point_double == rhs.m_point_double && m_contour_idx == rhs.m_contour_idx && m_point_idx == rhs.m_point_idx; }
        };
        struct CPointAccessor { const Point* operator()(const CPoint &pt) const { return &pt.point(); }};
        typedef ClosestPointInRadiusLookup<CPoint, CPointAccessor> CPointLookupType;

        CPointLookupType closest_voronoi_point(SCALED_EPSILON);
        CPointLookupType closest_contour_point(3 * SCALED_EPSILON);
        for (const Polygon &polygon : color_poly_tmp)
            for (const Point &pt : polygon.points)
                closest_contour_point.insert(CPoint(Vec2d(pt.x(), pt.y()), &polygon - &color_poly_tmp.front(), &pt - &polygon.points.front()));

        for (const voronoi_diagram<double>::vertex_type &vertex : vd.vertices()) {
            vertex.color(-1);
            Vec2d vertex_point_double = Vec2d(vertex.x(), vertex.y());
            Point vertex_point        = mk_point(vertex);

            const Vec2d &first_point_double  = this->nodes[this->get_border_arc(vertex.incident_edge()->cell()->source_index()).from_idx].point;
            const Vec2d &second_point_double = this->nodes[this->get_border_arc(vertex.incident_edge()->twin()->cell()->source_index()).from_idx].point;

            if (vertex_equal_to_point(&vertex, first_point_double)) {
                assert(vertex.color() != vertex.incident_edge()->cell()->source_index());
                assert(vertex.color() != vertex.incident_edge()->twin()->cell()->source_index());
                vertex.color(this->get_border_arc(vertex.incident_edge()->cell()->source_index()).from_idx);
            } else if (vertex_equal_to_point(&vertex, second_point_double)) {
                assert(vertex.color() != vertex.incident_edge()->cell()->source_index());
                assert(vertex.color() != vertex.incident_edge()->twin()->cell()->source_index());
                vertex.color(this->get_border_arc(vertex.incident_edge()->twin()->cell()->source_index()).from_idx);
            } else if (bbox.contains(vertex_point)) {
                if (auto [contour_pt, c_dist_sqr] = closest_contour_point.find(vertex_point); contour_pt != nullptr && c_dist_sqr < Slic3r::sqr(3 * SCALED_EPSILON)) {
                    vertex.color(this->get_global_index(contour_pt->m_contour_idx, contour_pt->m_point_idx));
                } else if (auto [voronoi_pt, v_dist_sqr] = closest_voronoi_point.find(vertex_point); voronoi_pt == nullptr || v_dist_sqr >= Slic3r::sqr(SCALED_EPSILON / 10.0)) {
                    closest_voronoi_point.insert(CPoint(vertex_point_double, this->nodes_count()));
                    vertex.color(this->nodes_count());
                    this->nodes.push_back({vertex_point_double});
                } else {
                    // Boost Voronoi diagram generator sometimes creates two very closed points instead of one point.
                    // For the example points (146872.99999999997, -146872.99999999997) and (146873, -146873), this example also included in Voronoi generator test cases.
                    std::vector<std::pair<const CPoint *, double>> all_closes_c_points = closest_voronoi_point.find_all(vertex_point);
                    int                                            merge_to_point      = -1;
                    for (const std::pair<const CPoint *, double> &c_point : all_closes_c_points)
                        if ((vertex_point_double - c_point.first->point_double()).squaredNorm() <= Slic3r::sqr(EPSILON)) {
                            merge_to_point = int(c_point.first->m_point_idx);
                            break;
                        }

                    if (merge_to_point != -1) {
                        vertex.color(merge_to_point);
                    } else {
                        closest_voronoi_point.insert(CPoint(vertex_point_double, this->nodes_count()));
                        vertex.color(this->nodes_count());
                        this->nodes.push_back({vertex_point_double});
                    }
                }
            }
        }
    }

    void garbage_collect()
    {
        std::vector<int> nodes_map(this->nodes.size(), -1);
        int              nodes_count = 0;
        size_t           arcs_count  = 0;
        for (const MMU_Graph::Node &node : this->nodes)
            if (size_t node_idx = &node - &this->nodes.front(); !node.arc_idxs.empty()) {
                nodes_map[node_idx] = nodes_count++;
                arcs_count += node.arc_idxs.size();
            }

        std::vector<MMU_Graph::Node> new_nodes;
        std::vector<MMU_Graph::Arc>  new_arcs;
        new_nodes.reserve(nodes_count);
        new_arcs.reserve(arcs_count);
        for (const MMU_Graph::Node &node : this->nodes)
            if (size_t node_idx = &node - &this->nodes.front(); nodes_map[node_idx] >= 0) {
                new_nodes.push_back({node.point});
                for (const size_t &arc_idx : node.arc_idxs) {
                    const Arc &arc = this->arcs[arc_idx];
                    new_nodes.back().arc_idxs.emplace_back(new_arcs.size());
                    new_arcs.push_back({size_t(nodes_map[arc.from_idx]), size_t(nodes_map[arc.to_idx]), arc.color, arc.type});
                }
            }

        this->nodes = std::move(new_nodes);
        this->arcs  = std::move(new_arcs);
    }
};

static inline void mark_processed(const voronoi_diagram<double>::const_edge_iterator &edge_iterator)
{
    edge_iterator->color(true);
    edge_iterator->twin()->color(true);
}

// Return true, if "p" is closer to line.a, then line.b
static inline bool is_point_closer_to_beginning_of_line(const Line &line, const Point &p)
{
    return (p - line.a).cast<double>().squaredNorm() < (p - line.b).cast<double>().squaredNorm();
}

static inline bool has_same_color(const ColoredLine &cl1, const ColoredLine &cl2) { return cl1.color == cl2.color; }

// Determines if the line points from the point between two contour lines is pointing inside polygon or outside.
static inline bool points_inside(const Line &contour_first, const Line &contour_second, const Point &new_point)
{
    // Used in points_inside for decision if line leading thought the common point of two lines is pointing inside polygon or outside
    auto three_points_inward_normal = [](const Point &left, const Point &middle, const Point &right) -> Vec2d {
        assert(left != middle);
        assert(middle != right);
        return (perp(Point(middle - left)).cast<double>().normalized() + perp(Point(right - middle)).cast<double>().normalized()).normalized();
    };

    assert(contour_first.b == contour_second.a);
    Vec2d  inward_normal = three_points_inward_normal(contour_first.a, contour_first.b, contour_second.b);
    Vec2d  edge_norm     = (new_point - contour_first.b).cast<double>().normalized();
    double side          = inward_normal.dot(edge_norm);
    //    assert(side != 0.);
    return side > 0.;
}

static inline bool line_intersection_with_epsilon(const Line &line_to_extend, const Line &other, Point *intersection)
{
    Line extended_line = line_to_extend;
    extended_line.extend(15 * SCALED_EPSILON);
    return extended_line.intersection(other, intersection);
}

// For every ColoredLine in lines_colored_out, assign the index of the polygon to which belongs and also the index of this line inside of the polygon.
static inline void init_polygon_indices(const MMU_Graph                             &graph,
                                        const std::vector<std::vector<ColoredLine>> &color_poly,
                                        std::vector<ColoredLine>                    &lines_colored_out)
{
    size_t poly_idx = 0;
    for (const std::vector<ColoredLine> &color_lines : color_poly) {
        size_t line_idx = 0;
        for (size_t color_line_idx = 0; color_line_idx < color_lines.size(); ++color_line_idx) {
            size_t from_idx                            = graph.get_global_index(poly_idx, line_idx);
            lines_colored_out[from_idx].poly_idx       = int(poly_idx);
            lines_colored_out[from_idx].local_line_idx = int(line_idx);
            ++line_idx;
        }
        ++poly_idx;
    }
}

// Voronoi edges produced by Voronoi generator cloud have coordinates that don't fit inside coord_t (int32_t).
// Because of that, this function tries to clip edges that have one endpoint of the edge inside the BoundingBox.
static inline Line clip_finite_voronoi_edge(const Voronoi::VD::edge_type &edge, const BoundingBoxf &bbox)
{
    assert(edge.is_finite());
    Vec2d v0          = mk_vec2(edge.vertex0());
    Vec2d v1          = mk_vec2(edge.vertex1());
    bool  contains_v0 = bbox.contains(v0);
    bool  contains_v1 = bbox.contains(v1);
    if ((contains_v0 && contains_v1) || (!contains_v0 && !contains_v1))
        return {mk_point(edge.vertex0()), mk_point(edge.vertex1())};

    Vec2d vector = (v1 - v0).normalized() * bbox.size().norm();
    if (!contains_v0)
        v0 = (v1 - vector);
    else
        v1 = (v0 + vector);

    return {v0.cast<coord_t>(), v1.cast<coord_t>()};
}

static MMU_Graph build_graph(size_t layer_idx, const std::vector<std::vector<ColoredLine>> &color_poly)
{
    Geometry::VoronoiDiagram vd;
    std::vector<ColoredLine> lines_colored  = to_lines(color_poly);
    const Polygons           color_poly_tmp = colored_points_to_polygon(color_poly);
    const Points             points         = to_points(color_poly_tmp);
    const Lines              lines          = to_lines(color_poly_tmp);

    // The algorithm adds edges to the graph that are between two different colors.
    // If a polygon is colored entirely with one color, we need to add at least one edge from that polygon artificially.
    // Adding this edge is necessary for cases where the expolygon has an outer contour colored whole with one color
    // and a hole colored with a different color. If an edge wasn't added to the graph,
    // the entire expolygon would be colored with single random color instead of two different.
    std::vector<bool>        force_edge_adding(color_poly.size());

    // For each polygon, check if it is all colored with the same color. If it is, we need to force adding one edge to it.
    for (const std::vector<ColoredLine> &c_poly : color_poly) {
        bool force_edge = true;
        for (const ColoredLine &c_line : c_poly)
            if (c_line.color != c_poly.front().color) {
                force_edge = false;
                break;
            }
        force_edge_adding[&c_poly - &color_poly.front()] = force_edge;
    }

    boost::polygon::construct_voronoi(lines_colored.begin(), lines_colored.end(), &vd);
    MMU_Graph graph;
    graph.nodes.reserve(points.size() + vd.vertices().size());
    for (const Point &point : points)
        graph.nodes.push_back({Vec2d(double(point.x()), double(point.y()))});

    graph.add_contours(color_poly);
    init_polygon_indices(graph, color_poly, lines_colored);

    assert(graph.nodes.size() == lines_colored.size());
    BoundingBox bbox = get_extents(color_poly_tmp);
    graph.append_voronoi_vertices(vd, color_poly_tmp, bbox);

    auto get_prev_contour_line = [&lines_colored, &color_poly, &graph](const voronoi_diagram<double>::const_edge_iterator &edge_it) -> ColoredLine {
        size_t contour_line_local_idx = lines_colored[edge_it->cell()->source_index()].local_line_idx;
        size_t contour_line_size      = color_poly[lines_colored[edge_it->cell()->source_index()].poly_idx].size();
        size_t contour_prev_idx       = graph.get_global_index(lines_colored[edge_it->cell()->source_index()].poly_idx,
                                                         (contour_line_local_idx > 0) ? contour_line_local_idx - 1 : contour_line_size - 1);
        return lines_colored[contour_prev_idx];
    };

    auto get_next_contour_line = [&lines_colored, &color_poly, &graph](const voronoi_diagram<double>::const_edge_iterator &edge_it) -> ColoredLine {
        size_t contour_line_local_idx = lines_colored[edge_it->cell()->source_index()].local_line_idx;
        size_t contour_line_size      = color_poly[lines_colored[edge_it->cell()->source_index()].poly_idx].size();
        size_t contour_next_idx       = graph.get_global_index(lines_colored[edge_it->cell()->source_index()].poly_idx,
                                                         (contour_line_local_idx + 1) % contour_line_size);
        return lines_colored[contour_next_idx];
    };

    bbox.offset(scale_(10.));
    const BoundingBoxf bbox_clip(bbox.min.cast<double>(), bbox.max.cast<double>());
    const double       bbox_dim_max = double(std::max(bbox.size().x(), bbox.size().y()));

    // Make a copy of the input segments with the double type.
    std::vector<Voronoi::Internal::segment_type> segments;
    for (const Line &line : lines)
        segments.emplace_back(Voronoi::Internal::point_type(double(line.a(0)), double(line.a(1))),
                              Voronoi::Internal::point_type(double(line.b(0)), double(line.b(1))));

    for (auto edge_it = vd.edges().begin(); edge_it != vd.edges().end(); ++edge_it) {
        // Skip second half-edge
        if (edge_it->cell()->source_index() > edge_it->twin()->cell()->source_index() || edge_it->color())
            continue;

        if (edge_it->is_infinite() && (edge_it->vertex0() != nullptr || edge_it->vertex1() != nullptr)) {
            // Infinite edge is leading through a point on the counter, but there are no Voronoi vertices.
            // So we could fix this case by computing the intersection between the contour line and infinity edge.
            std::vector<Voronoi::Internal::point_type> samples;
            Voronoi::Internal::clip_infinite_edge(points, segments, *edge_it, bbox_dim_max, &samples);
            if (samples.empty())
                continue;

            const Line         edge_line(mk_point(samples[0]), mk_point(samples[1]));
            const ColoredLine &contour_line = lines_colored[edge_it->cell()->source_index()];
            Point              contour_intersection;

            if (line_intersection_with_epsilon(contour_line.line, edge_line, &contour_intersection)) {
                const MMU_Graph::Arc &graph_arc = graph.get_border_arc(edge_it->cell()->source_index());
                const size_t          from_idx  = (edge_it->vertex1() != nullptr) ? edge_it->vertex1()->color() : edge_it->vertex0()->color();
                size_t                to_idx    = ((contour_line.line.a - contour_intersection).cast<double>().squaredNorm() <
                                 (contour_line.line.b - contour_intersection).cast<double>().squaredNorm()) ?
                                                      graph_arc.from_idx :
                                                      graph_arc.to_idx;
                if (from_idx != to_idx && from_idx < graph.nodes_count() && to_idx < graph.nodes_count()) {
                    graph.append_edge(from_idx, to_idx);
                    mark_processed(edge_it);
                }
            }
        } else if (edge_it->is_finite()) {
            // Both points are on contour, so skip them. In cases of duplicate Voronoi vertices, skip edges between the same two points.
            if (graph.is_edge_connecting_two_contour_vertices(edge_it) || (edge_it->vertex0()->color() == edge_it->vertex1()->color()))
                continue;

            const Line        edge_line         = clip_finite_voronoi_edge(*edge_it, bbox_clip);
            const Line        contour_line      = lines_colored[edge_it->cell()->source_index()].line;
            const ColoredLine colored_line      = lines_colored[edge_it->cell()->source_index()];
            const ColoredLine contour_line_prev = get_prev_contour_line(edge_it);
            const ColoredLine contour_line_next = get_next_contour_line(edge_it);

            if (edge_it->vertex0()->color() >= graph.nodes_count() || edge_it->vertex1()->color() >= graph.nodes_count()) {
                enum class Vertex { VERTEX0, VERTEX1 };
                auto append_edge_if_intersects_with_contour = [&graph, &lines_colored, &edge_line, &contour_line](const voronoi_diagram<double>::const_edge_iterator &edge_iterator, const Vertex vertex) {
                    Point intersection;
                    Line  contour_line_twin = lines_colored[edge_iterator->twin()->cell()->source_index()].line;
                    if (line_intersection_with_epsilon(contour_line_twin, edge_line, &intersection)) {
                        const MMU_Graph::Arc &graph_arc = graph.get_border_arc(edge_iterator->twin()->cell()->source_index());
                        const size_t          to_idx_l  = is_point_closer_to_beginning_of_line(contour_line_twin, intersection) ? graph_arc.from_idx :
                                                                                                                                  graph_arc.to_idx;
                        graph.append_edge(vertex == Vertex::VERTEX0 ? edge_iterator->vertex0()->color() : edge_iterator->vertex1()->color(), to_idx_l);
                    } else if (line_intersection_with_epsilon(contour_line, edge_line, &intersection)) {
                        const MMU_Graph::Arc &graph_arc = graph.get_border_arc(edge_iterator->cell()->source_index());
                        const size_t to_idx_l = is_point_closer_to_beginning_of_line(contour_line, intersection) ? graph_arc.from_idx : graph_arc.to_idx;
                        graph.append_edge(vertex == Vertex::VERTEX0 ? edge_iterator->vertex0()->color() : edge_iterator->vertex1()->color(), to_idx_l);
                    }
                    mark_processed(edge_iterator);
                };

                if (edge_it->vertex0()->color() < graph.nodes_count() && !graph.is_vertex_on_contour(edge_it->vertex0()))
                    append_edge_if_intersects_with_contour(edge_it, Vertex::VERTEX0);

                if (edge_it->vertex1()->color() < graph.nodes_count() && !graph.is_vertex_on_contour(edge_it->vertex1()))
                    append_edge_if_intersects_with_contour(edge_it, Vertex::VERTEX1);
            } else if (graph.is_edge_attach_to_contour(edge_it)) {
                mark_processed(edge_it);
                // Skip edges witch connection two points on a contour
                if (graph.is_edge_connecting_two_contour_vertices(edge_it))
                    continue;

                const size_t from_idx = edge_it->vertex0()->color();
                const size_t to_idx   = edge_it->vertex1()->color();
                if (graph.is_vertex_on_contour(edge_it->vertex0())) {
                    if (is_point_closer_to_beginning_of_line(contour_line, edge_line.a)) {
                        if ((!has_same_color(contour_line_prev, colored_line) || force_edge_adding[colored_line.poly_idx]) && points_inside(contour_line_prev.line, contour_line, edge_line.b)) {
                            graph.append_edge(from_idx, to_idx);
                            force_edge_adding[colored_line.poly_idx] = false;
                        }
                    } else {
                        if ((!has_same_color(contour_line_next, colored_line) || force_edge_adding[colored_line.poly_idx]) && points_inside(contour_line, contour_line_next.line, edge_line.b)) {
                            graph.append_edge(from_idx, to_idx);
                            force_edge_adding[colored_line.poly_idx] = false;
                        }
                    }
                } else {
                    assert(graph.is_vertex_on_contour(edge_it->vertex1()));
                    if (is_point_closer_to_beginning_of_line(contour_line, edge_line.b)) {
                        if ((!has_same_color(contour_line_prev, colored_line) || force_edge_adding[colored_line.poly_idx]) && points_inside(contour_line_prev.line, contour_line, edge_line.a)) {
                            graph.append_edge(from_idx, to_idx);
                            force_edge_adding[colored_line.poly_idx] = false;
                        }
                    } else {
                        if ((!has_same_color(contour_line_next, colored_line) || force_edge_adding[colored_line.poly_idx]) && points_inside(contour_line, contour_line_next.line, edge_line.a)) {
                            graph.append_edge(from_idx, to_idx);
                            force_edge_adding[colored_line.poly_idx] = false;
                        }
                    }
                }
            } else if (Point intersection; line_intersection_with_epsilon(contour_line, edge_line, &intersection)) {
                mark_processed(edge_it);
                Vec2d real_v0_double = graph.nodes[edge_it->vertex0()->color()].point;
                Vec2d real_v1_double = graph.nodes[edge_it->vertex1()->color()].point;
                Point real_v0        = Point(coord_t(real_v0_double.x()), coord_t(real_v0_double.y()));
                Point real_v1        = Point(coord_t(real_v1_double.x()), coord_t(real_v1_double.y()));

                if (is_point_closer_to_beginning_of_line(contour_line, intersection)) {
                    Line first_part(intersection, real_v0);
                    Line second_part(intersection, real_v1);

                    if (!has_same_color(contour_line_prev, colored_line)) {
                        if (points_inside(contour_line_prev.line, contour_line, first_part.b))
                            graph.append_edge(edge_it->vertex0()->color(), graph.get_border_arc(edge_it->cell()->source_index()).from_idx);

                        if (points_inside(contour_line_prev.line, contour_line, second_part.b))
                            graph.append_edge(edge_it->vertex1()->color(), graph.get_border_arc(edge_it->cell()->source_index()).from_idx);
                    }
                } else {
                    const size_t int_point_idx    = graph.get_border_arc(edge_it->cell()->source_index()).to_idx;
                    const Vec2d  int_point_double = graph.nodes[int_point_idx].point;
                    const Point  int_point        = Point(coord_t(int_point_double.x()), coord_t(int_point_double.y()));

                    const Line first_part(int_point, real_v0);
                    const Line second_part(int_point, real_v1);

                    if (!has_same_color(contour_line_next, colored_line)) {
                        if (points_inside(contour_line, contour_line_next.line, first_part.b))
                            graph.append_edge(edge_it->vertex0()->color(), int_point_idx);

                        if (points_inside(contour_line, contour_line_next.line, second_part.b))
                            graph.append_edge(edge_it->vertex1()->color(), int_point_idx);
                    }
                }
            }
        }
    }

    for (auto edge_it = vd.edges().begin(); edge_it != vd.edges().end(); ++edge_it) {
        // Skip second half-edge and processed edges
        if (edge_it->cell()->source_index() > edge_it->twin()->cell()->source_index() || edge_it->color())
            continue;

        if (edge_it->is_finite() && !bool(edge_it->color()) && edge_it->vertex0()->color() < graph.nodes_count() &&
            edge_it->vertex1()->color() < graph.nodes_count()) {
            // Skip cases, when the edge is between two same vertices, which is in cases two near vertices were merged together.
            if (edge_it->vertex0()->color() == edge_it->vertex1()->color())
                continue;

            size_t from_idx = edge_it->vertex0()->color();
            size_t to_idx   = edge_it->vertex1()->color();
            graph.append_edge(from_idx, to_idx);
        }
        mark_processed(edge_it);
    }

    graph.remove_nodes_with_one_arc();
    return graph;
}

static inline Polygon to_polygon(const std::vector<Linef> &lines)
{
    Polygon poly_out;
    poly_out.points.reserve(lines.size());
    for (const Linef &line : lines)
        poly_out.points.emplace_back(mk_point(line.a));
    return poly_out;
}

// Returns list of polygons and assigned colors.
// It iterates through all nodes on the border between two different colors, and from this point,
// start selection always left most edges for every node to construct CCW polygons.
// Assumes that graph is planar (without self-intersection edges)
static std::vector<ExPolygons> extract_colored_segments(const MMU_Graph &graph, const size_t num_extruders)
{
    std::vector<bool> used_arcs(graph.arcs.size(), false);
    // When there is no next arc, then is returned original_arc or edge with is marked as used
    auto get_next = [&graph, &used_arcs](const Linef &process_line, const MMU_Graph::Arc &original_arc) -> const MMU_Graph::Arc & {
        std::vector<std::pair<const MMU_Graph::Arc *, double>> sorted_arcs;
        for (const size_t &arc_idx : graph.nodes[original_arc.to_idx].arc_idxs) {
            const MMU_Graph::Arc &arc = graph.arcs[arc_idx];
            if (graph.nodes[arc.to_idx].point == process_line.a || used_arcs[arc_idx])
                continue;

            assert(original_arc.to_idx == arc.from_idx);
            Vec2d process_line_vec_n   = (process_line.a - process_line.b).normalized();
            Vec2d neighbour_line_vec_n = (graph.nodes[arc.to_idx].point - graph.nodes[arc.from_idx].point).normalized();

            double angle = ::acos(std::clamp(neighbour_line_vec_n.dot(process_line_vec_n), -1.0, 1.0));
            if (Slic3r::cross2(neighbour_line_vec_n, process_line_vec_n) < 0.0)
                angle = 2.0 * (double) PI - angle;

            sorted_arcs.emplace_back(&arc, angle);
        }

        std::sort(sorted_arcs.begin(), sorted_arcs.end(),
                  [](std::pair<const MMU_Graph::Arc *, double> &l, std::pair<const MMU_Graph::Arc *, double> &r) -> bool { return l.second < r.second; });

        // Try to return left most edge witch is unused
        for (auto &sorted_arc : sorted_arcs)
            if (size_t arc_idx = sorted_arc.first - &graph.arcs.front(); !used_arcs[arc_idx])
                return *sorted_arc.first;

        if (sorted_arcs.empty())
            return original_arc;

        return *(sorted_arcs.front().first);
    };

    auto all_arc_used = [&used_arcs](const MMU_Graph::Node &node) -> bool {
        return std::all_of(node.arc_idxs.cbegin(), node.arc_idxs.cend(), [&used_arcs](const size_t &arc_idx) -> bool { return used_arcs[arc_idx]; });
    };

    std::vector<ExPolygons> expolygons_segments(num_extruders + 1);
    for (size_t node_idx = 0; node_idx < graph.all_border_points; ++node_idx) {
        const MMU_Graph::Node &node = graph.nodes[node_idx];

        for (const size_t &arc_idx : node.arc_idxs) {
            const MMU_Graph::Arc &arc = graph.arcs[arc_idx];
            if (arc.type == MMU_Graph::ARC_TYPE::NON_BORDER || used_arcs[arc_idx])
                continue;

            Linef process_line(node.point, graph.nodes[arc.to_idx].point);
            used_arcs[arc_idx] = true;

            std::vector<Linef> face_lines;
            face_lines.emplace_back(process_line);
            Vec2d start_p = process_line.a;

            Linef                 p_vec = process_line;
            const MMU_Graph::Arc *p_arc = &arc;
            do {
                const MMU_Graph::Arc &next         = get_next(p_vec, *p_arc);
                size_t                next_arc_idx = &next - &graph.arcs.front();
                face_lines.emplace_back(graph.nodes[next.from_idx].point, graph.nodes[next.to_idx].point);
                if (used_arcs[next_arc_idx])
                    break;

                used_arcs[next_arc_idx] = true;
                p_vec                   = Linef(graph.nodes[next.from_idx].point, graph.nodes[next.to_idx].point);
                p_arc                   = &next;
            } while (graph.nodes[p_arc->to_idx].point != start_p || !all_arc_used(graph.nodes[p_arc->to_idx]));

            if (Polygon poly = to_polygon(face_lines); poly.is_counter_clockwise() && poly.is_valid())
                expolygons_segments[arc.color].emplace_back(std::move(poly));
        }
    }
    return expolygons_segments;
}

// Used in remove_multiple_edges_in_vertices()
// Returns length of edge with is connected to contour. To this length is include other edges with follows it if they are almost straight (with the
// tolerance of 15) And also if node between two subsequent edges is connected only to these two edges.
static inline double compute_edge_length(const MMU_Graph &graph, const size_t start_idx, const size_t &start_arc_idx)
{
    assert(start_arc_idx < graph.arcs.size());
    std::vector<bool> used_arcs(graph.arcs.size(), false);

    used_arcs[start_arc_idx]                = true;
    const MMU_Graph::Arc *arc               = &graph.arcs[start_arc_idx];
    size_t                idx               = start_idx;
    double                line_total_length = (graph.nodes[arc->to_idx].point - graph.nodes[idx].point).norm();
    while (graph.nodes[arc->to_idx].arc_idxs.size() == 2) {
        bool found = false;
        for (const size_t &arc_idx : graph.nodes[arc->to_idx].arc_idxs) {
            if (const MMU_Graph::Arc &arc_n = graph.arcs[arc_idx]; arc_n.type == MMU_Graph::ARC_TYPE::NON_BORDER && !used_arcs[arc_idx] && arc_n.to_idx != idx) {
                Linef first_line(graph.nodes[idx].point, graph.nodes[arc->to_idx].point);
                Linef second_line(graph.nodes[arc->to_idx].point, graph.nodes[arc_n.to_idx].point);

                Vec2d  first_line_vec    = (first_line.a - first_line.b);
                Vec2d  second_line_vec   = (second_line.b - second_line.a);
                Vec2d  first_line_vec_n  = first_line_vec.normalized();
                Vec2d  second_line_vec_n = second_line_vec.normalized();
                double angle             = ::acos(std::clamp(first_line_vec_n.dot(second_line_vec_n), -1.0, 1.0));
                if (Slic3r::cross2(first_line_vec_n, second_line_vec_n) < 0.0)
                    angle = 2.0 * (double) PI - angle;

                if (std::abs(angle - PI) >= (PI / 12))
                    continue;

                idx = arc->to_idx;
                arc = &arc_n;

                line_total_length += (graph.nodes[arc->to_idx].point - graph.nodes[idx].point).norm();
                used_arcs[arc_idx] = true;
                found      = true;
                break;
            }
        }
        if (!found)
            break;
    }

    return line_total_length;
}

// Used for fixing double Voronoi edges for concave parts of the polygon.
static void remove_multiple_edges_in_vertices(MMU_Graph &graph, const std::vector<std::vector<ColoredLine>> &color_poly)
{
    std::vector<std::vector<std::pair<size_t, size_t>>> colored_segments = get_all_segments(color_poly);
    for (const std::vector<std::pair<size_t, size_t>> &colored_segment_p : colored_segments) {
        size_t poly_idx = &colored_segment_p - &colored_segments.front();
        for (const std::pair<size_t, size_t> &colored_segment : colored_segment_p) {
            size_t first_idx  = graph.get_global_index(poly_idx, colored_segment.first);
            size_t second_idx = graph.get_global_index(poly_idx, (colored_segment.second + 1) % graph.polygon_sizes[poly_idx]);
            Linef  seg_line(graph.nodes[first_idx].point, graph.nodes[second_idx].point);

            if (graph.nodes[first_idx].arc_idxs.size() >= 3) {
                std::vector<std::pair<MMU_Graph::Arc *, double>> arc_to_check;
                for (const size_t &arc_idx : graph.nodes[first_idx].arc_idxs) {
                    MMU_Graph::Arc &n_arc = graph.arcs[arc_idx];
                    if (n_arc.type == MMU_Graph::ARC_TYPE::NON_BORDER) {
                        double total_len = compute_edge_length(graph, first_idx, arc_idx);
                        arc_to_check.emplace_back(&n_arc, total_len);
                    }
                }
                std::sort(arc_to_check.begin(), arc_to_check.end(),
                          [](std::pair<MMU_Graph::Arc *, double> &l, std::pair<MMU_Graph::Arc *, double> &r) -> bool { return l.second > r.second; });

                while (arc_to_check.size() > 1) {
                    graph.remove_edge(first_idx, arc_to_check.back().first->to_idx);
                    arc_to_check.pop_back();
                }
            }
        }
    }
}

static void cut_segmented_layers(const std::vector<ExPolygons>        &input_expolygons,
                                 std::vector<std::vector<ExPolygons>> &segmented_regions,
                                 const float                           cut_width,
                                 const float                           interlocking_depth,
                                 const std::function<void()>          &throw_on_cancel_callback)
{
    BOOST_LOG_TRIVIAL(debug) << "MMU segmentation - cutting segmented layers in parallel - begin";
    const float interlocking_cut_width = interlocking_depth > 0.f ? std::max(cut_width - interlocking_depth, 0.f) : 0.f;
    tbb::parallel_for(tbb::blocked_range<size_t>(0, segmented_regions.size()),[&segmented_regions, &input_expolygons, &cut_width, &interlocking_cut_width, &throw_on_cancel_callback](const tbb::blocked_range<size_t>& range) {
        for (size_t layer_idx = range.begin(); layer_idx < range.end(); ++layer_idx) {
            throw_on_cancel_callback();
            const float  region_cut_width       = (layer_idx % 2 == 0 && interlocking_cut_width > 0.f) ? interlocking_cut_width : cut_width;
            const size_t num_extruders_plus_one = segmented_regions[layer_idx].size();
            if (region_cut_width > 0.f) {
                std::vector<ExPolygons> segmented_regions_cuts(num_extruders_plus_one); // Indexed by extruder_id
                for (size_t extruder_idx = 0; extruder_idx < num_extruders_plus_one; ++extruder_idx)
                    if (const ExPolygons &ex_polygons = segmented_regions[layer_idx][extruder_idx]; !ex_polygons.empty())
                        segmented_regions_cuts[extruder_idx] = diff_ex(ex_polygons, offset_ex(input_expolygons[layer_idx], -region_cut_width));
                segmented_regions[layer_idx] = std::move(segmented_regions_cuts);
            }
        }
    }); // end of parallel_for
    BOOST_LOG_TRIVIAL(debug) << "MMU segmentation - cutting segmented layers in parallel - end";
}

static bool is_volume_sinking(const indexed_triangle_set &its, const Transform3d &trafo)
{
    const Transform3f trafo_f = trafo.cast<float>();
    for (const stl_vertex &vertex : its.vertices)
        if ((trafo_f * vertex).z() < SINKING_Z_THRESHOLD) return true;
    return false;
}

//#define MMU_SEGMENTATION_DEBUG_TOP_BOTTOM

// Returns MMU segmentation of top and bottom layers based on painting in MMU segmentation gizmo
static inline std::vector<std::vector<ExPolygons>> mmu_segmentation_top_and_bottom_layers(const PrintObject             &print_object,
                                                                                          const std::vector<ExPolygons> &input_expolygons,
                                                                                          const std::function<void()>   &throw_on_cancel_callback)
{
    const size_t num_extruders = print_object.print()->config().nozzle_diameter.size() + 1;
    const size_t num_layers    = input_expolygons.size();
    const SpanOfConstPtrs<Layer> layers = print_object.layers();

    // Maximum number of top / bottom layers accounts for maximum overlap of one thread group into a neighbor thread group.
    int max_top_layers = 0;
    int max_bottom_layers = 0;
    int granularity = 1;
    for (size_t i = 0; i < print_object.num_printing_regions(); ++ i) {
        const PrintRegionConfig &config = print_object.printing_region(i).config();
        max_top_layers    = std::max(max_top_layers, config.top_solid_layers.value);
        max_bottom_layers = std::max(max_bottom_layers, config.bottom_solid_layers.value);
        granularity       = std::max(granularity, std::max(config.top_solid_layers.value, config.bottom_solid_layers.value) - 1);
    }

    // Project upwards pointing painted triangles over top surfaces,
    // project downards pointing painted triangles over bottom surfaces.
    std::vector<std::vector<Polygons>> top_raw(num_extruders), bottom_raw(num_extruders);
    std::vector<float> zs = zs_from_layers(layers);
    Transform3d        object_trafo = print_object.trafo_centered();

#ifdef MMU_SEGMENTATION_DEBUG_TOP_BOTTOM
    static int iRun = 0;
#endif // NDEBUG

    if (max_top_layers > 0 || max_bottom_layers > 0) {
        for (const ModelVolume *mv : print_object.model_object()->volumes)
            if (mv->is_model_part()) {
                const Transform3d volume_trafo = object_trafo * mv->get_matrix();
                for (size_t extruder_idx = 0; extruder_idx < num_extruders; ++ extruder_idx) {
                    const indexed_triangle_set painted = mv->mmu_segmentation_facets.get_facets_strict(*mv, EnforcerBlockerType(extruder_idx));
#ifdef MMU_SEGMENTATION_DEBUG_TOP_BOTTOM
                    {
                        static int iRun = 0;
                        its_write_obj(painted, debug_out_path("mm-painted-patch-%d-%d.obj", iRun ++, extruder_idx).c_str());
                    }
#endif // MMU_SEGMENTATION_DEBUG_TOP_BOTTOM
                    if (! painted.indices.empty()) {
                        std::vector<Polygons> top, bottom;
                        if (!zs.empty() && is_volume_sinking(painted, volume_trafo)) {
                            std::vector<float> zs_sinking = {0.f};
                            Slic3r::append(zs_sinking, zs);
                            slice_mesh_slabs(painted, zs_sinking, volume_trafo, max_top_layers > 0 ? &top : nullptr, max_bottom_layers > 0 ? &bottom : nullptr, throw_on_cancel_callback);

                            MeshSlicingParams slicing_params;
                            slicing_params.trafo = volume_trafo;
                            Polygons bottom_slice = slice_mesh(painted, zs[0], slicing_params);

                            top.erase(top.begin());
                            bottom.erase(bottom.begin());

                            bottom[0] = union_(bottom[0], bottom_slice);
                        } else
                            slice_mesh_slabs(painted, zs, volume_trafo, max_top_layers > 0 ? &top : nullptr, max_bottom_layers > 0 ? &bottom : nullptr, throw_on_cancel_callback);
                        auto merge = [](std::vector<Polygons> &&src, std::vector<Polygons> &dst) {
                            auto it_src = find_if(src.begin(), src.end(), [](const Polygons &p){ return ! p.empty(); });
                            if (it_src != src.end()) {
                                if (dst.empty()) {
                                    dst = std::move(src);
                                } else {
                                    assert(src.size() == dst.size());
                                    auto it_dst = dst.begin() + (it_src - src.begin());
                                    for (; it_src != src.end(); ++ it_src, ++ it_dst)
                                        if (! it_src->empty()) {
                                            if (it_dst->empty())
                                                *it_dst = std::move(*it_src);
                                            else
                                                append(*it_dst, std::move(*it_src));
                                        }
                                }
                            }
                        };
                        merge(std::move(top),    top_raw[extruder_idx]);
                        merge(std::move(bottom), bottom_raw[extruder_idx]);
                    }
                }
            }
    }

    auto filter_out_small_polygons = [&num_extruders, &num_layers](std::vector<std::vector<Polygons>> &raw_surfaces, double min_area) -> void {
        for (size_t extruder_idx = 0; extruder_idx < num_extruders; ++extruder_idx)
            if (!raw_surfaces[extruder_idx].empty())
                for (size_t layer_idx = 0; layer_idx < num_layers; ++layer_idx)
                    if (!raw_surfaces[extruder_idx][layer_idx].empty())
                        remove_small(raw_surfaces[extruder_idx][layer_idx], min_area);
    };

    // Filter out polygons less than 0.1mm^2, because they are unprintable and causing dimples on outer primers (#7104)
    filter_out_small_polygons(top_raw, Slic3r::sqr(scale_(0.1f)));
    filter_out_small_polygons(bottom_raw, Slic3r::sqr(scale_(0.1f)));

#ifdef MMU_SEGMENTATION_DEBUG_TOP_BOTTOM
    {
        const char* colors[] = { "aqua", "black", "blue", "fuchsia", "gray", "green", "lime", "maroon", "navy", "olive", "purple", "red", "silver", "teal", "yellow" };
        static int iRun = 0;
        for (size_t layer_id = 0; layer_id < zs.size(); ++layer_id) {
            std::vector<std::pair<Slic3r::ExPolygons, SVG::ExPolygonAttributes>> svg;
            for (size_t extruder_idx = 0; extruder_idx < num_extruders; ++ extruder_idx) {
                if (! top_raw[extruder_idx].empty() && ! top_raw[extruder_idx][layer_id].empty())
                    if (ExPolygons expoly = union_ex(top_raw[extruder_idx][layer_id]); ! expoly.empty()) {
                        const char *color = colors[extruder_idx];
                        svg.emplace_back(expoly, SVG::ExPolygonAttributes{ format("top%d", extruder_idx), color, color, color });
                    }
                if (! bottom_raw[extruder_idx].empty() && ! bottom_raw[extruder_idx][layer_id].empty())
                    if (ExPolygons expoly = union_ex(bottom_raw[extruder_idx][layer_id]); ! expoly.empty()) {
                        const char *color = colors[extruder_idx + 8];
                        svg.emplace_back(expoly, SVG::ExPolygonAttributes{ format("bottom%d", extruder_idx), color, color, color });
                    }
            }
            SVG::export_expolygons(debug_out_path("mm-segmentation-top-bottom-%d-%d-%lf.svg", iRun, layer_id, zs[layer_id]), svg);
        }
        ++ iRun;
    }
#endif // MMU_SEGMENTATION_DEBUG_TOP_BOTTOM

    std::vector<std::vector<ExPolygons>> triangles_by_color_bottom(num_extruders);
    std::vector<std::vector<ExPolygons>> triangles_by_color_top(num_extruders);
    triangles_by_color_bottom.assign(num_extruders, std::vector<ExPolygons>(num_layers * 2));
    triangles_by_color_top.assign(num_extruders, std::vector<ExPolygons>(num_layers * 2));

    struct LayerColorStat {
        // Number of regions for a queried color.
        int     num_regions             { 0 };
        // Maximum perimeter extrusion width for a queried color.
        coordf_t extrusion_width         { 0.f };
        // Minimum radius of a region to be printable. Used to filter regions by morphological opening.
        coordf_t small_region_threshold  { 0.f };
        // Maximum number of top layers for a queried color.
        int     top_solid_layers        { 0 };
        // Maximum number of bottom layers for a queried color.
        int     bottom_solid_layers     { 0 };
    };
    auto layer_color_stat = [&layers = std::as_const(layers)](const size_t layer_idx, const size_t color_idx) -> LayerColorStat {
        LayerColorStat out;
        const Layer &layer = *layers[layer_idx];
        for (const LayerRegion *region : layer.regions())
            if (const PrintRegionConfig &config = region->region().config();
                // color_idx == 0 means "don't know" extruder aka the underlying extruder.
                // As this region may split existing regions, we collect statistics over all regions for color_idx == 0.
                color_idx == 0 || config.perimeter_extruder == int(color_idx)) {
<<<<<<< HEAD
                // note: extrusion_width & small_region_threshold are computed unscaled and then scaled.
                double perimeter_extrusion_width = config.get_computed_value("perimeter_extrusion_width");
=======
                double perimeter_extrusion_width = config.get_computed_value("perimeter_extrusion_width", config.perimeter_extruder);
>>>>>>> 0670fbfb
                out.extrusion_width     = std::max<double>(out.extrusion_width, perimeter_extrusion_width);
                out.top_solid_layers    = std::max<int>(out.top_solid_layers, config.top_solid_layers);
                out.bottom_solid_layers = std::max<int>(out.bottom_solid_layers, config.bottom_solid_layers);
                out.small_region_threshold = config.gap_fill_enabled.value ?
                                             // Gap fill enabled. Enable a single line of 1/2 extrusion width.
                                             0.5f * (perimeter_extrusion_width) :
                                             // Gap fill disabled. Enable two lines slightly overlapping.
                                             (perimeter_extrusion_width) + 0.7f * Flow::rounded_rectangle_extrusion_spacing(perimeter_extrusion_width, float(layer.height), 1.f);
                out.small_region_threshold = scale_d(out.small_region_threshold * 0.5f);
                ++ out.num_regions;
            }
        assert(out.num_regions > 0);
        out.extrusion_width = scale_d(out.extrusion_width);
        return out;
    };

    tbb::parallel_for(tbb::blocked_range<size_t>(0, num_layers, granularity), [&granularity, &num_layers, &num_extruders, &layer_color_stat, &top_raw, &triangles_by_color_top,
                                                                               &throw_on_cancel_callback, &input_expolygons, &bottom_raw, &triangles_by_color_bottom](const tbb::blocked_range<size_t> &range) {
        size_t group_idx   = range.begin() / granularity;
        size_t layer_idx_offset = (group_idx & 1) * num_layers;
        for (size_t layer_idx = range.begin(); layer_idx < range.end(); ++ layer_idx) {
            for (size_t color_idx = 0; color_idx < num_extruders; ++ color_idx) {
                throw_on_cancel_callback();
                LayerColorStat stat = layer_color_stat(layer_idx, color_idx);
                if (std::vector<Polygons> &top = top_raw[color_idx]; ! top.empty() && ! top[layer_idx].empty())
                    if (ExPolygons top_ex = union_ex(top[layer_idx]); ! top_ex.empty()) {
                        // Clean up thin projections. They are not printable anyways.
                        if (stat.small_region_threshold > 0)
                            top_ex = opening_ex(top_ex, stat.small_region_threshold);
                        if (! top_ex.empty()) {
                            append(triangles_by_color_top[color_idx][layer_idx + layer_idx_offset], top_ex);
                            float offset = 0.f;
                            ExPolygons layer_slices_trimmed = input_expolygons[layer_idx];
                            for (int last_idx = int(layer_idx) - 1; last_idx >= std::max(int(layer_idx - stat.top_solid_layers), int(0)); --last_idx) {
                                offset -= stat.extrusion_width;
                                layer_slices_trimmed = intersection_ex(layer_slices_trimmed, input_expolygons[last_idx]);
                                ExPolygons last = intersection_ex(top_ex, offset_ex(layer_slices_trimmed, offset));
                                if (stat.small_region_threshold > 0)
                                    last = opening_ex(last, stat.small_region_threshold);
                                if (last.empty())
                                    break;
                                append(triangles_by_color_top[color_idx][last_idx + layer_idx_offset], std::move(last));
                            }
                        }
                    }
                if (std::vector<Polygons> &bottom = bottom_raw[color_idx]; ! bottom.empty() && ! bottom[layer_idx].empty())
                    if (ExPolygons bottom_ex = union_ex(bottom[layer_idx]); ! bottom_ex.empty()) {
                        // Clean up thin projections. They are not printable anyways.
                        if (stat.small_region_threshold > 0)
                            bottom_ex = opening_ex(bottom_ex, stat.small_region_threshold);
                        if (! bottom_ex.empty()) {
                            append(triangles_by_color_bottom[color_idx][layer_idx + layer_idx_offset], bottom_ex);
                            float offset = 0.f;
                            ExPolygons layer_slices_trimmed = input_expolygons[layer_idx];
                            for (size_t last_idx = layer_idx + 1; last_idx < std::min(layer_idx + stat.bottom_solid_layers, num_layers); ++last_idx) {
                                offset -= stat.extrusion_width;
                                layer_slices_trimmed = intersection_ex(layer_slices_trimmed, input_expolygons[last_idx]);
                                ExPolygons last = intersection_ex(bottom_ex, offset_ex(layer_slices_trimmed, offset));
                                if (stat.small_region_threshold > 0)
                                    last = opening_ex(last, stat.small_region_threshold);
                                if (last.empty())
                                    break;
                                append(triangles_by_color_bottom[color_idx][last_idx + layer_idx_offset], std::move(last));
                            }
                        }
                    }
            }
        }
    });

    std::vector<std::vector<ExPolygons>> triangles_by_color_merged(num_extruders);
    triangles_by_color_merged.assign(num_extruders, std::vector<ExPolygons>(num_layers));
    tbb::parallel_for(tbb::blocked_range<size_t>(0, num_layers), [&triangles_by_color_merged, &triangles_by_color_bottom, &triangles_by_color_top, &num_layers, &throw_on_cancel_callback](const tbb::blocked_range<size_t> &range) {
        for (size_t layer_idx = range.begin(); layer_idx < range.end(); ++ layer_idx) {
            throw_on_cancel_callback();
            for (size_t color_idx = 0; color_idx < triangles_by_color_merged.size(); ++color_idx) {
                auto &self = triangles_by_color_merged[color_idx][layer_idx];
                append(self, std::move(triangles_by_color_bottom[color_idx][layer_idx]));
                append(self, std::move(triangles_by_color_bottom[color_idx][layer_idx + num_layers]));
                append(self, std::move(triangles_by_color_top[color_idx][layer_idx]));
                append(self, std::move(triangles_by_color_top[color_idx][layer_idx + num_layers]));
                self = union_ex(self);
            }
            // Trim one region by the other if some of the regions overlap.
            for (size_t color_idx = 1; color_idx < triangles_by_color_merged.size(); ++ color_idx)
                triangles_by_color_merged[color_idx][layer_idx] = diff_ex(triangles_by_color_merged[color_idx][layer_idx],
                                                                          triangles_by_color_merged[color_idx - 1][layer_idx]);
        }
    });

    return triangles_by_color_merged;
}

static std::vector<std::vector<ExPolygons>> merge_segmented_layers(
    const std::vector<std::vector<ExPolygons>> &segmented_regions,
    std::vector<std::vector<ExPolygons>>     &&top_and_bottom_layers,
    const size_t                               num_extruders,
    const std::function<void()>               &throw_on_cancel_callback)
{
    const size_t                         num_layers = segmented_regions.size();
    std::vector<std::vector<ExPolygons>> segmented_regions_merged(num_layers);
    segmented_regions_merged.assign(num_layers, std::vector<ExPolygons>(num_extruders));
    assert(num_extruders + 1 == top_and_bottom_layers.size());

    BOOST_LOG_TRIVIAL(debug) << "MMU segmentation - merging segmented layers in parallel - begin";
    tbb::parallel_for(tbb::blocked_range<size_t>(0, num_layers), [&segmented_regions, &top_and_bottom_layers, &segmented_regions_merged, &num_extruders, &throw_on_cancel_callback](const tbb::blocked_range<size_t> &range) {
        for (size_t layer_idx = range.begin(); layer_idx < range.end(); ++layer_idx) {
            assert(segmented_regions[layer_idx].size() == num_extruders + 1);
            // Zero is skipped because it is the default color of the volume
            for (size_t extruder_id = 1; extruder_id < num_extruders + 1; ++extruder_id) {
                throw_on_cancel_callback();
                if (!segmented_regions[layer_idx][extruder_id].empty()) {
                    ExPolygons segmented_regions_trimmed = segmented_regions[layer_idx][extruder_id];
                    for (const std::vector<ExPolygons> &top_and_bottom_by_extruder : top_and_bottom_layers)
                        if (!top_and_bottom_by_extruder[layer_idx].empty() && !segmented_regions_trimmed.empty())
                            segmented_regions_trimmed = diff_ex(segmented_regions_trimmed, top_and_bottom_by_extruder[layer_idx]);

                    segmented_regions_merged[layer_idx][extruder_id - 1] = std::move(segmented_regions_trimmed);
                }

                if (!top_and_bottom_layers[extruder_id][layer_idx].empty()) {
                    bool was_top_and_bottom_empty = segmented_regions_merged[layer_idx][extruder_id - 1].empty();
                    append(segmented_regions_merged[layer_idx][extruder_id - 1], top_and_bottom_layers[extruder_id][layer_idx]);

                    // Remove dimples (#7235) appearing after merging side segmentation of the model with tops and bottoms painted layers.
                    if (!was_top_and_bottom_empty)
                        segmented_regions_merged[layer_idx][extruder_id - 1] = offset2_ex(union_ex(segmented_regions_merged[layer_idx][extruder_id - 1]), float(SCALED_EPSILON), -float(SCALED_EPSILON));
                }
            }
        }
    }); // end of parallel_for
    BOOST_LOG_TRIVIAL(debug) << "MMU segmentation - merging segmented layers in parallel - end";

    return segmented_regions_merged;
}

#ifdef MMU_SEGMENTATION_DEBUG_REGIONS
static void export_regions_to_svg(const std::string &path, const std::vector<ExPolygons> &regions, const ExPolygons &lslices)
{
    const std::vector<std::string> colors       = {"blue", "cyan", "red", "orange", "magenta", "pink", "purple", "yellow"};
    coordf_t                       stroke_width = scale_(0.05);
    BoundingBox                    bbox         = get_extents(lslices);
    bbox.offset(scale_(1.));
    ::Slic3r::SVG svg(path.c_str(), bbox);

    svg.draw_outline(lslices, "green", "lime", stroke_width);
    for (const ExPolygons &by_extruder : regions) {
        size_t extrude_idx = &by_extruder - &regions.front();
        if (extrude_idx >= 0 && extrude_idx < int(colors.size()))
            svg.draw(by_extruder, colors[extrude_idx], stroke_width);
        else
            svg.draw(by_extruder, "black", stroke_width);
    }
}
#endif // MMU_SEGMENTATION_DEBUG_REGIONS

#ifdef MMU_SEGMENTATION_DEBUG_GRAPH
static void export_graph_to_svg(const std::string &path, const MMU_Graph &graph, const ExPolygons &lslices)
{
    const std::vector<std::string> colors       = {"blue", "cyan", "red", "orange", "magenta", "pink", "purple", "green", "yellow"};
    coordf_t                       stroke_width = scale_(0.05);
    BoundingBox                    bbox         = get_extents(lslices);
    bbox.offset(scale_(1.));
    ::Slic3r::SVG svg(path.c_str(), bbox);
    for (const MMU_Graph::Node &node : graph.nodes)
        for (const size_t &arc_idx : node.arc_idxs) {
            const MMU_Graph::Arc &arc = graph.arcs[arc_idx];
            Line arc_line(mk_point(node.point), mk_point(graph.nodes[arc.to_idx].point));
            if (arc.type == MMU_Graph::ARC_TYPE::BORDER && arc.color >= 0 && arc.color < int(colors.size()))
                svg.draw(arc_line, colors[arc.color], stroke_width);
            else
                svg.draw(arc_line, "black", stroke_width);
        }
}
#endif // MMU_SEGMENTATION_DEBUG_GRAPH

#ifdef MMU_SEGMENTATION_DEBUG_INPUT
void export_processed_input_expolygons_to_svg(const std::string &path, const LayerRegionPtrs &regions, const ExPolygons &processed_input_expolygons)
{
    coordf_t    stroke_width = scale_(0.05);
    BoundingBox bbox         = get_extents(regions);
    bbox.merge(get_extents(processed_input_expolygons));
    bbox.offset(scale_(1.));
    ::Slic3r::SVG svg(path.c_str(), bbox);

    for (LayerRegion *region : regions)
        svg.draw_outline(region->slices().surfaces, "blue", "cyan", stroke_width);

    svg.draw_outline(processed_input_expolygons, "red", "pink", stroke_width);
}
#endif // MMU_SEGMENTATION_DEBUG_INPUT

#ifdef MMU_SEGMENTATION_DEBUG_PAINTED_LINES
static void export_painted_lines_to_svg(const std::string &path, const std::vector<std::vector<PaintedLine>> &all_painted_lines, const ExPolygons &lslices)
{
    const std::vector<std::string> colors       = {"blue", "cyan", "red", "orange", "magenta", "pink", "purple", "yellow"};
    coordf_t                       stroke_width = scale_(0.05);
    BoundingBox                    bbox         = get_extents(lslices);
    bbox.offset(scale_(1.));
    ::Slic3r::SVG svg(path.c_str(), bbox);

    for (const Line &line : to_lines(lslices))
        svg.draw(line, "green", stroke_width);

    for (const std::vector<PaintedLine> &painted_lines : all_painted_lines)
        for (const PaintedLine &painted_line : painted_lines)
            svg.draw(painted_line.projected_line, painted_line.color < int(colors.size()) ? colors[painted_line.color] : "black", stroke_width);
}
#endif // MMU_SEGMENTATION_DEBUG_PAINTED_LINES

#ifdef MMU_SEGMENTATION_DEBUG_COLORIZED_POLYGONS
static void export_colorized_polygons_to_svg(const std::string &path, const std::vector<std::vector<ColoredLine>> &colorized_polygons, const ExPolygons &lslices)
{
    const std::vector<std::string> colors       = {"blue", "cyan", "red", "orange", "magenta", "pink", "purple", "green", "yellow"};
    coordf_t                       stroke_width = scale_(0.05);
    BoundingBox                    bbox         = get_extents(lslices);
    bbox.offset(scale_(1.));
    ::Slic3r::SVG svg(path.c_str(), bbox);

    for (const std::vector<ColoredLine> &colorized_polygon : colorized_polygons)
        for (const ColoredLine &colorized_line : colorized_polygon)
            svg.draw(colorized_line.line, colorized_line.color < int(colors.size())? colors[colorized_line.color] : "black", stroke_width);
}
#endif // MMU_SEGMENTATION_DEBUG_COLORIZED_POLYGONS

// Check if all ColoredLine representing a single layer uses the same color.
static bool has_layer_only_one_color(const std::vector<std::vector<ColoredLine>> &colored_polygons)
{
    assert(!colored_polygons.empty());
    assert(!colored_polygons.front().empty());
    int first_line_color = colored_polygons.front().front().color;
    for (const std::vector<ColoredLine> &colored_polygon : colored_polygons)
        for (const ColoredLine &colored_line : colored_polygon)
            if (first_line_color != colored_line.color)
                return false;

    return true;
}

std::vector<std::vector<ExPolygons>> multi_material_segmentation_by_painting(const PrintObject &print_object, const std::function<void()> &throw_on_cancel_callback)
{
    const size_t                          num_extruders = print_object.print()->config().nozzle_diameter.size();
    const size_t                          num_layers    = print_object.layers().size();
    std::vector<std::vector<ExPolygons>>  segmented_regions(num_layers);
    segmented_regions.assign(num_layers, std::vector<ExPolygons>(num_extruders + 1));
    std::vector<std::vector<PaintedLine>> painted_lines(num_layers);
    std::array<std::mutex, 64>            painted_lines_mutex;
    std::vector<EdgeGrid::Grid>           edge_grids(num_layers);
    const SpanOfConstPtrs<Layer>          layers = print_object.layers();
    std::vector<ExPolygons>               input_expolygons(num_layers);
    coordf_t                              resolution = scale_d(print_object.print()->config().resolution);

    throw_on_cancel_callback();

    // Merge all regions and remove small holes
    BOOST_LOG_TRIVIAL(debug) << "MMU segmentation - slices preparation in parallel - begin";
    tbb::parallel_for(tbb::blocked_range<size_t>(0, num_layers), [&layers, &input_expolygons, &throw_on_cancel_callback](const tbb::blocked_range<size_t> &range) {
        for (size_t layer_idx = range.begin(); layer_idx < range.end(); ++layer_idx) {
            throw_on_cancel_callback();
            ExPolygons ex_polygons;
            for (LayerRegion *region : layers[layer_idx]->regions())
                for (const Surface &surface : region->slices())
                    Slic3r::append(ex_polygons, offset_ex(surface.expolygon, float(10 * SCALED_EPSILON)));
            // All expolygons are expanded by SCALED_EPSILON, merged, and then shrunk again by SCALED_EPSILON
            // to ensure that very close polygons will be merged.
            ex_polygons = union_ex(ex_polygons);
            // Remove all expolygons and holes with an area less than 0.1mm^2
            remove_small_and_small_holes(ex_polygons, Slic3r::sqr(scale_(0.1f)));
            // Occasionally, some input polygons contained self-intersections that caused problems with Voronoi diagrams
            // and consequently with the extraction of colored segments by function extract_colored_segments.
            // Calling simplify_polygons removes these self-intersections.
            // Also, occasionally input polygons contained several points very close together (distance between points is 1 or so).
            // Such close points sometimes caused that the Voronoi diagram has self-intersecting edges around these vertices.
            // This consequently leads to issues with the extraction of colored segments by function extract_colored_segments.
            // Calling expolygons_simplify fixed these issues.
            input_expolygons[layer_idx] = remove_duplicates(expolygons_simplify(offset_ex(ex_polygons, -10.f * float(SCALED_EPSILON)), 5 * SCALED_EPSILON), scaled<coord_t>(0.01), PI/6);

#ifdef MMU_SEGMENTATION_DEBUG_INPUT
            {
                static int iRun = 0;
                export_processed_input_expolygons_to_svg(debug_out_path("mm-input-%d-%d.svg", layer_idx, iRun++), layers[layer_idx]->regions(), input_expolygons[layer_idx]);
            }
#endif // MMU_SEGMENTATION_DEBUG_INPUT
        }
    }); // end of parallel_for
    BOOST_LOG_TRIVIAL(debug) << "MMU segmentation - slices preparation in parallel - end";

    std::vector<BoundingBox> layer_bboxes(num_layers);
    for (size_t layer_idx = 0; layer_idx < num_layers; ++layer_idx) {
        throw_on_cancel_callback();
        layer_bboxes[layer_idx] = get_extents(layers[layer_idx]->regions());
        layer_bboxes[layer_idx].merge(get_extents(input_expolygons[layer_idx]));
    }

    for (size_t layer_idx = 0; layer_idx < num_layers; ++layer_idx) {
        throw_on_cancel_callback();
        BoundingBox bbox = layer_bboxes[layer_idx];
        // Projected triangles could, in rare cases (as in GH issue #7299), belongs to polygons printed in the previous or the next layer.
        // Let's merge the bounding box of the current layer with bounding boxes of the previous and the next layer to ensure that
        // every projected triangle will be inside the resulting bounding box.
        if (layer_idx > 1) bbox.merge(layer_bboxes[layer_idx - 1]);
        if (layer_idx < num_layers - 1) bbox.merge(layer_bboxes[layer_idx + 1]);
        // Projected triangles may slightly exceed the input polygons.
        bbox.offset(20 * SCALED_EPSILON);
        edge_grids[layer_idx].set_bbox(bbox);
        edge_grids[layer_idx].create(input_expolygons[layer_idx], coord_t(scale_(10.)));
    }

    BOOST_LOG_TRIVIAL(debug) << "MMU segmentation - projection of painted triangles - begin";
    for (const ModelVolume *mv : print_object.model_object()->volumes) {
        //can reuse the TriangleSelector for each extruder_idx
        TriangleSelector tri_selector(mv->mesh());
        mv->mmu_segmentation_facets.set_facets_selector(tri_selector);
        tbb::parallel_for(tbb::blocked_range<size_t>(1, num_extruders + 1), [&mv, &print_object, &layers, &edge_grids, &painted_lines, &painted_lines_mutex, &input_expolygons, &resolution, &tri_selector , &throw_on_cancel_callback](const tbb::blocked_range<size_t> &range) {
            for (size_t extruder_idx = range.begin(); extruder_idx < range.end(); ++extruder_idx) {
                throw_on_cancel_callback();
                const indexed_triangle_set custom_facets = tri_selector.get_facets(EnforcerBlockerType(extruder_idx));
                if (!mv->is_model_part() || custom_facets.indices.empty())
                    continue;

                const Transform3f tr = print_object.trafo().cast<float>() * mv->get_matrix().cast<float>();
                tbb::parallel_for(tbb::blocked_range<size_t>(0, custom_facets.indices.size()), [&tr, &custom_facets, &print_object, &layers, &edge_grids, &input_expolygons, &painted_lines, &painted_lines_mutex, &extruder_idx, &resolution](const tbb::blocked_range<size_t> &range) {
                    for (size_t facet_idx = range.begin(); facet_idx < range.end(); ++facet_idx) {
                        float min_z = std::numeric_limits<float>::max();
                        float max_z = std::numeric_limits<float>::lowest();

                        std::array<Vec3f, 3> facet;
                        for (int p_idx = 0; p_idx < 3; ++p_idx) {
                            facet[p_idx] = tr * custom_facets.vertices[custom_facets.indices[facet_idx](p_idx)];
                            max_z        = std::max(max_z, facet[p_idx].z());
                            min_z        = std::min(min_z, facet[p_idx].z());
                        }

                        // Sort the vertices by z-axis for simplification of projected_facet on slices
                        std::sort(facet.begin(), facet.end(), [](const Vec3f &p1, const Vec3f &p2) { return p1.z() < p2.z(); });

                        // Find lowest slice not below the triangle.
                        auto first_layer = std::upper_bound(layers.begin(), layers.end(), float(min_z - EPSILON),
                                                            [](float z, const Layer *l1) { return z < l1->slice_z; });
                        auto last_layer  = std::upper_bound(layers.begin(), layers.end(), float(max_z + EPSILON),
                                                           [](float z, const Layer *l1) { return z < l1->slice_z; });
                        --last_layer;

                        for (auto layer_it = first_layer; layer_it != (last_layer + 1); ++layer_it) {
                            const Layer *layer     = *layer_it;
                            size_t       layer_idx = layer_it - layers.begin();
                            if (input_expolygons[layer_idx].empty() || facet[0].z() > layer->slice_z || layer->slice_z > facet[2].z())
                                continue;

                            // https://kandepet.com/3d-printing-slicing-3d-objects/
                            float t            = (float(layer->slice_z) - facet[0].z()) / (facet[2].z() - facet[0].z());
                            Vec3f line_start_f = facet[0] + t * (facet[2] - facet[0]);
                            Vec3f line_end_f;

                            if (facet[1].z() > layer->slice_z) {
                                // [P0, P2] and [P0, P1]
                                float t1   = (float(layer->slice_z) - facet[0].z()) / (facet[1].z() - facet[0].z());
                                line_end_f = facet[0] + t1 * (facet[1] - facet[0]);
                            } else {
                                // [P0, P2] and [P1, P2]
                                float t2   = (float(layer->slice_z) - facet[1].z()) / (facet[2].z() - facet[1].z());
                                line_end_f = facet[1] + t2 * (facet[2] - facet[1]);
                            }

                            Line line_to_test(Point(scale_(line_start_f.x()), scale_(line_start_f.y())),
                                              Point(scale_(line_end_f.x()), scale_(line_end_f.y())));
                            line_to_test.translate(-print_object.center_offset());

                            // BoundingBoxes for EdgeGrids are computed from printable regions. It is possible that the painted line (line_to_test) could
                            // be outside EdgeGrid's BoundingBox, for example, when the negative volume is used on the painted area (GH #7618).
                            // To ensure that the painted line is always inside EdgeGrid's BoundingBox, it is clipped by EdgeGrid's BoundingBox in cases
                            // when any of the endpoints of the line are outside the EdgeGrid's BoundingBox.
                            if (const BoundingBox &edge_grid_bbox = edge_grids[layer_idx].bbox(); !edge_grid_bbox.contains(line_to_test.a) || !edge_grid_bbox.contains(line_to_test.b)) {
                                // If the painted line (line_to_test) is entirely outside EdgeGrid's BoundingBox, skip this painted line.
                                if (!edge_grid_bbox.overlap(BoundingBox(Points{line_to_test.a, line_to_test.b})) ||
                                    !line_to_test.clip_with_bbox(edge_grid_bbox))
                                    continue;
                            }

                            size_t mutex_idx = layer_idx & 0x3F;
                            assert(mutex_idx < painted_lines_mutex.size());

                            PaintedLineVisitor visitor(edge_grids[layer_idx], painted_lines[layer_idx], painted_lines_mutex[mutex_idx], 16);
                            visitor.resolution = resolution; // note: multiply that if there is still problem with artifact on mmu paint with low resolution (high resolution value).
                            visitor.line_to_test = line_to_test;
                            visitor.color        = int(extruder_idx);
                            edge_grids[layer_idx].visit_cells_intersecting_line(line_to_test.a, line_to_test.b, visitor);
                        }
                    }
                }); // end of parallel_for 
            }
        }); // end of parallel_for
    }
    BOOST_LOG_TRIVIAL(debug) << "MMU segmentation - projection of painted triangles - end";
    BOOST_LOG_TRIVIAL(debug) << "MMU segmentation - painted layers count: "
                             << std::count_if(painted_lines.begin(), painted_lines.end(), [](const std::vector<PaintedLine> &pl) { return !pl.empty(); });

    BOOST_LOG_TRIVIAL(debug) << "MMU segmentation - layers segmentation in parallel - begin";
    tbb::parallel_for(tbb::blocked_range<size_t>(0, num_layers), [&edge_grids, &input_expolygons, &painted_lines, &segmented_regions, &num_extruders, &throw_on_cancel_callback](const tbb::blocked_range<size_t> &range) {
        for (size_t layer_idx = range.begin(); layer_idx < range.end(); ++layer_idx) {
            throw_on_cancel_callback();
            if (!painted_lines[layer_idx].empty()) {
#ifdef MMU_SEGMENTATION_DEBUG_PAINTED_LINES
                {
                    static int iRun = 0;
                    export_painted_lines_to_svg(debug_out_path("mm-painted-lines-%d-%d.svg", layer_idx, iRun++), {painted_lines[layer_idx]}, input_expolygons[layer_idx]);
                }
#endif // MMU_SEGMENTATION_DEBUG_PAINTED_LINES

                std::vector<std::vector<PaintedLine>> post_processed_painted_lines = post_process_painted_lines(edge_grids[layer_idx].contours(), std::move(painted_lines[layer_idx]));

#ifdef MMU_SEGMENTATION_DEBUG_PAINTED_LINES
                {
                    static int iRun = 0;
                    export_painted_lines_to_svg(debug_out_path("mm-painted-lines-post-processed-%d-%d.svg", layer_idx, iRun++), post_processed_painted_lines, input_expolygons[layer_idx]);
                }
#endif // MMU_SEGMENTATION_DEBUG_PAINTED_LINES

                std::vector<std::vector<ColoredLine>> color_poly = colorize_contours(edge_grids[layer_idx].contours(), post_processed_painted_lines);

#ifdef MMU_SEGMENTATION_DEBUG_COLORIZED_POLYGONS
                {
                    static int iRun = 0;
                    export_colorized_polygons_to_svg(debug_out_path("mm-colorized_polygons-%d-%d.svg", layer_idx, iRun++), color_poly, input_expolygons[layer_idx]);
                }
#endif // MMU_SEGMENTATION_DEBUG_COLORIZED_POLYGONS

                assert(!color_poly.empty());
                assert(!color_poly.front().empty());
                if (has_layer_only_one_color(color_poly)) {
                    // If the whole layer is painted using the same color, it is not needed to construct a Voronoi diagram for the segmentation of this layer.
                    segmented_regions[layer_idx][size_t(color_poly.front().front().color)] = input_expolygons[layer_idx];
                } else {
                    MMU_Graph graph = build_graph(layer_idx, color_poly);
                    remove_multiple_edges_in_vertices(graph, color_poly);
                    graph.remove_nodes_with_one_arc();

#ifdef MMU_SEGMENTATION_DEBUG_GRAPH
                    {
                        static int iRun = 0;
                        export_graph_to_svg(debug_out_path("mm-graph-final-%d-%d.svg", layer_idx, iRun++), graph, input_expolygons[layer_idx]);
                    }
#endif // MMU_SEGMENTATION_DEBUG_GRAPH

                    segmented_regions[layer_idx] = extract_colored_segments(graph, num_extruders);
                }

#ifdef MMU_SEGMENTATION_DEBUG_REGIONS
                {
                    static int iRun = 0;
                    export_regions_to_svg(debug_out_path("mm-regions-sides-%d-%d.svg", layer_idx, iRun++), segmented_regions[layer_idx], input_expolygons[layer_idx]);
                }
#endif // MMU_SEGMENTATION_DEBUG_REGIONS
            }
        }
    }); // end of parallel_for
    BOOST_LOG_TRIVIAL(debug) << "MMU segmentation - layers segmentation in parallel - end";
    throw_on_cancel_callback();

    if (auto max_width = print_object.config().mmu_segmented_region_max_width, interlocking_depth = print_object.config().mmu_segmented_region_interlocking_depth; max_width > 0.f) {
        cut_segmented_layers(input_expolygons, segmented_regions, float(scale_(max_width)), float(scale_(interlocking_depth)), throw_on_cancel_callback);
        throw_on_cancel_callback();
    }

    // The first index is extruder number (includes default extruder), and the second one is layer number
    std::vector<std::vector<ExPolygons>> top_and_bottom_layers = mmu_segmentation_top_and_bottom_layers(print_object, input_expolygons, throw_on_cancel_callback);
    throw_on_cancel_callback();

    std::vector<std::vector<ExPolygons>> segmented_regions_merged = merge_segmented_layers(segmented_regions, std::move(top_and_bottom_layers), num_extruders, throw_on_cancel_callback);
    throw_on_cancel_callback();

#ifdef MMU_SEGMENTATION_DEBUG_REGIONS
    {
        static int iRun = 0;
        for (size_t layer_idx = 0; layer_idx < print_object.layers().size(); ++layer_idx)
            export_regions_to_svg(debug_out_path("mm-regions-merged-%d-%d.svg", layer_idx, iRun++), segmented_regions_merged[layer_idx], input_expolygons[layer_idx]);
    }
#endif // MMU_SEGMENTATION_DEBUG_REGIONS

    return segmented_regions_merged;
}

} // namespace Slic3r<|MERGE_RESOLUTION|>--- conflicted
+++ resolved
@@ -1455,12 +1455,8 @@
                 // color_idx == 0 means "don't know" extruder aka the underlying extruder.
                 // As this region may split existing regions, we collect statistics over all regions for color_idx == 0.
                 color_idx == 0 || config.perimeter_extruder == int(color_idx)) {
-<<<<<<< HEAD
                 // note: extrusion_width & small_region_threshold are computed unscaled and then scaled.
-                double perimeter_extrusion_width = config.get_computed_value("perimeter_extrusion_width");
-=======
                 double perimeter_extrusion_width = config.get_computed_value("perimeter_extrusion_width", config.perimeter_extruder);
->>>>>>> 0670fbfb
                 out.extrusion_width     = std::max<double>(out.extrusion_width, perimeter_extrusion_width);
                 out.top_solid_layers    = std::max<int>(out.top_solid_layers, config.top_solid_layers);
                 out.bottom_solid_layers = std::max<int>(out.bottom_solid_layers, config.bottom_solid_layers);
