///|/ Copyright (c) Prusa Research 2016 - 2023 Tomáš Mészáros @tamasmeszaros, Pavel Mikuš @Godrak, Vojtěch Bubník @bubnikv, Lukáš Hejl @hejllukas, Lukáš Matěna @lukasmatena, Oleksandra Iushchenko @YuSanka, Enrico Turri @enricoturri1966
///|/ Copyright (c) Slic3r 2013 - 2016 Alessandro Ranellucci @alranel
///|/
///|/ ported from lib/Slic3r/Polyline.pm:
///|/ Copyright (c) Prusa Research 2018 Vojtěch Bubník @bubnikv
///|/ Copyright (c) Slic3r 2011 - 2014 Alessandro Ranellucci @alranel
///|/ Copyright (c) 2012 Mark Hindess
///|/
///|/ PrusaSlicer is released under the terms of the AGPLv3 or higher
///|/
#ifndef slic3r_Polyline_hpp_
#define slic3r_Polyline_hpp_

#include "libslic3r.h"
#include "Geometry/ArcFitter.hpp"
#include "Line.hpp"
#include "MultiPoint.hpp"
#include <string>
#include <vector>

namespace Slic3r {

class Polyline;
<<<<<<< HEAD
class ThickPolyline;
class PolylineOrArc;
=======
struct ThickPolyline;
>>>>>>> 3284959e
typedef std::vector<Polyline> Polylines;
typedef std::vector<ThickPolyline> ThickPolylines;
typedef std::vector<PolylineOrArc> PolylinesOrArcs;

class Polyline : public MultiPoint {
public:
<<<<<<< HEAD
    Polyline() {};
    Polyline(const Polyline& other) : MultiPoint(other.points) {}
    Polyline(Polyline&& other) : MultiPoint(std::move(other.points)) {}
=======
    Polyline() = default;
    Polyline(const Polyline &other) : MultiPoint(other.points) {}
    Polyline(Polyline &&other) : MultiPoint(std::move(other.points)) {}
>>>>>>> 3284959e
    Polyline(std::initializer_list<Point> list) : MultiPoint(list) {}
    explicit Polyline(const Point& p1, const Point& p2) { points.reserve(2); points.emplace_back(p1); points.emplace_back(p2); }
    explicit Polyline(const Points& points) : MultiPoint(points) {}
    explicit Polyline(Points&& points) : MultiPoint(std::move(points)) {}
    Polyline& operator=(const Polyline& other) { points = other.points; return *this; }
    Polyline& operator=(Polyline&& other) { points = std::move(other.points); return *this; }
    bool operator==(const Polyline& other) const { return points == other.points; }
    bool operator!=(const Polyline& other) const { return points != other.points; }
    static Polyline new_scale(const std::vector<Vec2d> &points) {
        Polyline pl;
        pl.points.reserve(points.size());
        for (const Vec2d &pt : points)
            pl.points.emplace_back(Point::new_scale(pt(0), pt(1)));
        return pl;
    }

    void append(const Point& point) { this->points.push_back(point); }
    void append(const Points& src) { this->append(src.begin(), src.end()); }
    void append(const Points::const_iterator& begin, const Points::const_iterator& end) { this->points.insert(this->points.end(), begin, end); }
    void append(Points &&src)
    {
        if (this->points.empty()) {
            this->points = std::move(src);
        } else {
            this->points.insert(this->points.end(), src.begin(), src.end());
            src.clear();
        }
    }
    void append(const Polyline& src)
    {
        points.insert(points.end(), src.points.begin(), src.points.end());
    }

    void append(Polyline&& src)
    {
        if (this->points.empty()) {
            this->points = std::move(src.points);
        } else {
            this->points.insert(this->points.end(), src.points.begin(), src.points.end());
            src.points.clear();
        }
    }
  
    Point& operator[](Points::size_type idx) { return this->points[idx]; }
    const Point& operator[](Points::size_type idx) const { return this->points[idx]; }

    double length() const;
    const Point& last_point() const { return this->points.back(); }
    const Point& leftmost_point() const;
    Lines lines() const;

<<<<<<< HEAD
    virtual void clip_end(coordf_t distance);
    void clip_start(coordf_t distance);
    void extend_end(coordf_t distance);
    void extend_start(coordf_t distance);
    Points equally_spaced_points(coordf_t distance) const;
    void simplify(coordf_t tolerance);
=======
    void clip_end(double distance);
    void clip_start(double distance);
    void extend_end(double distance);
    void extend_start(double distance);
    Points equally_spaced_points(double distance) const;
    void simplify(double tolerance);
>>>>>>> 3284959e
//    template <class T> void simplify_by_visibility(const T &area);
    void split_at(const Point &point, Polyline* p1, Polyline* p2) const;
    bool is_straight() const;
    bool is_closed() const { return this->points.front() == this->points.back(); }

    using iterator = Points::iterator;
    using const_iterator = Points::const_iterator;
};

inline bool operator==(const Polyline &lhs, const Polyline &rhs) { return lhs.points == rhs.points; }
inline bool operator!=(const Polyline &lhs, const Polyline &rhs) { return lhs.points != rhs.points; }

<<<<<<< HEAD
// Don't use this class in production code, it is used exclusively by the Perl binding for unit tests!
#ifdef PERL_UCHAR_MIN
class PolylineCollection
{
public:
    Polylines polylines;
};
#endif /* PERL_UCHAR_MIN */

extern BoundingBox get_extents(const Polyline& polyline);
extern BoundingBox get_extents(const Polylines& polylines);

inline double total_length(const Polylines& polylines) {
=======
extern BoundingBox get_extents(const Polyline &polyline);
extern BoundingBox get_extents(const Polylines &polylines);

// Return True when erase some otherwise False.
bool remove_same_neighbor(Polyline &polyline);
bool remove_same_neighbor(Polylines &polylines);

inline double total_length(const Polylines &polylines) {
>>>>>>> 3284959e
    double total = 0;
    for (const Polyline& pl : polylines)
        total += pl.length();
    return total;
}

inline Lines to_lines(const Polyline& poly)
{
    Lines lines;
    if (poly.points.size() >= 2) {
        lines.reserve(poly.points.size() - 1);
        for (Points::const_iterator it = poly.points.begin(); it != poly.points.end() - 1; ++it)
            lines.push_back(Line(*it, *(it + 1)));
    }
    return lines;
}

inline Lines to_lines(const Polylines& polys)
{
    size_t n_lines = 0;
    for (size_t i = 0; i < polys.size(); ++i)
        if (polys[i].points.size() > 1)
            n_lines += polys[i].points.size() - 1;
    Lines lines;
    lines.reserve(n_lines);
    for (size_t i = 0; i < polys.size(); ++i) {
        const Polyline& poly = polys[i];
        for (Points::const_iterator it = poly.points.begin(); it != poly.points.end() - 1; ++it)
            lines.push_back(Line(*it, *(it + 1)));
    }
    return lines;
}

inline Polylines to_polylines(const std::vector<Points>& paths)
{
    Polylines out;
    out.reserve(paths.size());
    for (const Points& path : paths)
        out.emplace_back(path);
    return out;
}

inline Polylines to_polylines(std::vector<Points>&& paths)
{
    Polylines out;
    out.reserve(paths.size());
<<<<<<< HEAD
    for (const Points& path : paths)
=======
    for (Points &path : paths)
>>>>>>> 3284959e
        out.emplace_back(std::move(path));
    return out;
}

inline void polylines_append(Polylines& dst, const Polylines& src)
{
    dst.insert(dst.end(), src.begin(), src.end());
}

inline void polylines_append(Polylines& dst, Polylines&& src)
{
    if (dst.empty()) {
        dst = std::move(src);
    } else {
        std::move(std::begin(src), std::end(src), std::back_inserter(dst));
        src.clear();
    }
}

<<<<<<< HEAD
const Point& leftmost_point(const Polylines& polylines);
=======
// Merge polylines at their respective end points.
// dst_first: the merge point is at dst.begin() or dst.end()?
// src_first: the merge point is at src.begin() or src.end()?
// The orientation of the resulting polyline is unknown, the output polyline may start
// either with src piece or dst piece.
template<typename PointsType>
inline void polylines_merge(PointsType &dst, bool dst_first, PointsType &&src, bool src_first)
{
    if (dst_first) {
        if (src_first)
            std::reverse(dst.begin(), dst.end());
        else
            std::swap(dst, src);
    } else if (! src_first)
        std::reverse(src.begin(), src.end());
    // Merge src into dst.
    append(dst, std::move(src));
}

const Point& leftmost_point(const Polylines &polylines);
>>>>>>> 3284959e

bool remove_degenerate(Polylines& polylines);

// Returns index of a segment of a polyline and foot point of pt on polyline.
std::pair<int, Point> foot_pt(const Points& polyline, const Point& pt);

<<<<<<< HEAD
/// ThickPolyline : a polyline with a width for each point
/// This class has a vector of coordf_t, it must be the same size as points.
/// it's used to store the size of the line at this point.
/// Also, the endpoint let us know if the front() and back() of the polyline 
/// join something or is a dead-end.
class ThickPolyline : public Polyline {
public:
    enum StartPos : int8_t { tpspBegin = -1, tpspBoth = 0, tpspEnd = 1 };
    /// width size must be == point size
    std::vector<coord_t> points_width;
    /// if true => it's an endpoint, if false it join an other ThickPolyline. first is at front(), second is at back()
    std::pair<bool, bool> endpoints;
    //if it's important to begin at a specific bit.
    StartPos start_at = tpspBoth;

    ThickPolyline() : endpoints(std::make_pair(false, false)) {}
=======
struct ThickPolyline {
    ThickPolyline() = default;
>>>>>>> 3284959e
    ThickLines thicklines() const;

    const Point& first_point()  const { return this->points.front(); }
    const Point& last_point()   const { return this->points.back(); }
    size_t       size()         const { return this->points.size(); }
    bool         is_valid()     const { return this->points.size() >= 2; }
    bool         empty()        const { return this->points.empty(); }
    double       length()       const { return Slic3r::length(this->points); }

    void         clear() { this->points.clear(); this->width.clear(); }

    void reverse() {
<<<<<<< HEAD
        Polyline::reverse();
        std::reverse(this->points_width.begin(), this->points_width.end());
=======
        std::reverse(this->points.begin(), this->points.end());
        std::reverse(this->width.begin(), this->width.end());
>>>>>>> 3284959e
        std::swap(this->endpoints.first, this->endpoints.second);
        start_at = StartPos(-start_at);
    }

<<<<<<< HEAD
    void clip_end(coordf_t distance) override;
=======
    void clip_end(double distance);

    // Make this closed ThickPolyline starting in the specified index.
    // Be aware that this method can be applicable just for closed ThickPolyline.
    // On open ThickPolyline make no effect.
    void start_at_index(int index);

    Points                  points;
    // vector of startpoint width and endpoint width of each line segment. The size should be always (points.size()-1) * 2
    // e.g. let four be points a,b,c,d. that are three lines ab, bc, cd. for each line, there should be start width, so the width vector is:
    // w(a), w(b), w(b), w(c), w(c), w(d)
    std::vector<coordf_t>   width;
    std::pair<bool,bool>    endpoints { false, false };
>>>>>>> 3284959e
};

inline ThickPolylines to_thick_polylines(Polylines&& polylines, const coordf_t width)
{
    ThickPolylines out;
    out.reserve(polylines.size());
    for (Polyline& polyline : polylines) {
        out.emplace_back();
        out.back().points_width.assign(polyline.points.size(), width);
        out.back().points = std::move(polyline.points);
    }
    return out;
}

/// concatenate poylines if possible and refresh the endpoints
void concatThickPolylines(ThickPolylines& polylines);

class Polyline3 : public MultiPoint3
{
public:
    double length() const;
    Lines3 lines() const;
};

typedef std::vector<Polyline3> Polylines3;


//private inheritance to avoid letting 'points' visible, as it has to be sync with arc fitting.
class PolylineOrArc : /*public*/ Polyline {
public:
    PolylineOrArc() {};
    PolylineOrArc(const PolylineOrArc& other) : Polyline(other.points), m_fitting_result(other.m_fitting_result) {
        assert(this->m_fitting_result.empty() || this->m_fitting_result.back().end_point_index < this->points.size());
    }
    PolylineOrArc(PolylineOrArc&& other) : Polyline(std::move(other.points)), m_fitting_result(std::move(other.m_fitting_result)) {
        assert(this->m_fitting_result.empty() || this->m_fitting_result.back().end_point_index < this->points.size());
    }
    PolylineOrArc(const Polyline& other) : Polyline(other), m_fitting_result() { }
    PolylineOrArc(Polyline&& other) : Polyline(std::move(other)), m_fitting_result() { }
    PolylineOrArc(std::initializer_list<Point> list) : Polyline(list) {
        m_fitting_result.clear();
    }
    explicit PolylineOrArc(const Point& p1, const Point& p2) : Polyline(p1, p2) { m_fitting_result.clear(); }
    explicit PolylineOrArc(const Points& points) : Polyline(points) { m_fitting_result.clear(); }
    explicit PolylineOrArc(Points&& points) : Polyline(std::move(points)) { m_fitting_result.clear(); }
    PolylineOrArc& operator=(const PolylineOrArc& other) {
        points = other.points; m_fitting_result = other.m_fitting_result;
        assert(this->m_fitting_result.empty() || this->m_fitting_result.back().end_point_index < this->points.size()); return *this;
    }
    PolylineOrArc& operator=(PolylineOrArc&& other) {
        points = std::move(other.points); m_fitting_result = std::move(other.m_fitting_result);
        assert(this->m_fitting_result.empty() || this->m_fitting_result.back().end_point_index < this->points.size()); return *this;
    }
    PolylineOrArc& operator=(const Polyline& other) { points = other.points; this->m_fitting_result.clear(); return *this; }
    PolylineOrArc& operator=(Polyline&& other) { points = std::move(other.points); this->m_fitting_result.clear(); return *this; }
    PolylineOrArc& operator=(const Points& other) { points = other; this->m_fitting_result.clear(); return *this; }
    PolylineOrArc& operator=(Points&& other) { points = std::move(other); this->m_fitting_result.clear(); return *this; }
    Polyline& as_polyline() { return static_cast<Polyline&>(*this); }
    const Polyline& as_polyline() const { return static_cast<const Polyline&>(*this); }
    bool operator==(const PolylineOrArc& other) const { return points == other.points; }
    bool operator!=(const PolylineOrArc& other) const { return points != other.points; }
    //static PolylineOrArc new_scale(const std::vector<Vec2d>& points) {
    //    Polyline pl;
    //    pl.points.reserve(points.size());
    //    for (const Vec2d& pt : points)
    //        pl.points.emplace_back(Point::new_scale(pt(0), pt(1)));
    //    //BBS: new_scale doesn't support arc, so clean
    //    pl.fitting_result.clear();
    //    return pl;
    //}

    void append(const Point& point) {
        //BBS: don't need to append same point
        if (!this->empty() && this->back() == point) {
            assert(false);
            return;
        }
        this->points.push_back(point);
        append_fitting_result_after_append_points();
    }
    void append_before(const Point& point) {
        //BBS: don't need to append same point
        if (!this->empty() && this->front() == point) {
            assert(false);
            return;
        }
        if (this->size() == 1) {
            this->m_fitting_result.clear();
            MultiPoint::append(point);
            MultiPoint::reverse();
        } else {
            this->reverse();
            this->append(point);
            this->reverse();
        }
        assert(this->m_fitting_result.empty() || this->m_fitting_result.back().end_point_index < this->points.size());
    }
    void append(const Points& src) {
        //BBS: don't need to append same point
        if (!this->empty() && !src.empty() && this->back() == src[0]) {
            assert(false);
            this->append(src.begin() + 1, src.end());
        } else {
            this->append(src.begin(), src.end());
        }
        append_fitting_result_after_append_points();
    }
    void append(const Points::const_iterator& begin, const Points::const_iterator& end) {
        //BBS: don't need to append same point
        if (!this->empty() && begin != end && this->back() == *begin) {
            assert(false);
            MultiPoint::append(begin + 1, end);
        } else {
            this->points.insert(this->points.end(), begin, end);
        }
        append_fitting_result_after_append_points();
    }
    void append(Points&& src)
    {
        if (this->points.empty()) {
            this->points = std::move(src);
        } else {
            this->points.insert(this->points.end(), src.begin(), src.end());
            src.clear();
        }
        append_fitting_result_after_append_points();
    }
    void append(const PolylineOrArc& src);
    void append(PolylineOrArc&& src);
    void clear() { MultiPoint::clear(); this->m_fitting_result.clear(); }
    void swap(PolylineOrArc& other) {
        std::swap(this->points, other.points);
        std::swap(this->m_fitting_result, other.m_fitting_result);
    }

    //multipoint methods
    const Point& front() const { return Polyline::front(); }
    const Point& back() const { return Polyline::back(); }
    Lines lines() const { return Polyline::lines(); }
    size_t size() const { return Polyline::size(); }
    bool   empty() const { return Polyline::empty(); }
    double length() const { return Polyline::length(); }
    bool   is_valid() const { return Polyline::is_valid(); }
    int  find_point(const Point& point) const { return Polyline::find_point(point); }
    int  find_point(const Point& point, const double scaled_epsilon) const { return Polyline::find_point(point, scaled_epsilon); }
    int  closest_point_index(const Point& point) const { return Polyline::closest_point_index(point); }
    Point point_projection(const Point& point) const { return Polyline::point_projection(point); }

    virtual void reverse() override;

    bool has_arc() const { return !m_fitting_result.empty(); }
    const std::vector<Slic3r::Geometry::PathFittingData>& get_arc() const { return m_fitting_result; }
    void reset_arc() { m_fitting_result.clear(); }


    const Points& get_points() const { return points; }
    Points& set_points() {
        assert(m_fitting_result.empty());
        return points;
    }

    Points equally_spaced_points(coordf_t distance) const;
    void simplify(coordf_t tolerance, bool with_fitting_arc, double fit_tolerance);

    //split& & clip
    //    template <class T> void simplify_by_visibility(const T &area);
    void split_at(Point& point, PolylineOrArc* p1, PolylineOrArc* p2) const;
    bool split_at_index(const size_t index, PolylineOrArc* p1, PolylineOrArc* p2) const;
    void clip_end(coordf_t distance);
    void clip_start(coordf_t distance);
    void clip_first_point(); // pop_front();
    void clip_last_point(); // pop_back();

    //bool is_straight() const;
    bool is_closed() const { return this->points.front() == this->points.back(); }

    //BBS: 
    PolylineOrArc equally_spaced_lines(double distance) const;

    void ensure_fitting_result_valid() const {
        assert(m_fitting_result.empty() || m_fitting_result.back().end_point_index < size());
    }

protected:
    //BBS: store arc fitting result
    std::vector<Slic3r::Geometry::PathFittingData> m_fitting_result;

    void append_fitting_result_after_append_points();
    void append_fitting_result_after_append_polyline(const PolylineOrArc& src);
    void reset_to_linear_move();
    bool split_fitting_result_before_index(const size_t index, Point& new_endpoint, std::vector<Slic3r::Geometry::PathFittingData>& data) const;
    bool split_fitting_result_after_index(const size_t index, Point& new_startpoint, std::vector<Slic3r::Geometry::PathFittingData>& data) const;
};

Polylines to_polylines(const PolylinesOrArcs& polys_or_arcs);

} //namespace slic3r

#endif<|MERGE_RESOLUTION|>--- conflicted
+++ resolved
@@ -21,27 +21,17 @@
 namespace Slic3r {
 
 class Polyline;
-<<<<<<< HEAD
-class ThickPolyline;
+struct ThickPolyline;
 class PolylineOrArc;
-=======
-struct ThickPolyline;
->>>>>>> 3284959e
 typedef std::vector<Polyline> Polylines;
 typedef std::vector<ThickPolyline> ThickPolylines;
 typedef std::vector<PolylineOrArc> PolylinesOrArcs;
 
 class Polyline : public MultiPoint {
 public:
-<<<<<<< HEAD
-    Polyline() {};
+    Polyline() = default;
     Polyline(const Polyline& other) : MultiPoint(other.points) {}
     Polyline(Polyline&& other) : MultiPoint(std::move(other.points)) {}
-=======
-    Polyline() = default;
-    Polyline(const Polyline &other) : MultiPoint(other.points) {}
-    Polyline(Polyline &&other) : MultiPoint(std::move(other.points)) {}
->>>>>>> 3284959e
     Polyline(std::initializer_list<Point> list) : MultiPoint(list) {}
     explicit Polyline(const Point& p1, const Point& p2) { points.reserve(2); points.emplace_back(p1); points.emplace_back(p2); }
     explicit Polyline(const Points& points) : MultiPoint(points) {}
@@ -93,21 +83,12 @@
     const Point& leftmost_point() const;
     Lines lines() const;
 
-<<<<<<< HEAD
-    virtual void clip_end(coordf_t distance);
+    void clip_end(coordf_t distance);
     void clip_start(coordf_t distance);
     void extend_end(coordf_t distance);
     void extend_start(coordf_t distance);
     Points equally_spaced_points(coordf_t distance) const;
     void simplify(coordf_t tolerance);
-=======
-    void clip_end(double distance);
-    void clip_start(double distance);
-    void extend_end(double distance);
-    void extend_start(double distance);
-    Points equally_spaced_points(double distance) const;
-    void simplify(double tolerance);
->>>>>>> 3284959e
 //    template <class T> void simplify_by_visibility(const T &area);
     void split_at(const Point &point, Polyline* p1, Polyline* p2) const;
     bool is_straight() const;
@@ -120,91 +101,71 @@
 inline bool operator==(const Polyline &lhs, const Polyline &rhs) { return lhs.points == rhs.points; }
 inline bool operator!=(const Polyline &lhs, const Polyline &rhs) { return lhs.points != rhs.points; }
 
-<<<<<<< HEAD
-// Don't use this class in production code, it is used exclusively by the Perl binding for unit tests!
-#ifdef PERL_UCHAR_MIN
-class PolylineCollection
-{
-public:
-    Polylines polylines;
-};
-#endif /* PERL_UCHAR_MIN */
-
 extern BoundingBox get_extents(const Polyline& polyline);
 extern BoundingBox get_extents(const Polylines& polylines);
-
-inline double total_length(const Polylines& polylines) {
-=======
-extern BoundingBox get_extents(const Polyline &polyline);
-extern BoundingBox get_extents(const Polylines &polylines);
 
 // Return True when erase some otherwise False.
 bool remove_same_neighbor(Polyline &polyline);
 bool remove_same_neighbor(Polylines &polylines);
 
 inline double total_length(const Polylines &polylines) {
->>>>>>> 3284959e
     double total = 0;
-    for (const Polyline& pl : polylines)
+    for (const Polyline &pl : polylines)
         total += pl.length();
     return total;
 }
 
-inline Lines to_lines(const Polyline& poly)
+inline Lines to_lines(const Polyline &poly) 
 {
     Lines lines;
     if (poly.points.size() >= 2) {
         lines.reserve(poly.points.size() - 1);
-        for (Points::const_iterator it = poly.points.begin(); it != poly.points.end() - 1; ++it)
+        for (Points::const_iterator it = poly.points.begin(); it != poly.points.end()-1; ++it)
             lines.push_back(Line(*it, *(it + 1)));
     }
     return lines;
 }
 
-inline Lines to_lines(const Polylines& polys)
+inline Lines to_lines(const Polylines &polys) 
 {
     size_t n_lines = 0;
-    for (size_t i = 0; i < polys.size(); ++i)
+    for (size_t i = 0; i < polys.size(); ++ i)
         if (polys[i].points.size() > 1)
             n_lines += polys[i].points.size() - 1;
     Lines lines;
     lines.reserve(n_lines);
-    for (size_t i = 0; i < polys.size(); ++i) {
-        const Polyline& poly = polys[i];
-        for (Points::const_iterator it = poly.points.begin(); it != poly.points.end() - 1; ++it)
+    for (size_t i = 0; i < polys.size(); ++ i) {
+        const Polyline &poly = polys[i];
+        for (Points::const_iterator it = poly.points.begin(); it != poly.points.end()-1; ++it)
             lines.push_back(Line(*it, *(it + 1)));
     }
     return lines;
 }
 
-inline Polylines to_polylines(const std::vector<Points>& paths)
+inline Polylines to_polylines(const std::vector<Points> &paths)
 {
     Polylines out;
     out.reserve(paths.size());
-    for (const Points& path : paths)
+    for (const Points &path : paths)
         out.emplace_back(path);
     return out;
 }
 
-inline Polylines to_polylines(std::vector<Points>&& paths)
+inline Polylines to_polylines(std::vector<Points> &&paths)
 {
     Polylines out;
     out.reserve(paths.size());
-<<<<<<< HEAD
-    for (const Points& path : paths)
-=======
     for (Points &path : paths)
->>>>>>> 3284959e
         out.emplace_back(std::move(path));
     return out;
 }
 
-inline void polylines_append(Polylines& dst, const Polylines& src)
-{
+inline void polylines_append(Polylines &dst, const Polylines &src) 
+{ 
     dst.insert(dst.end(), src.begin(), src.end());
 }
 
-inline void polylines_append(Polylines& dst, Polylines&& src)
+inline void polylines_append(Polylines &dst, Polylines &&src) 
 {
     if (dst.empty()) {
         dst = std::move(src);
@@ -214,9 +175,6 @@
     }
 }
 
-<<<<<<< HEAD
-const Point& leftmost_point(const Polylines& polylines);
-=======
 // Merge polylines at their respective end points.
 // dst_first: the merge point is at dst.begin() or dst.end()?
 // src_first: the merge point is at src.begin() or src.end()?
@@ -237,38 +195,33 @@
 }
 
 const Point& leftmost_point(const Polylines &polylines);
->>>>>>> 3284959e
-
-bool remove_degenerate(Polylines& polylines);
+
+bool remove_degenerate(Polylines &polylines);
 
 // Returns index of a segment of a polyline and foot point of pt on polyline.
-std::pair<int, Point> foot_pt(const Points& polyline, const Point& pt);
-
-<<<<<<< HEAD
+std::pair<int, Point> foot_pt(const Points &polyline, const Point &pt);
+
 /// ThickPolyline : a polyline with a width for each point
 /// This class has a vector of coordf_t, it must be the same size as points.
 /// it's used to store the size of the line at this point.
 /// Also, the endpoint let us know if the front() and back() of the polyline 
 /// join something or is a dead-end.
-class ThickPolyline : public Polyline {
+class ThickPolyline {
 public:
-    enum StartPos : int8_t { tpspBegin = -1, tpspBoth = 0, tpspEnd = 1 };
+    Points                points;
     /// width size must be == point size
-    std::vector<coord_t> points_width;
+    std::vector<coord_t>  points_width;
     /// if true => it's an endpoint, if false it join an other ThickPolyline. first is at front(), second is at back()
     std::pair<bool, bool> endpoints;
     //if it's important to begin at a specific bit.
-    StartPos start_at = tpspBoth;
+    enum StartPos : int8_t { tpspBegin = -1, tpspBoth = 0, tpspEnd = 1 };
+    StartPos              start_at  = tpspBoth;
 
     ThickPolyline() : endpoints(std::make_pair(false, false)) {}
-=======
-struct ThickPolyline {
-    ThickPolyline() = default;
->>>>>>> 3284959e
     ThickLines thicklines() const;
 
-    const Point& first_point()  const { return this->points.front(); }
-    const Point& last_point()   const { return this->points.back(); }
+    const Point& front()        const { return this->points.front(); }
+    const Point& back()         const { return this->points.back(); }
     size_t       size()         const { return this->points.size(); }
     bool         is_valid()     const { return this->points.size() >= 2; }
     bool         empty()        const { return this->points.empty(); }
@@ -277,37 +230,23 @@
     void         clear() { this->points.clear(); this->width.clear(); }
 
     void reverse() {
-<<<<<<< HEAD
-        Polyline::reverse();
+        std::reverse(this->points.begin(), this->points.end());
         std::reverse(this->points_width.begin(), this->points_width.end());
-=======
-        std::reverse(this->points.begin(), this->points.end());
-        std::reverse(this->width.begin(), this->width.end());
->>>>>>> 3284959e
         std::swap(this->endpoints.first, this->endpoints.second);
         start_at = StartPos(-start_at);
     }
 
-<<<<<<< HEAD
-    void clip_end(coordf_t distance) override;
-=======
-    void clip_end(double distance);
+    void clip_end(coordf_t distance);
 
     // Make this closed ThickPolyline starting in the specified index.
     // Be aware that this method can be applicable just for closed ThickPolyline.
     // On open ThickPolyline make no effect.
     void start_at_index(int index);
 
-    Points                  points;
-    // vector of startpoint width and endpoint width of each line segment. The size should be always (points.size()-1) * 2
-    // e.g. let four be points a,b,c,d. that are three lines ab, bc, cd. for each line, there should be start width, so the width vector is:
-    // w(a), w(b), w(b), w(c), w(c), w(d)
-    std::vector<coordf_t>   width;
-    std::pair<bool,bool>    endpoints { false, false };
->>>>>>> 3284959e
+
 };
 
-inline ThickPolylines to_thick_polylines(Polylines&& polylines, const coordf_t width)
+inline ThickPolylines to_thick_polylines(Polylines &&polylines, const coordf_t width)
 {
     ThickPolylines out;
     out.reserve(polylines.size());
