--- conflicted
+++ resolved
@@ -836,8 +836,8 @@
                     m_volume->source.is_converted_from_meters = m_value[1] == "1";
                 else if (strcmp(opt_key, "source_is_builtin_volume") == 0)
                     m_volume->source.is_from_builtin_objects = m_value[1] == "1";
-            }
-        }
+                }
+            }
         else if (m_path.size() == 3) {
             if (m_path[1] == NODE_TYPE_MATERIAL) {
                 if (m_material)
@@ -942,8 +942,8 @@
                 v->name = o->name;
                 if (o->volumes.size() > 1)
                     v->name += "_" + std::to_string(counter);
-            }
-        }
+        }
+    }
     }
 
     return result;
@@ -1017,11 +1017,7 @@
     {
         // std::string msg = _(L("The selected amf file has been saved with a newer version of " + std::string(SLIC3R_APP_NAME) + " and is not compatible."));
         // throw Slic3r::FileIOError(msg.c_str());
-<<<<<<< HEAD
-        const std::string msg = (boost::format("The selected amf file has been saved with a newer version of %1% and is not compatible.") % std::string(SLIC3R_APP_NAME)).str();
-=======
         const std::string msg = (boost::format(_u8L("The selected amf file has been saved with a newer version of %1% and is not compatible.")) % std::string(SLIC3R_APP_NAME)).str();
->>>>>>> 3284959e
         throw Slic3r::FileIOError(msg);
     }
 
@@ -1267,14 +1263,8 @@
                 }
             }
             stream << "</metadata>\n";
-<<<<<<< HEAD
-            if (!volume->source.input_file.empty())
-            {
+            if (!volume->source.input_file.empty()) {
                 std::string input_file = xml_escape(options.fullpath_sources ? volume->source.input_file : boost::filesystem::path(volume->source.input_file).filename().string());
-=======
-            if (!volume->source.input_file.empty()) {
-                std::string input_file = xml_escape(fullpath_sources ? volume->source.input_file : boost::filesystem::path(volume->source.input_file).filename().string());
->>>>>>> 3284959e
                 stream << "        <metadata type=\"slic3r.source_file\">" << input_file << "</metadata>\n";
                 stream << "        <metadata type=\"slic3r.source_object_id\">" << volume->source.object_idx << "</metadata>\n";
                 stream << "        <metadata type=\"slic3r.source_volume_id\">" << volume->source.volume_idx << "</metadata>\n";
@@ -1289,12 +1279,12 @@
                 stream << "        <metadata type=\"slic3r.source_in_meters\">1</metadata>\n";
             if (volume->source.is_from_builtin_objects)
                 stream << "        <metadata type=\"slic3r.source_is_builtin_volume\">1</metadata>\n";
-            stream << std::setprecision(std::numeric_limits<float>::max_digits10);
+			stream << std::setprecision(std::numeric_limits<float>::max_digits10);
             const indexed_triangle_set &its = volume->mesh().its;
             for (size_t i = 0; i < its.indices.size(); ++i) {
                 stream << "        <triangle>\n";
                 for (int j = 0; j < 3; ++j)
-                    stream << "          <v" << j + 1 << ">" << its.indices[i][j] + vertices_offset << "</v" << j + 1 << ">\n";
+                stream << "          <v" << j + 1 << ">" << its.indices[i][j] + vertices_offset << "</v" << j + 1 << ">\n";
                 stream << "        </triangle>\n";
             }
             stream << "      </volume>\n";
