--- conflicted
+++ resolved
@@ -823,28 +823,6 @@
                     // Is this volume a modifier volume?
                     // "modifier" flag comes first in the XML file, so it may be later overwritten by the "type" flag.
 					m_volume->set_type((atoi(m_value[1].c_str()) == 1) ? ModelVolumeType::PARAMETER_MODIFIER : ModelVolumeType::MODEL_PART);
-<<<<<<< HEAD
-                }
-                else if (strcmp(opt_key, "volume_type") == 0)
-                    m_volume->set_type(ModelVolume::type_from_string(m_value[1]));
-                else if (strcmp(opt_key, "matrix") == 0)
-                    m_volume_transform = Slic3r::Geometry::transform3d_from_string(m_value[1]);
-                else if (strcmp(opt_key, "source_file") == 0)
-                    m_volume->source.input_file = m_value[1];
-                else if (strcmp(opt_key, "source_object_id") == 0)
-                    m_volume->source.object_idx = ::atoi(m_value[1].c_str());
-                else if (strcmp(opt_key, "source_volume_id") == 0)
-                    m_volume->source.volume_idx = ::atoi(m_value[1].c_str());
-                else if (strcmp(opt_key, "source_offset_x") == 0)
-                    m_volume->source.mesh_offset.x() = ::atof(m_value[1].c_str());
-                else if (strcmp(opt_key, "source_offset_y") == 0)
-                    m_volume->source.mesh_offset.y() = ::atof(m_value[1].c_str());
-                else if (strcmp(opt_key, "source_offset_z") == 0)
-                    m_volume->source.mesh_offset.z() = ::atof(m_value[1].c_str());
-                else if (strcmp(opt_key, "source_in_inches") == 0)
-                    m_volume->source.is_converted_from_inches = m_value[1] == "1";
-                else if (strcmp(opt_key, "source_in_meters") == 0)
-=======
                 } else if (strcmp(key, "volume_type") == 0) {
                     m_volume->set_type(ModelVolume::type_from_string(m_value[1]));
                 }
@@ -861,21 +839,21 @@
                     m_volume->source.volume_idx = ::atoi(m_value[1].c_str());
                 }
                 else if (strcmp(key, "source_offset_x") == 0) {
-                    m_volume->source.mesh_offset(0) = ::atof(m_value[1].c_str());
+                    m_volume->source.mesh_offset.x() = ::atof(m_value[1].c_str());
                 }
                 else if (strcmp(key, "source_offset_y") == 0) {
-                    m_volume->source.mesh_offset(1) = ::atof(m_value[1].c_str());
+                    m_volume->source.mesh_offset.y() = ::atof(m_value[1].c_str());
                 }
                 else if (strcmp(key, "source_offset_z") == 0) {
-                    m_volume->source.mesh_offset(2) = ::atof(m_value[1].c_str());
+                    m_volume->source.mesh_offset.z() = ::atof(m_value[1].c_str());
                 }
                 else if (strcmp(key, "source_in_inches") == 0) {
                     m_volume->source.is_converted_from_inches = m_value[1] == "1";
                 }
                 else if (strcmp(key, "source_in_meters") == 0) {
->>>>>>> 0670fbfb
                     m_volume->source.is_converted_from_meters = m_value[1] == "1";
-                else if (strcmp(opt_key, "source_is_builtin_volume") == 0)
+                }
+                else if (strcmp(key, "source_is_builtin_volume") == 0)
                     m_volume->source.is_from_builtin_objects = m_value[1] == "1";
                 }
             }
