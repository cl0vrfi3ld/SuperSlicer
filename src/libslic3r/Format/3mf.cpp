--- conflicted
+++ resolved
@@ -2115,26 +2115,15 @@
         } else if (m_curr_metadata_name == SLIC3RPE_FDM_SUPPORTS_PAINTING_VERSION) {
             m_fdm_supports_painting_version = (unsigned int) atoi(m_curr_characters.c_str());
             check_painting_version(m_fdm_supports_painting_version, FDM_SUPPORTS_PAINTING_VERSION,
-<<<<<<< HEAD
-                _(L("The selected 3MF contains FDM supports painted object using a newer version of the slicer and is not compatible.")));
+                (boost::format(_u8L("The selected 3MF contains FDM supports painted object using a newer version of %1% and is not compatible.")) % SLIC3R_APP_NAME).str());
         } else if (m_curr_metadata_name == SLIC3RPE_SEAM_PAINTING_VERSION) {
             m_seam_painting_version = (unsigned int) atoi(m_curr_characters.c_str());
             check_painting_version(m_seam_painting_version, SEAM_PAINTING_VERSION,
-                _(L("The selected 3MF contains seam painted object using a newer version of the slicer and is not compatible.")));
+                (boost::format(_u8L("The selected 3MF contains seam painted object using a newer version of %1% and is not compatible.")) % SLIC3R_APP_NAME).str());
         } else if (m_curr_metadata_name == SLIC3RPE_MM_PAINTING_VERSION) {
             m_mm_painting_version = (unsigned int) atoi(m_curr_characters.c_str());
             check_painting_version(m_mm_painting_version, MM_PAINTING_VERSION,
-                _(L("The selected 3MF contains multi-material painted object using a newer version of the slicer and is not compatible.")));
-=======
-                _u8L("The selected 3MF contains FDM supports painted object using a newer version of PrusaSlicer and is not compatible."));
-        } else if (m_curr_metadata_name == SLIC3RPE_SEAM_PAINTING_VERSION) {
-            m_seam_painting_version = (unsigned int) atoi(m_curr_characters.c_str());
-            check_painting_version(m_seam_painting_version, SEAM_PAINTING_VERSION,
-                _u8L("The selected 3MF contains seam painted object using a newer version of PrusaSlicer and is not compatible."));
-        } else if (m_curr_metadata_name == SLIC3RPE_MM_PAINTING_VERSION) {
-            m_mm_painting_version = (unsigned int) atoi(m_curr_characters.c_str());
-            check_painting_version(m_mm_painting_version, MM_PAINTING_VERSION,
-                _u8L("The selected 3MF contains multi-material painted object using a newer version of PrusaSlicer and is not compatible."));
+                (boost::format(_u8L("The selected 3MF contains multi-material painted object using a newer version of %1% and is not compatible.")) % SLIC3R_APP_NAME).str());
         }
 
         return true;
@@ -2215,7 +2204,6 @@
         if (volumes.empty()) {
             add_error("Can not assign mesh to a valid volume");
             return false;
->>>>>>> 3c0b9e04
         }
         ObjectMetadata::VolumeMetadata &volume = volumes.back();
         volume.shape_configuration = read_emboss_shape(attributes, num_attributes);
