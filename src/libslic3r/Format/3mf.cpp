--- conflicted
+++ resolved
@@ -569,12 +569,8 @@
 
         void _extract_print_config_from_archive(mz_zip_archive& archive, const mz_zip_archive_file_stat& stat, DynamicPrintConfig& config, ConfigSubstitutionContext& subs_context, const std::string& archive_filename);
         bool _extract_model_config_from_archive(mz_zip_archive& archive, const mz_zip_archive_file_stat& stat, Model& model);
-<<<<<<< HEAD
         void _extract_embossed_svg_shape_file(const std::string &filename, mz_zip_archive &archive, const mz_zip_archive_file_stat &stat);
 
-=======
-        
->>>>>>> 0670fbfb
         // handlers to parse the .model file
         void _handle_start_model_xml_element(const char* name, const char** attributes);
         void _handle_end_model_xml_element(const char* name);
@@ -2529,13 +2525,10 @@
                     volume->source.is_converted_from_inches = metadata.value == "1";
                 else if (metadata.key == SOURCE_IN_METERS_KEY)
                     volume->source.is_converted_from_meters = metadata.value == "1";
-<<<<<<< HEAD
                 else if (metadata.key == SOURCE_IS_BUILTIN_VOLUME_KEY)
                     volume->source.is_from_builtin_objects = metadata.value == "1";
-=======
                 else if (metadata.key == MATRIX_KEY)
                     ;//already parsed
->>>>>>> 0670fbfb
                 else
                     if (metadata.value.empty() && metadata.key.find("pattern") != std::string::npos) {
                             add_error("Error while reading '"+  metadata.key +"': no value. If you are the one who created this project file, please open an issue and put the ERROR_FILE_TO_SEND_TO_MERILL_PLZZZZ.txt file created next to the executable for debugging.");
@@ -3641,14 +3634,9 @@
                 } else {
                     for (const std::string& key : obj->config.keys()) {
                         std::string value = obj->config.opt_serialize(key);
-<<<<<<< HEAD
-                        if (!value.empty()) {
+                        if (!value.empty() || key.find("_pattern") == std::string::npos) {
                             add_metadata(stream, 2, MetadataType::object, key, value);
                             //stream << "  <" << METADATA_TAG << " " << TYPE_ATTR << "=\"" << OBJECT_TYPE << "\" " << KEY_ATTR << "=\"" << key << "\" " << VALUE_ATTR << "=\"" << value << "\"/>\n";
-=======
-                        if (!value.empty() || key.find("_pattern") == std::string::npos) {
-                            stream << "  <" << METADATA_TAG << " " << TYPE_ATTR << "=\"" << OBJECT_TYPE << "\" " << KEY_ATTR << "=\"" << key << "\" " << VALUE_ATTR << "=\"" << value << "\"/>\n";
->>>>>>> 0670fbfb
                         } else {
                             std::ofstream log("ERROR_FILE_TO_SEND_TO_MERILL_PLZZZZ.txt", std::ios_base::app);
                             const ConfigOption *option = obj->config.option(key);
