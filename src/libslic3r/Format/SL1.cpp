--- conflicted
+++ resolved
@@ -38,314 +38,6 @@
 
 namespace Slic3r {
 
-<<<<<<< HEAD
-namespace {
-
-struct PNGBuffer { std::vector<uint8_t> buf; std::string fname; };
-struct ArchiveData {
-    boost::property_tree::ptree profile, config;
-    std::vector<PNGBuffer> images;
-};
-
-static const constexpr char *CONFIG_FNAME  = "config.ini";
-static const constexpr char *PROFILE_FNAME = "prusaslicer.ini";
-
-boost::property_tree::ptree read_ini(const mz_zip_archive_file_stat &entry,
-                                     MZ_Archive &                    zip)
-{
-    std::string buf(size_t(entry.m_uncomp_size), '\0');
-
-    if (!mz_zip_reader_extract_file_to_mem(&zip.arch, entry.m_filename,
-                                           buf.data(), buf.size(), 0))
-        throw Slic3r::FileIOError(zip.get_errorstr());
-
-    boost::property_tree::ptree tree;
-    std::stringstream ss(buf);
-    boost::property_tree::read_ini(ss, tree);
-    return tree;
-}
-
-PNGBuffer read_png(const mz_zip_archive_file_stat &entry,
-                   MZ_Archive &                    zip,
-                   const std::string &             name)
-{
-    std::vector<uint8_t> buf(entry.m_uncomp_size);
-
-    if (!mz_zip_reader_extract_file_to_mem(&zip.arch, entry.m_filename,
-                                           buf.data(), buf.size(), 0))
-        throw Slic3r::FileIOError(zip.get_errorstr());
-
-    return {std::move(buf), (name.empty() ? entry.m_filename : name)};
-}
-
-ArchiveData extract_sla_archive(const std::string &zipfname,
-                                const std::string &exclude)
-{
-    ArchiveData arch;
-
-    // Little RAII
-    struct Arch: public MZ_Archive {
-        Arch(const std::string &fname) {
-            if (!open_zip_reader(&arch, fname))
-                throw Slic3r::FileIOError(get_errorstr());
-        }
-
-        ~Arch() { close_zip_reader(&arch); }
-    } zip (zipfname);
-
-    mz_uint num_entries = mz_zip_reader_get_num_files(&zip.arch);
-
-    for (mz_uint i = 0; i < num_entries; ++i)
-    {
-        mz_zip_archive_file_stat entry;
-
-        if (mz_zip_reader_file_stat(&zip.arch, i, &entry))
-        {
-            std::string name = entry.m_filename;
-            boost::algorithm::to_lower(name);
-
-            if (boost::algorithm::contains(name, exclude)) continue;
-
-            if (name == CONFIG_FNAME) arch.config = read_ini(entry, zip);
-            if (name == PROFILE_FNAME) arch.profile = read_ini(entry, zip);
-
-            if (boost::filesystem::path(name).extension().string() == ".png") {
-                auto it = std::lower_bound(
-                    arch.images.begin(), arch.images.end(), PNGBuffer{{}, name},
-                    [](const PNGBuffer &r1, const PNGBuffer &r2) {
-                        return std::less<std::string>()(r1.fname, r2.fname);
-                    });
-
-                arch.images.insert(it, read_png(entry, zip, name));
-            }
-        }
-    }
-
-    return arch;
-}
-
-ExPolygons rings_to_expolygons(const std::vector<marchsq::Ring> &rings,
-                               double px_w, double px_h)
-{
-    auto polys = reserve_vector<ExPolygon>(rings.size());
-
-    for (const marchsq::Ring &ring : rings) {
-        Polygon poly; Points &pts = poly.points;
-        pts.reserve(ring.size());
-
-        for (const marchsq::Coord &crd : ring)
-            pts.emplace_back(scaled(crd.c * px_w), scaled(crd.r * px_h));
-
-        polys.emplace_back(poly);
-    }
-
-    // TODO: Is a union necessary?
-    return union_ex(polys);
-}
-
-template<class Fn> void foreach_vertex(ExPolygon &poly, Fn &&fn)
-{
-    for (auto &p : poly.contour.points) fn(p);
-    for (auto &h : poly.holes)
-        for (auto &p : h.points) fn(p);
-}
-
-void invert_raster_trafo(ExPolygons &                  expolys,
-                         const sla::RasterBase::Trafo &trafo,
-                         coord_t                       width,
-                         coord_t                       height)
-{
-    if (trafo.flipXY) std::swap(height, width);
-
-    for (auto &expoly : expolys) {
-        if (trafo.mirror_y)
-            foreach_vertex(expoly, [height](Point &p) {p.y() = height - p.y(); });
-
-        if (trafo.mirror_x)
-            foreach_vertex(expoly, [width](Point &p) {p.x() = width - p.x(); });
-
-        expoly.translate(-trafo.center_x, -trafo.center_y);
-
-        if (trafo.flipXY)
-            foreach_vertex(expoly, [](Point &p) { std::swap(p.x(), p.y()); });
-
-        if ((trafo.mirror_x + trafo.mirror_y + trafo.flipXY) % 2) {
-            expoly.contour.reverse();
-            for (auto &h : expoly.holes) h.reverse();
-        }
-    }
-}
-
-struct RasterParams {
-    sla::RasterBase::Trafo trafo; // Raster transformations
-    coord_t        width, height; // scaled raster dimensions (not resolution)
-    double         px_h, px_w;    // pixel dimesions
-    marchsq::Coord win;           // marching squares window size
-};
-
-RasterParams get_raster_params(const DynamicPrintConfig &cfg)
-{
-    auto *opt_disp_cols = cfg.option<ConfigOptionInt>("display_pixels_x");
-    auto *opt_disp_rows = cfg.option<ConfigOptionInt>("display_pixels_y");
-    auto *opt_disp_w    = cfg.option<ConfigOptionFloat>("display_width");
-    auto *opt_disp_h    = cfg.option<ConfigOptionFloat>("display_height");
-    auto *opt_mirror_x  = cfg.option<ConfigOptionBool>("display_mirror_x");
-    auto *opt_mirror_y  = cfg.option<ConfigOptionBool>("display_mirror_y");
-    auto *opt_orient    = cfg.option<ConfigOptionEnum<SLADisplayOrientation>>("display_orientation");
-
-    if (!opt_disp_cols || !opt_disp_rows || !opt_disp_w || !opt_disp_h ||
-        !opt_mirror_x || !opt_mirror_y || !opt_orient)
-        throw MissingProfileError("Invalid SL1 / SL1S file");
-
-    RasterParams rstp;
-
-    rstp.px_w = opt_disp_w->value / (opt_disp_cols->value - 1);
-    rstp.px_h = opt_disp_h->value / (opt_disp_rows->value - 1);
-
-    rstp.trafo = sla::RasterBase::Trafo{opt_orient->value == sladoLandscape ?
-                                     sla::RasterBase::roLandscape :
-                                     sla::RasterBase::roPortrait,
-                                 {opt_mirror_x->value, opt_mirror_y->value}};
-
-    rstp.height = scaled(opt_disp_h->value);
-    rstp.width  = scaled(opt_disp_w->value);
-
-    return rstp;
-}
-
-struct SliceParams { double layerh = 0., initial_layerh = 0.; };
-
-SliceParams get_slice_params(const DynamicPrintConfig &cfg)
-{
-    auto *opt_layerh = cfg.option<ConfigOptionFloat>("layer_height");
-    auto *opt_init_layerh = cfg.option<ConfigOptionFloat>("initial_layer_height");
-
-    if (!opt_layerh || !opt_init_layerh)
-        throw MissingProfileError("Invalid SL1 / SL1S file");
-
-    return SliceParams{opt_layerh->getFloat(), opt_init_layerh->getFloat()};
-}
-
-std::vector<ExPolygons> extract_slices_from_sla_archive(
-    ArchiveData &            arch,
-    const RasterParams &     rstp,
-    std::function<bool(int)> progr)
-{
-    auto jobdir = arch.config.get<std::string>("jobDir");
-    for (auto &c : jobdir) c = std::tolower(c);
-
-    std::vector<ExPolygons> slices(arch.images.size());
-
-    struct Status
-    {
-        double          incr, val, prev;
-        bool            stop = false;
-        tbb::spin_mutex mutex = {};
-    } st {100. / slices.size(), 0., 0.};
-
-    tbb::parallel_for(size_t(0), arch.images.size(),
-                     [&arch, &slices, &st, &rstp, progr](size_t i) {
-        // Status indication guarded with the spinlock
-        {
-            std::lock_guard<tbb::spin_mutex> lck(st.mutex);
-            if (st.stop) return;
-
-            st.val += st.incr;
-            double curr = std::round(st.val);
-            if (curr > st.prev) {
-                st.prev = curr;
-                st.stop = !progr(int(curr));
-            }
-        }
-
-        png::ImageGreyscale img;
-        png::ReadBuf rb{arch.images[i].buf.data(), arch.images[i].buf.size()};
-        if (!png::decode_png(rb, img)) return;
-
-        uint8_t isoval = 128;
-        auto rings = marchsq::execute(img, isoval, rstp.win);
-        ExPolygons expolys = rings_to_expolygons(rings, rstp.px_w, rstp.px_h);
-
-        // Invert the raster transformations indicated in the profile metadata
-        invert_raster_trafo(expolys, rstp.trafo, rstp.width, rstp.height);
-
-        slices[i] = std::move(expolys);
-    });
-
-    if (st.stop) slices = {};
-
-    return slices;
-}
-
-} // namespace
-
-ConfigSubstitutions import_sla_archive(const std::string &zipfname, DynamicPrintConfig &out)
-{
-    ArchiveData arch = extract_sla_archive(zipfname, "png");
-    return out.load(arch.profile, ForwardCompatibilitySubstitutionRule::Enable);
-}
-
-// If the profile is missing from the archive (older PS versions did not have
-// it), profile_out's initial value will be used as fallback. profile_out will be empty on
-// function return if the archive did not contain any profile.
-ConfigSubstitutions import_sla_archive(
-    const std::string &      zipfname,
-    Vec2i32                  windowsize,
-    indexed_triangle_set &           out,
-    DynamicPrintConfig &     profile_out,
-    std::function<bool(int)> progr)
-{
-    // Ensure minimum window size for marching squares
-    windowsize.x() = std::max(2, windowsize.x());
-    windowsize.y() = std::max(2, windowsize.y());
-
-    std::string exclude_entries{"thumbnail"};
-    ArchiveData arch = extract_sla_archive(zipfname, exclude_entries);
-    DynamicPrintConfig profile_in, profile_use;
-    ConfigSubstitutions config_substitutions =
-        profile_in.load(arch.profile,
-                        ForwardCompatibilitySubstitutionRule::Enable);
-
-    if (profile_in.empty()) { // missing profile... do guess work
-        // try to recover the layer height from the config.ini which was
-        // present in all versions of sl1 files.
-        if (auto lh_opt = arch.config.find("layerHeight");
-            lh_opt != arch.config.not_found())
-        {
-            auto lh_str = lh_opt->second.data();
-
-            size_t pos;
-            double lh = string_to_double_decimal_point(lh_str, &pos);
-            if (pos) { // TODO: verify that pos is 0 when parsing fails
-                profile_out.set("layer_height", lh);
-                profile_out.set("initial_layer_height", lh);
-            }
-        }
-    }
-
-    // If the archive contains an empty profile, use the one that was passed as output argument
-    // then replace it with the readed profile to report that it was empty.
-    profile_use = profile_in.empty() ? profile_out : profile_in;
-    profile_out = profile_in;
-
-    RasterParams rstp = get_raster_params(profile_use);
-    rstp.win          = {windowsize.y(), windowsize.x()};
-
-    SliceParams slicp = get_slice_params(profile_use);
-
-    std::vector<ExPolygons> slices =
-        extract_slices_from_sla_archive(arch, rstp, progr);
-
-    if (!slices.empty())
-        out = slices_to_mesh(slices, 0, slicp.layerh, slicp.initial_layerh);
-
-    return config_substitutions;
-
-    return config_substitutions;
-}
-
-=======
->>>>>>> 3284959e
 using ConfMap = std::map<std::string, std::string>;
 
 namespace {
@@ -440,11 +132,6 @@
 
 } // namespace
 
-<<<<<<< HEAD
-void SL1Archive::export_print(Zipper& zipper,
-                              const SLAPrint &print,
-                              const std::string &prjname)
-=======
 std::unique_ptr<sla::RasterBase> SL1Archive::create_raster() const
 {
     sla::Resolution res;
@@ -502,10 +189,9 @@
 }
 
 void SL1Archive::export_print(Zipper               &zipper,
-                              const SLAPrint       &print,
+                              const SLAPrint &print,
                               const ThumbnailsList &thumbnails,
-                              const std::string    &prjname)
->>>>>>> 3284959e
+                              const std::string &prjname)
 {
     std::string project =
         prjname.empty() ?
