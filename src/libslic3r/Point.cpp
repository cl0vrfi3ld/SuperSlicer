///|/ Copyright (c) Prusa Research 2016 - 2023 Vojtěch Bubník @bubnikv, Pavel Mikuš @Godrak, Filip Sykala @Jony01, Lukáš Hejl @hejllukas, Enrico Turri @enricoturri1966, Lukáš Matěna @lukasmatena, Tomáš Mészáros @tamasmeszaros
///|/ Copyright (c) Slic3r 2013 - 2016 Alessandro Ranellucci @alranel
///|/ Copyright (c) 2014 Petr Ledvina @ledvinap
///|/ Copyright (c) 2014 Kamil Kwolek
///|/ Copyright (c) 2013 Jose Luis Perez Diez
///|/
///|/ ported from lib/Slic3r/Point.pm:
///|/ Copyright (c) Prusa Research 2018 Vojtěch Bubník @bubnikv
///|/ Copyright (c) Slic3r 2011 - 2015 Alessandro Ranellucci @alranel
///|/
///|/ PrusaSlicer is released under the terms of the AGPLv3 or higher
///|/
#include "Point.hpp"
#include "Line.hpp"
#include "MultiPoint.hpp"
#include "Int128.hpp"
#include "BoundingBox.hpp"
#include <algorithm>

namespace Slic3r {

std::vector<Vec3f> transform(const std::vector<Vec3f>& points, const Transform3f& t)
{
    unsigned int vertices_count = (unsigned int)points.size();
    if (vertices_count == 0)
        return std::vector<Vec3f>();

    unsigned int data_size = 3 * vertices_count * sizeof(float);

    Eigen::MatrixXf src(3, vertices_count);
    ::memcpy((void*)src.data(), (const void*)points.data(), data_size);

    Eigen::MatrixXf dst(3, vertices_count);
    dst = t * src.colwise().homogeneous();

    std::vector<Vec3f> ret_points(vertices_count, Vec3f::Zero());
    ::memcpy((void*)ret_points.data(), (const void*)dst.data(), data_size);
    return ret_points;
}

Pointf3s transform(const Pointf3s& points, const Transform3d& t)
{
    unsigned int vertices_count = (unsigned int)points.size();
    if (vertices_count == 0)
        return Pointf3s();

    unsigned int data_size = 3 * vertices_count * sizeof(double);

    Eigen::MatrixXd src(3, vertices_count);
    ::memcpy((void*)src.data(), (const void*)points.data(), data_size);

    Eigen::MatrixXd dst(3, vertices_count);
    dst = t * src.colwise().homogeneous();

    Pointf3s ret_points(vertices_count, Vec3d::Zero());
    ::memcpy((void*)ret_points.data(), (const void*)dst.data(), data_size);
    return ret_points;
}

void Point::rotate(double angle, const Point &center)
{
    Vec2d  cur = this->cast<double>();
    double s   = ::sin(angle);
    double c   = ::cos(angle);
    auto   d   = cur - center.cast<double>();
    this->x() = fast_round_up<coord_t>(center.x() + c * d.x() - s * d.y());
    this->y() = fast_round_up<coord_t>(center.y() + s * d.x() + c * d.y());
}

<<<<<<< HEAD
int32_t Point::nearest_point_index(const Points &points) const
{
    PointConstPtrs p;
    p.reserve(points.size());
    for (Points::const_iterator it = points.begin(); it != points.end(); ++it)
        p.push_back(&*it);
    return this->nearest_point_index(p);
}

int32_t Point::nearest_point_index(const PointConstPtrs &points) const
{
    int32_t idx = -1;
    double distance = -1;  // double because long is limited to 2147483647 on some platforms and it's not enough
    
    for (PointConstPtrs::const_iterator it = points.begin(); it != points.end(); ++it) {
        /* If the X distance of the candidate is > than the total distance of the
           best previous candidate, we know we don't want it */
        double d = sqr<double>(double((*this).x() - (*it)->x()));
        if (distance != -1 && d > distance) continue;
        
        /* If the Y distance of the candidate is > than the total distance of the
           best previous candidate, we know we don't want it */
        d += sqr<double>(double((*this).y() - (*it)->y()));
        if (distance != -1 && d > distance) continue;
        
        idx = (int32_t)(it - points.begin());
        distance = d;
        
        if (distance < EPSILON) break;
    }
    
    return idx;
}

/* distance to the closest point of line */
double
Point::distance_to(const Line &line) const {
    const double dx = double(line.b.x() - line.a.x());
    const double dy = double(line.b.y() - line.a.y());

    const double l2 = dx*dx + dy*dy;  // avoid a sqrt
    if (l2 == 0.0) return this->distance_to(line.a);   // line.a == line.b case

    // Consider the line extending the segment, parameterized as line.a + t (line.b - line.a).
    // We find projection of this point onto the line. 
    // It falls where t = [(this-line.a) . (line.b-line.a)] / |line.b-line.a|^2
    const double t = ((this->x() - line.a.x()) * dx + (this->y() - line.a.y()) * dy) / l2;
    if (t < 0.0)      return this->distance_to(line.a);  // beyond the 'a' end of the segment
    else if (t > 1.0) return this->distance_to(line.b);  // beyond the 'b' end of the segment
    Point projection(
        line.a.x() + t * dx,
        line.a.y() + t * dy
        );
    return this->distance_to(projection);
}


int32_t Point::nearest_point_index(const PointPtrs &points) const
{
    PointConstPtrs p;
    p.reserve(points.size());
    for (PointPtrs::const_iterator it = points.begin(); it != points.end(); ++it)
        p.push_back(*it);
    return this->nearest_point_index(p);
}

bool Point::nearest_point(const Points &points, Point* point) const
{
    int idx = this->nearest_point_index(points);
    if (idx == -1) return false;
    *point = points.at(idx);
    return true;
}

/* Three points are a counter-clockwise turn if ccw > 0, clockwise if
 * ccw < 0, and collinear if ccw = 0 because ccw is a determinant that
 * gives the signed area of the triangle formed by p1, p2 and this point.
 * In other words it is the 2D cross product of p1-p2 and p1-this, i.e.
 * z-component of their 3D cross product.
 * We return double because it must be big enough to hold 2*max(|coordinate|)^2
 */
double Point::ccw(const Point &p1, const Point &p2) const
{
    //static_assert(sizeof(coord_t) == 4, "Point::ccw() requires a 32 bit coord_t");
    //return cross2((p2 - p1).cast<int64_t>(), (*this - p1).cast<int64_t>());
    return cross2((p2 - p1).cast<double>(), (*this - p1).cast<double>());
}

double Point::ccw(const Line &line) const
{
    return this->ccw(line.a, line.b);
}

// returns the CCW angle between this-p1 and this-p2
// i.e. this assumes a CCW rotation from p1 to p2 around this
double Point::ccw_angle(const Point &p1, const Point &p2) const
{
    //FIXME this calculates an atan2 twice! Project one vector into the other!
    double angle = atan2(p1.x() - (*this).x(), p1.y() - (*this).y())
                 - atan2(p2.x() - (*this).x(), p2.y() - (*this).y());
    // we only want to return only positive angles
    return angle <= 0 ? angle + 2*PI : angle;
}

Point Point::projection_onto(const MultiPoint &poly) const
{
    Point running_projection = poly.first_point();
    double running_min = (running_projection - *this).cast<double>().norm();
    
    Lines lines = poly.lines();
    for (Lines::const_iterator line = lines.begin(); line != lines.end(); ++line) {
        Point point_temp = this->projection_onto(*line);
        if ((point_temp - *this).cast<double>().norm() < running_min) {
	        running_projection = point_temp;
	        running_min = (running_projection - *this).cast<double>().norm();
        }
    }
    return running_projection;
}

Point Point::projection_onto(const Line &line) const
{
    if (line.a == line.b) return line.a;
    
    /*
        (Ported from VisiLibity by Karl J. Obermeyer)
        The projection of point_temp onto the line determined by
        line_segment_temp can be represented as an affine combination
        expressed in the form projection of
        Point = theta*line_segment_temp.first + (1.0-theta)*line_segment_temp.second.
        If theta is outside the interval [0,1], then one of the Line_Segment's endpoints
        must be closest to calling Point.
    */
    double lx = (double)(line.b(0) - line.a(0));
    double ly = (double)(line.b(1) - line.a(1));
    double theta = ( (double)(line.b(0) - (*this)(0))*lx + (double)(line.b(1)- (*this)(1))*ly ) 
          / ( sqr<double>(lx) + sqr<double>(ly) );
    
    if (0.0 <= theta && theta <= 1.0)
        return (theta * line.a.cast<coordf_t>() + (1.0-theta) * line.b.cast<coordf_t>()).cast<coord_t>();
    
    // Else pick closest endpoint.
    return ((line.a - *this).cast<double>().squaredNorm() < (line.b - *this).cast<double>().squaredNorm()) ? line.a : line.b;
}

bool has_duplicate_points(std::vector<Point> &&pts)
=======
bool has_duplicate_points(Points &&pts)
>>>>>>> 3284959e
{
    std::sort(pts.begin(), pts.end());
    for (size_t i = 1; i < pts.size(); ++ i)
        if (pts[i - 1] == pts[i])
            return true;
    return false;
}

Points collect_duplicates(Points pts /* Copy */)
{
    std::sort(pts.begin(), pts.end());
    Points duplicits;
    const Point *prev = &pts.front();
    for (size_t i = 1; i < pts.size(); ++i) {
        const Point *act = &pts[i];
        if (*prev == *act) {
            // duplicit point
            if (!duplicits.empty() && duplicits.back() == *act)
                continue; // only unique duplicits
            duplicits.push_back(*act);
        }
        prev = act;
    }
    return duplicits;
}

template<bool IncludeBoundary>
BoundingBox get_extents(const Points &pts)
{ 
    BoundingBox out;
    BoundingBox::construct<IncludeBoundary>(out, pts.begin(), pts.end());
    return out;
}
template BoundingBox get_extents<false>(const Points &pts);
template BoundingBox get_extents<true>(const Points &pts);

// if IncludeBoundary, then a bounding box is defined even for a single point.
// otherwise a bounding box is only defined if it has a positive area.
template<bool IncludeBoundary>
BoundingBox get_extents(const VecOfPoints &pts)
{
    BoundingBox bbox;
    for (const Points &p : pts)
        bbox.merge(get_extents<IncludeBoundary>(p));
    return bbox;
}
template BoundingBox get_extents<false>(const VecOfPoints &pts);
template BoundingBox get_extents<true>(const VecOfPoints &pts);

BoundingBoxf get_extents(const std::vector<Vec2d> &pts)
{
    BoundingBoxf bbox;
    for (const Vec2d &p : pts)
        bbox.merge(p);
    return bbox;
}

<<<<<<< HEAD
/// This method create a new point on the line defined by this and p2.
/// The new point is place at position defined by |p2-this| * percent, starting from this
/// \param percent the proportion of the segment length to place the point
/// \param p2 the second point, forming a segment with this
/// \return a new point, == this if percent is 0 and == p2 if percent is 1
Point Point::interpolate(const double percent, const Point &p2) const
{
    Point p_out;
    p_out.x() = coord_t(this->x()*(1 - percent) + p2.x()*(percent));
    p_out.y() = coord_t(this->y()*(1 - percent) + p2.y()*(percent));
    return p_out;
=======
int nearest_point_index(const Points &points, const Point &pt)
{
    int64_t distance = std::numeric_limits<int64_t>::max();
    int     idx      = -1;

    for (const Point &pt2 : points) {
        // If the X distance of the candidate is > than the total distance of the
        // best previous candidate, we know we don't want it.
        int64_t d = sqr<int64_t>(pt2.x() - pt.x());
        if (d < distance) {
            // If the Y distance of the candidate is > than the total distance of the
            // best previous candidate, we know we don't want it.
            d += sqr<int64_t>(pt2.y() - pt.y());
            if (d < distance) {
                idx      = &pt2 - points.data();
                distance = d;
            }
        }
    }

    return idx;
>>>>>>> 3284959e
}

std::ostream& operator<<(std::ostream &stm, const Vec2d &pointf)
{
    return stm << pointf(0) << "," << pointf(1);
}

namespace int128 {

int orient(const Vec2crd &p1, const Vec2crd &p2, const Vec2crd &p3)
{
    Slic3r::Vector v1(p2 - p1);
    Slic3r::Vector v2(p3 - p1);
    return Int128::sign_determinant_2x2_filtered(v1.x(), v1.y(), v2.x(), v2.y());
}

int cross(const Vec2crd &v1, const Vec2crd &v2)
{
    return Int128::sign_determinant_2x2_filtered(v1.x(), v1.y(), v2.x(), v2.y());
}

}

}<|MERGE_RESOLUTION|>--- conflicted
+++ resolved
@@ -67,156 +67,7 @@
     this->y() = fast_round_up<coord_t>(center.y() + s * d.x() + c * d.y());
 }
 
-<<<<<<< HEAD
-int32_t Point::nearest_point_index(const Points &points) const
-{
-    PointConstPtrs p;
-    p.reserve(points.size());
-    for (Points::const_iterator it = points.begin(); it != points.end(); ++it)
-        p.push_back(&*it);
-    return this->nearest_point_index(p);
-}
-
-int32_t Point::nearest_point_index(const PointConstPtrs &points) const
-{
-    int32_t idx = -1;
-    double distance = -1;  // double because long is limited to 2147483647 on some platforms and it's not enough
-    
-    for (PointConstPtrs::const_iterator it = points.begin(); it != points.end(); ++it) {
-        /* If the X distance of the candidate is > than the total distance of the
-           best previous candidate, we know we don't want it */
-        double d = sqr<double>(double((*this).x() - (*it)->x()));
-        if (distance != -1 && d > distance) continue;
-        
-        /* If the Y distance of the candidate is > than the total distance of the
-           best previous candidate, we know we don't want it */
-        d += sqr<double>(double((*this).y() - (*it)->y()));
-        if (distance != -1 && d > distance) continue;
-        
-        idx = (int32_t)(it - points.begin());
-        distance = d;
-        
-        if (distance < EPSILON) break;
-    }
-    
-    return idx;
-}
-
-/* distance to the closest point of line */
-double
-Point::distance_to(const Line &line) const {
-    const double dx = double(line.b.x() - line.a.x());
-    const double dy = double(line.b.y() - line.a.y());
-
-    const double l2 = dx*dx + dy*dy;  // avoid a sqrt
-    if (l2 == 0.0) return this->distance_to(line.a);   // line.a == line.b case
-
-    // Consider the line extending the segment, parameterized as line.a + t (line.b - line.a).
-    // We find projection of this point onto the line. 
-    // It falls where t = [(this-line.a) . (line.b-line.a)] / |line.b-line.a|^2
-    const double t = ((this->x() - line.a.x()) * dx + (this->y() - line.a.y()) * dy) / l2;
-    if (t < 0.0)      return this->distance_to(line.a);  // beyond the 'a' end of the segment
-    else if (t > 1.0) return this->distance_to(line.b);  // beyond the 'b' end of the segment
-    Point projection(
-        line.a.x() + t * dx,
-        line.a.y() + t * dy
-        );
-    return this->distance_to(projection);
-}
-
-
-int32_t Point::nearest_point_index(const PointPtrs &points) const
-{
-    PointConstPtrs p;
-    p.reserve(points.size());
-    for (PointPtrs::const_iterator it = points.begin(); it != points.end(); ++it)
-        p.push_back(*it);
-    return this->nearest_point_index(p);
-}
-
-bool Point::nearest_point(const Points &points, Point* point) const
-{
-    int idx = this->nearest_point_index(points);
-    if (idx == -1) return false;
-    *point = points.at(idx);
-    return true;
-}
-
-/* Three points are a counter-clockwise turn if ccw > 0, clockwise if
- * ccw < 0, and collinear if ccw = 0 because ccw is a determinant that
- * gives the signed area of the triangle formed by p1, p2 and this point.
- * In other words it is the 2D cross product of p1-p2 and p1-this, i.e.
- * z-component of their 3D cross product.
- * We return double because it must be big enough to hold 2*max(|coordinate|)^2
- */
-double Point::ccw(const Point &p1, const Point &p2) const
-{
-    //static_assert(sizeof(coord_t) == 4, "Point::ccw() requires a 32 bit coord_t");
-    //return cross2((p2 - p1).cast<int64_t>(), (*this - p1).cast<int64_t>());
-    return cross2((p2 - p1).cast<double>(), (*this - p1).cast<double>());
-}
-
-double Point::ccw(const Line &line) const
-{
-    return this->ccw(line.a, line.b);
-}
-
-// returns the CCW angle between this-p1 and this-p2
-// i.e. this assumes a CCW rotation from p1 to p2 around this
-double Point::ccw_angle(const Point &p1, const Point &p2) const
-{
-    //FIXME this calculates an atan2 twice! Project one vector into the other!
-    double angle = atan2(p1.x() - (*this).x(), p1.y() - (*this).y())
-                 - atan2(p2.x() - (*this).x(), p2.y() - (*this).y());
-    // we only want to return only positive angles
-    return angle <= 0 ? angle + 2*PI : angle;
-}
-
-Point Point::projection_onto(const MultiPoint &poly) const
-{
-    Point running_projection = poly.first_point();
-    double running_min = (running_projection - *this).cast<double>().norm();
-    
-    Lines lines = poly.lines();
-    for (Lines::const_iterator line = lines.begin(); line != lines.end(); ++line) {
-        Point point_temp = this->projection_onto(*line);
-        if ((point_temp - *this).cast<double>().norm() < running_min) {
-	        running_projection = point_temp;
-	        running_min = (running_projection - *this).cast<double>().norm();
-        }
-    }
-    return running_projection;
-}
-
-Point Point::projection_onto(const Line &line) const
-{
-    if (line.a == line.b) return line.a;
-    
-    /*
-        (Ported from VisiLibity by Karl J. Obermeyer)
-        The projection of point_temp onto the line determined by
-        line_segment_temp can be represented as an affine combination
-        expressed in the form projection of
-        Point = theta*line_segment_temp.first + (1.0-theta)*line_segment_temp.second.
-        If theta is outside the interval [0,1], then one of the Line_Segment's endpoints
-        must be closest to calling Point.
-    */
-    double lx = (double)(line.b(0) - line.a(0));
-    double ly = (double)(line.b(1) - line.a(1));
-    double theta = ( (double)(line.b(0) - (*this)(0))*lx + (double)(line.b(1)- (*this)(1))*ly ) 
-          / ( sqr<double>(lx) + sqr<double>(ly) );
-    
-    if (0.0 <= theta && theta <= 1.0)
-        return (theta * line.a.cast<coordf_t>() + (1.0-theta) * line.b.cast<coordf_t>()).cast<coord_t>();
-    
-    // Else pick closest endpoint.
-    return ((line.a - *this).cast<double>().squaredNorm() < (line.b - *this).cast<double>().squaredNorm()) ? line.a : line.b;
-}
-
-bool has_duplicate_points(std::vector<Point> &&pts)
-=======
 bool has_duplicate_points(Points &&pts)
->>>>>>> 3284959e
 {
     std::sort(pts.begin(), pts.end());
     for (size_t i = 1; i < pts.size(); ++ i)
@@ -274,19 +125,6 @@
     return bbox;
 }
 
-<<<<<<< HEAD
-/// This method create a new point on the line defined by this and p2.
-/// The new point is place at position defined by |p2-this| * percent, starting from this
-/// \param percent the proportion of the segment length to place the point
-/// \param p2 the second point, forming a segment with this
-/// \return a new point, == this if percent is 0 and == p2 if percent is 1
-Point Point::interpolate(const double percent, const Point &p2) const
-{
-    Point p_out;
-    p_out.x() = coord_t(this->x()*(1 - percent) + p2.x()*(percent));
-    p_out.y() = coord_t(this->y()*(1 - percent) + p2.y()*(percent));
-    return p_out;
-=======
 int nearest_point_index(const Points &points, const Point &pt)
 {
     int64_t distance = std::numeric_limits<int64_t>::max();
@@ -308,7 +146,19 @@
     }
 
     return idx;
->>>>>>> 3284959e
+}
+
+/// This method create a new point on the line defined by this and p2.
+/// The new point is place at position defined by |p2-this| * percent, starting from this
+/// \param percent the proportion of the segment length to place the point
+/// \param p2 the second point, forming a segment with this
+/// \return a new point, == this if percent is 0 and == p2 if percent is 1
+Point Point::interpolate(const double percent, const Point &p2) const
+{
+    Point p_out;
+    p_out.x() = coord_t(this->x()*(1 - percent) + p2.x()*(percent));
+    p_out.y() = coord_t(this->y()*(1 - percent) + p2.y()*(percent));
+    return p_out;
 }
 
 std::ostream& operator<<(std::ostream &stm, const Vec2d &pointf)
