--- conflicted
+++ resolved
@@ -19,13 +19,10 @@
 #include "GCodeProcessor.hpp"
 #include "BoundingBox.hpp"
 #include "LocalesUtils.hpp"
-<<<<<<< HEAD
 #include "Flow.hpp"
-=======
 #include "Geometry.hpp"
 #include "Surface.hpp"
 #include "Fill/FillRectilinear.hpp"
->>>>>>> 3284959e
 
 #include <boost/algorithm/string/predicate.hpp>
 
@@ -105,7 +102,6 @@
     }
 
     WipeTowerWriter&            disable_linear_advance() {
-<<<<<<< HEAD
         if (m_gcode_flavor == gcfRepRap || m_gcode_flavor == gcfSprinter) {
             m_gcode += (std::string("M572 D") + std::to_string(this->m_current_tool) + " S0\n");
         } else if (m_gcode_flavor == gcfKlipper) {
@@ -120,14 +116,6 @@
         } else {
             m_gcode += std::string("M900 K0\n");
         }
-=======
-        if (m_gcode_flavor == gcfRepRapSprinter || m_gcode_flavor == gcfRepRapFirmware)
-            m_gcode += (std::string("M572 D") + std::to_string(m_current_tool) + " S0\n");
-        else if (m_gcode_flavor == gcfKlipper)
-            m_gcode += "SET_PRESSURE_ADVANCE ADVANCE=0\n";
-        else
-            m_gcode += "M900 K0\n";
->>>>>>> 3284959e
         return *this;
     }
 
@@ -503,11 +491,7 @@
 	{
         if (m_gcode_flavor == gcfKlipper)
             return *this;
-<<<<<<< HEAD
         if (m_gcode_flavor == gcfRepRap || m_gcode_flavor == gcfSprinter)
-=======
-        if (m_gcode_flavor == gcfRepRapSprinter || m_gcode_flavor == gcfRepRapFirmware)
->>>>>>> 3284959e
             m_gcode += "M906 E";
         else
             m_gcode += "M907 E";
@@ -657,25 +641,17 @@
 
 
 
-<<<<<<< HEAD
 WipeTower::WipeTower(const PrintConfig& config, const PrintObjectConfig& default_object_config, const PrintRegionConfig& default_region_config, const std::vector<std::vector<float>>& wiping_matrix, size_t initial_tool) :
     m_config(&config),
     m_object_config(&default_object_config),
     m_region_config(&default_region_config),
-=======
-WipeTower::WipeTower(const PrintConfig& config, const PrintRegionConfig& default_region_config, const std::vector<std::vector<float>>& wiping_matrix, size_t initial_tool) :
->>>>>>> 3284959e
     m_semm(config.single_extruder_multi_material.value),
     m_wipe_tower_pos(config.wipe_tower_x, config.wipe_tower_y),
     m_wipe_tower_width(float(config.wipe_tower_width)),
     m_wipe_tower_rotation_angle(float(config.wipe_tower_rotation_angle)),
-<<<<<<< HEAD
     m_speed(float(config.wipe_tower_speed)),
-=======
-    m_wipe_tower_brim_width(float(config.wipe_tower_brim_width)),
     m_wipe_tower_cone_angle(float(config.wipe_tower_cone_angle)),
     m_extra_spacing(float(config.wipe_tower_extra_spacing/100.)),
->>>>>>> 3284959e
     m_y_shift(0.f),
     m_z_pos(0.f),
     m_bridging(float(config.wipe_tower_bridging)),
@@ -688,21 +664,21 @@
     m_current_tool(initial_tool),
     wipe_volumes(wiping_matrix)
 {
-    // be sure the speed is positive
-    if (m_speed <= 0) {
-        m_speed = 80;
+    // be sure the speed is positive (0 == disabled)
+    if (m_speed < 0) {
+        m_speed = 0;
     }
     // Read absolute value of first layer speed, if given as percentage,
     // it is taken over wipe_tower_speed.
     m_first_layer_speed = config.get_abs_value("first_layer_speed", m_speed);
-    if (m_first_layer_speed == 0.f) { // just to make sure autospeed doesn't break it.
+    if (m_first_layer_speed <= 0.f) { // just to make sure autospeed doesn't break it.
         m_first_layer_speed = m_speed;
     }
 
     // Autospeed may be used...
-    if (m_infill_speed == 0.f)
+    if (m_infill_speed <= 0.f)
         m_infill_speed = 80.f;
-    if (m_perimeter_speed == 0.f)
+    if (m_perimeter_speed <= 0.f)
         m_perimeter_speed = 80.f;
 
 
@@ -746,17 +722,14 @@
     //while (m_filpar.size() < idx+1)   // makes sure the required element is in the vector
     m_filpar.push_back(FilamentParameters());
 
-<<<<<<< HEAD
     m_filpar[idx].material = m_config->filament_type.get_at(idx);
-    m_filpar[idx].is_soluble = m_config->filament_soluble.get_at(idx);
+    if (config.wipe_tower_extruder == 0) {
+        m_filpar[idx].is_soluble = m_config->filament_soluble.get_at(idx);
+    } else {
+        m_filpar[idx].is_soluble = (idx != size_t(config.wipe_tower_extruder - 1));
+    }
     m_filpar[idx].temperature = m_config->temperature.get_at(idx);
     m_filpar[idx].first_layer_temperature = m_config->first_layer_temperature.get_at(idx);
-=======
-    m_filpar[idx].material = config.filament_type.get_at(idx);
-    m_filpar[idx].is_soluble = config.wipe_tower_extruder == 0 ? config.filament_soluble.get_at(idx) : (idx != size_t(config.wipe_tower_extruder - 1));
-    m_filpar[idx].temperature = config.temperature.get_at(idx);
-    m_filpar[idx].first_layer_temperature = config.first_layer_temperature.get_at(idx);
->>>>>>> 3284959e
 
     // If this is a single extruder MM printer, we will use all the SE-specific config values.
     // Otherwise, the defaults will be used to turn off the SE stuff.
@@ -1026,7 +999,7 @@
 	float xl = cleaning_box.ld.x() + 1.f * m_perimeter_width;
 	float xr = cleaning_box.rd.x() - 1.f * m_perimeter_width;
 
-    const float line_width = m_perimeter_width * m_filpar[m_current_tool].ramming_line_width_multiplicator;       // desired ramming line thickness
+	const float line_width = m_perimeter_width * m_filpar[m_current_tool].ramming_line_width_multiplicator;       // desired ramming line thickness
 	const float y_step = line_width * m_filpar[m_current_tool].ramming_step_multiplicator * m_extra_spacing; // spacing between lines in mm
 
     const Vec2f ramming_start_pos = Vec2f(xl, cleaning_box.ld.y() + m_depth_traversed + y_step/2.f);
@@ -1077,15 +1050,12 @@
             sum_of_depths += tch.required_depth;
         }
     }
-<<<<<<< HEAD
+    
 
     // Disable linear/pressure advance for ramming, as it can mess up the ramming procedure
     if (i < m_filpar[m_current_tool].ramming_speed.size()) {
         writer.disable_linear_advance();
     }
-=======
-    
->>>>>>> 3284959e
 
     // now the ramming itself:
     while (do_ramming && i < m_filpar[m_current_tool].ramming_speed.size())
@@ -1234,14 +1204,13 @@
         }
     }
 
-    if (m_semm) {
-        // let's wait is necessary:
-        writer.wait(m_filpar[m_current_tool].delay);
-        // we should be at the beginning of the cooling tube again - let's move to parking position:
-        writer.retract(-m_cooling_tube_length/2.f+m_parking_pos_retraction-m_cooling_tube_retraction, 2000);
-    }
-
-    // this is to align ramming and future wiping extrusions, so the future y-steps can be uniform from the start:
+    // let's wait is necessary:
+    writer.wait(m_filpar[m_current_tool].delay);
+    // we should be at the beginning of the cooling tube again - let's move to parking position:
+    writer.retract(-m_cooling_tube_length/2.f+m_parking_pos_retraction-m_cooling_tube_retraction, 2000);
+    }
+
+	// this is to align ramming and future wiping extrusions, so the future y-steps can be uniform from the start:
     // the perimeter_width will later be subtracted, it is there to not load while moving over just extruded material
     Vec2f pos = Vec2f(end_of_ramming.x(), end_of_ramming.y() + (y_step/m_extra_spacing-m_perimeter_width) / 2.f + m_perimeter_width);
     if (do_ramming)
@@ -1249,8 +1218,8 @@
     else
         writer.set_position(pos);
 
-    writer.resume_preview()
-          .flush_planner_queue();
+	writer.resume_preview()
+		  .flush_planner_queue();
 }
 
 // Change the tool, set a speed override for soluble and flex materials.
@@ -1358,22 +1327,22 @@
 	float dy = (is_first_layer() ? 1.f : m_extra_spacing) * m_perimeter_width; // Don't use the extra spacing for the first layer.
     // All the calculations in all other places take the spacing into account for all the layers.
 
-<<<<<<< HEAD
     // all speed in mm/s, will converted in mm/min when muliplied by speed_factor
     float max_speed = std::numeric_limits<float>::max();
     //stay in limits
     if (this->m_config->filament_max_speed.get_at(this->m_current_tool) > 0) {
         max_speed = float(this->m_config->filament_max_speed.get_at(this->m_current_tool));
     }
-    const float target_speed = std::min(max_speed, (is_first_layer() ? m_first_layer_speed : m_speed) * 60.f);
+    float target_speed = m_speed;
+    if (is_first_layer() && m_first_layer_speed > 0)
+        target_speed = m_first_layer_speed
+    if (target_speed <= 0)
+        target_speed = m_infill_speed;
+    target_speed = std::min(max_speed, target_speed * 60.f);
     float wipe_speed = std::min(max_speed, std::min(target_speed, float(m_config->wipe_tower_wipe_starting_speed.get_abs_value(target_speed))));
     if (wipe_speed <= 0) {
         wipe_speed = target_speed;
     }
-=======
-    const float target_speed = is_first_layer() ? m_first_layer_speed * 60.f : m_infill_speed * 60.f;
-    float wipe_speed = 0.33f * target_speed;
->>>>>>> 3284959e
 
     // if there is less than 2.5*m_perimeter_width to the edge, advance straightaway (there is likely a blob anyway)
     if ((m_left_to_right ? xr-writer.x() : writer.x()-xl) < 2.5f*m_perimeter_width) {
@@ -1441,13 +1410,14 @@
 
 	// Slow down on the 1st layer.
     bool first_layer = is_first_layer();
-<<<<<<< HEAD
 	float speed_factor = 1.f;
-    float feedrate = first_layer ? m_first_layer_speed * 60.f : m_speed * 60.f;
+    float feedrate = m_speed;
+    if (first_layer && m_first_layer_speed > 0)
+        feedrate = m_first_layer_speed
+    if (feedrate <= 0)
+        feedrate = m_infill_speed;
+    feedrate *= 60.f;
     speed_factor *= get_speed_reduction();
-=======
-    float feedrate = first_layer ? m_first_layer_speed * 60.f : m_infill_speed * 60.f;
->>>>>>> 3284959e
 	float current_depth = m_layer_info->depth - m_layer_info->toolchanges_depth();
     box_coordinates fill_box(Vec2f(m_perimeter_width, m_layer_info->depth-(current_depth-m_perimeter_width)),
                              m_wipe_tower_width - 2 * m_perimeter_width, current_depth-m_perimeter_width);
@@ -1638,7 +1608,6 @@
 
     // brim (first layer only)
     if (first_layer) {
-<<<<<<< HEAD
         box_coordinates box = wt_box;
         //same as print::brimflow()
 		PrintRegionConfig brim_region_config = *m_region_config;
@@ -1655,7 +1624,7 @@
         const double spacing = brim_flow.spacing();
         // How many perimeters shall the brim have?
         size_t loops_num = (m_config->wipe_tower_brim_width.get_abs_value(m_nozzle_diameter) + spacing / 2) / spacing;
-
+        
 
         writer.set_extrusion_flow(brim_flow.mm3_per_mm() / filament_area())
           .set_z(m_z_pos) // Let the writer know the current Z position as a base for Z-hop.
@@ -1665,12 +1634,6 @@
 
         box.expand(brim_flow.spacing()- brim_flow.width()); // ensure that the brim is attached to the wipe tower
         for (size_t i = 0; i < loops_num; ++i) {
-            box.expand(spacing);
-            writer.rectangle(box);
-=======
-        size_t loops_num = (m_wipe_tower_brim_width + spacing/2.f) / spacing;
-        
-        for (size_t i = 0; i < loops_num; ++ i) {
             poly = offset(poly, scale_(spacing)).front();
             int cp = poly.closest_point_index(Point::new_scale(writer.x(), writer.y()));
             writer.travel(unscale(poly.points[cp]).cast<float>());
@@ -1681,8 +1644,8 @@
                 if (i == cp)
                     break;
             }
->>>>>>> 3284959e
-        }
+        }
+
         writer.append("; CP WIPE TOWER FIRST LAYER BRIM END\n"
                   ";-----------------------------------\n");
         // Save actual brim width to be later passed to the Print object, which will use it
@@ -1905,7 +1868,7 @@
 
 	for (const WipeTower::WipeTowerInfo& layer : m_plan)
 	{
-        std::vector<WipeTower::ToolChangeResult> layer_result;
+    std::vector<WipeTower::ToolChangeResult> layer_result;
         set_layer(layer.z, layer.height, 0, false/*layer.z == m_plan.front().z*/, layer.z == m_plan.back().z);
         m_internal_rotation += 180.f;
 
