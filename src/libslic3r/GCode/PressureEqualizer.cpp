///|/ Copyright (c) Prusa Research 2016 - 2023 Vojtěch Bubník @bubnikv, Lukáš Hejl @hejllukas, Oleksandra Iushchenko @YuSanka, Lukáš Matěna @lukasmatena
///|/ Copyright (c) SuperSlicer 2023 Remi Durand @supermerill
///|/
///|/ PrusaSlicer is released under the terms of the AGPLv3 or higher
///|/
#include "PressureEqualizer.hpp"

#include <memory.h>
#include <cstring>
#include <cfloat>

#include "../libslic3r.h"
#include "../PrintConfig.hpp"
#include "../LocalesUtils.hpp"
#include "../GCode.hpp"
#include "GCodeWriter.hpp"

#include "fast_float/fast_float.h"

namespace Slic3r {

static const std::string EXTRUSION_ROLE_TAG = ";_EXTRUSION_ROLE:";
static const std::string EXTRUDE_END_TAG = ";_EXTRUDE_END";
static const std::string EXTRUDE_SET_SPEED_TAG = ";_EXTRUDE_SET_SPEED";
//static const std::string EXTERNAL_PERIMETER_TAG = ";_EXTERNAL_PERIMETER";

// Maximum segment length to split a long segment if the initial and the final flow rate differ.
// Smaller value means a smoother transition between two different flow rates.
static constexpr float max_segment_length = 5.f;

// For how many GCode lines back will adjust a flow rate from the latest line.
// Bigger values affect the GCode export speed a lot, and smaller values could
// affect how distant will be propagated a flow rate adjustment.
static constexpr int max_look_back_limit = 128;

PressureEqualizer::PressureEqualizer(const Slic3r::GCodeConfig &config) : m_use_relative_e_distances(config.use_relative_e_distances.value)
{
    // Preallocate some data, so that output_buffer.data() will return an empty string.
    output_buffer.assign(32, 0);
    output_buffer_length    = 0;
    output_buffer_prev_length = 0;

    m_current_extruder = 0;
    // Zero the position of the XYZE axes + the current feed
    memset(m_current_pos, 0, sizeof(float) * 5);
    m_current_extrusion_role = GCodeExtrusionRole::None;
    // Expect the first command to fill the nozzle (deretract).
    m_retracted = true;

    // Calculate filamet crossections for the multiple extruders.
    m_filament_crossections.clear();
    for (double r : config.filament_diameter.values) {
        double a = 0.25f*M_PI*r*r;
        m_filament_crossections.push_back(float(a));
    }

    m_extruder_names.clear();
    for (const std::string & str: config.tool_name.values) {
        m_extruder_names.push_back(str);
    }

    // Volumetric rate of a 0.45mm x 0.2mm extrusion at 60mm/s XY movement: 0.45*0.2*60*60=5.4*60 = 324 mm^3/min
    // Volumetric rate of a 0.45mm x 0.2mm extrusion at 20mm/s XY movement: 0.45*0.2*20*60=1.8*60 = 108 mm^3/min
    // Slope of the volumetric rate, changing from 20mm/s to 60mm/s over 2 seconds: (5.4-1.8)*60*60/2=60*60*1.8 = 6480 mm^3/min^2 = 1.8 mm^3/s^2
    m_max_volumetric_extrusion_rate_slope_positive = float(config.max_volumetric_extrusion_rate_slope_positive.value) * 60.f * 60.f;
    m_max_volumetric_extrusion_rate_slope_negative = float(config.max_volumetric_extrusion_rate_slope_negative.value) * 60.f * 60.f;

    m_gcode_precision_xyz = config.gcode_precision_xyz.value;
    m_gcode_precision_e = config.gcode_precision_e.value;

    for (ExtrusionRateSlope &extrusion_rate_slope : m_max_volumetric_extrusion_rate_slopes) {
        extrusion_rate_slope.negative = m_max_volumetric_extrusion_rate_slope_negative;
        extrusion_rate_slope.positive = m_max_volumetric_extrusion_rate_slope_positive;
    }

    // Don't regulate the pressure before and after gap-fill and ironing.
    for (const GCodeExtrusionRole er : {GCodeExtrusionRole::GapFill, GCodeExtrusionRole::ThinWall, GCodeExtrusionRole::Ironing}) {
        m_max_volumetric_extrusion_rate_slopes[size_t(er)].negative = 0;
        m_max_volumetric_extrusion_rate_slopes[size_t(er)].positive = 0;
    }

    opened_extrude_set_speed_block = false;

#ifdef PRESSURE_EQUALIZER_STATISTIC
    m_stat.reset();
#endif

#ifdef PRESSURE_EQUALIZER_DEBUG
    line_idx = 0;
#endif
}

void PressureEqualizer::process_layer(const std::string &gcode)
{
    if (!gcode.empty()) {
        const char *gcode_begin = gcode.c_str();
        while (*gcode_begin != 0) {
            // Find end of the line.
            const char *gcode_end = gcode_begin;
            // Slic3r always generates end of lines in a Unix style.
            for (; *gcode_end != 0 && *gcode_end != '\n'; ++gcode_end);

            m_gcode_lines.emplace_back();
            if (!this->process_line(gcode_begin, gcode_end, m_gcode_lines.back())) {
                // The line has to be forgotten. It contains comment marks, which shall be filtered out of the target g-code.
                m_gcode_lines.pop_back();
            }
            gcode_begin = gcode_end;
            if (*gcode_begin == '\n')
                ++gcode_begin;
        }
        assert(!this->opened_extrude_set_speed_block);
    }
}

LayerResult PressureEqualizer::process_layer(LayerResult &&input)
{
    const bool   is_first_layer       = m_layer_results.empty();
    const size_t next_layer_first_idx = m_gcode_lines.size();

    if (!input.nop_layer_result) {
        this->process_layer(input.gcode);
        input.gcode.clear(); // GCode is already processed, so it isn't needed to store it.
        m_layer_results.emplace(new LayerResult(input));
    }

    if (is_first_layer) // Buffer previous input result and output NOP.
        return LayerResult::make_nop_layer_result();

    // Export previous layer.
    LayerResult *prev_layer_result = m_layer_results.front();
    m_layer_results.pop();

    output_buffer_length      = 0;
    output_buffer_prev_length = 0;
    for (size_t line_idx = 0; line_idx < next_layer_first_idx; ++line_idx)
        output_gcode_line(line_idx);
    m_gcode_lines.erase(m_gcode_lines.begin(), m_gcode_lines.begin() + int(next_layer_first_idx));

    if (output_buffer_length > 0)
        prev_layer_result->gcode = std::string(output_buffer.data());

    assert(!input.nop_layer_result || m_layer_results.empty());
    LayerResult out = *prev_layer_result;
    delete prev_layer_result;
    return out;
}

// Is a white space?
static inline bool is_ws(const char c) { return c == ' ' || c == '\t'; }
// Is it an end of line? Consider a comment to be an end of line as well.
static inline bool is_eol(const char c) { return c == 0 || c == '\r' || c == '\n' || c == ';'; }
// Is it a white space or end of line?
static inline bool is_ws_or_eol(const char c) { return is_ws(c) || is_eol(c); }

// Eat whitespaces.
static void eatws(const char *&line)
{
    while (is_ws(*line)) 
        ++ line;
}

// Parse an int starting at the current position of a line.
// If succeeded, the line pointer is advanced.
static inline int parse_int(const char *&line)
{
    char *endptr = nullptr;
    long result = strtol(line, &endptr, 10);
    if (endptr == nullptr || !is_ws_or_eol(*endptr))
        throw Slic3r::InvalidArgument("PressureEqualizer: Error parsing an int");
    line = endptr;
    return int(result);
}

float string_to_float_decimal_point(const char *line, const size_t str_len, size_t* pos)
{
    float out;
    size_t p = fast_float::from_chars(line, line + str_len, out).ptr - line;
    if (pos)
        *pos = p;
    return out;
}

// Parse an int starting at the current position of a line.
// If succeeded, the line pointer is advanced.
static inline float parse_float(const char *&line, const size_t line_length)
{
    size_t endptr = 0;
    auto   result = string_to_float_decimal_point(line, line_length, &endptr);
    if (endptr == 0 || !is_ws_or_eol(*(line + endptr)))
        throw Slic3r::RuntimeError("PressureEqualizer: Error parsing a float");
    line = line + endptr;
    return result;
}

bool PressureEqualizer::process_line(const char *line, const char *line_end, GCodeLine &buf)
{
    const size_t len = line_end - line;
    if (strncmp(line, EXTRUSION_ROLE_TAG.data(), EXTRUSION_ROLE_TAG.length()) == 0) {
        line += EXTRUSION_ROLE_TAG.length();
        int role = atoi(line);
        m_current_extrusion_role = GCodeExtrusionRole(role);
#ifdef PRESSURE_EQUALIZER_DEBUG
        ++line_idx;
#endif
        return false;
    }

    // Set the type, copy the line to the buffer.
    buf.type = GCODELINETYPE_OTHER;
    buf.modified = false;
    if (buf.raw.size() < len + 1)
        buf.raw.assign(line, line + len + 1);
    else
        memcpy(buf.raw.data(), line, len);
    buf.raw[len] = 0;
    buf.raw_length = len;

    memcpy(buf.pos_start, m_current_pos, sizeof(float)*5);
    memcpy(buf.pos_end, m_current_pos, sizeof(float)*5);
    memset(buf.pos_provided, 0, 5);

    buf.volumetric_extrusion_rate = 0.f;
    buf.volumetric_extrusion_rate_start = 0.f;
    buf.volumetric_extrusion_rate_end = 0.f;
    buf.max_volumetric_extrusion_rate_slope_positive = 0.f;
    buf.max_volumetric_extrusion_rate_slope_negative = 0.f;
	buf.extrusion_role = m_current_extrusion_role;

    std::string str_line(line, line_end);
    const bool found_extrude_set_speed_tag = boost::contains(str_line, EXTRUDE_SET_SPEED_TAG);
    const bool found_extrude_end_tag = boost::contains(str_line, EXTRUDE_END_TAG);
    assert(!found_extrude_set_speed_tag || !found_extrude_end_tag);

    if (found_extrude_set_speed_tag)
        this->opened_extrude_set_speed_block = true;
    else if (found_extrude_end_tag)
        this->opened_extrude_set_speed_block = false;

    // Parse the G-code line, store the result into the buf.
    switch (toupper(*line ++)) {
    case 'G': {
        int gcode = -1;
        try {
            gcode = parse_int(line);
        } catch (Slic3r::InvalidArgument &) {
            // Ignore invalid GCodes.
            eatws(line);
            break;
        }

        assert(gcode != -1);
        eatws(line);
        switch (gcode) {
        case 0:
        case 1:
        {
            // G0, G1: A FFF 3D printer does not make a difference between the two.
            buf.adjustable_flow = this->opened_extrude_set_speed_block;
            buf.extrude_set_speed_tag = found_extrude_set_speed_tag;
            buf.extrude_end_tag = found_extrude_end_tag;
            float new_pos[5];
            memcpy(new_pos, m_current_pos, sizeof(float)*5);
            bool  changed[5] = { false, false, false, false, false };
            while (!is_eol(*line)) {
                const char axis = toupper(*line++);
                int  i = -1;
                switch (axis) {
                case 'X':
                case 'Y':
                case 'Z':
                    i = axis - 'X';
                    break;
                case 'E':
                    i = 3;
                    break;
                case 'F':
                    i = 4;
                    break;
                default:
                    break;
                }
                if (i != -1) {
                    buf.pos_provided[i] = true;
                    new_pos[i] = parse_float(line, line_end - line);
                    if (i == 3 && m_use_relative_e_distances)
                        new_pos[i] += m_current_pos[i];
                    changed[i] = new_pos[i] != m_current_pos[i];
                    eatws(line);
                }
            }
            if (changed[3]) {
                // Extrusion, retract or unretract.
                float diff = new_pos[3] - m_current_pos[3];
                if (diff < 0) {
                    buf.type = GCODELINETYPE_RETRACT;
                    m_retracted = true;
                } else if (! changed[0] && ! changed[1] && ! changed[2]) {
                    // assert(m_retracted);
                    buf.type = GCODELINETYPE_UNRETRACT;
                    m_retracted = false;
                } else {
                    assert(changed[0] || changed[1]);
                    // Moving in XY plane.
                    buf.type = GCODELINETYPE_EXTRUDE;
                    // Calculate the volumetric extrusion rate.
                    float diff[4];
                    for (size_t i = 0; i < 4; ++ i)
                        diff[i] = new_pos[i] - m_current_pos[i];
                    // volumetric extrusion rate = A_filament * F_xyz * L_e / L_xyz [mm^3/min]
                    float len2 = diff[0]*diff[0]+diff[1]*diff[1]+diff[2]*diff[2];
                    float rate = m_filament_crossections[m_current_extruder] * new_pos[4] * sqrt((diff[3]*diff[3])/len2);
                    buf.volumetric_extrusion_rate       = rate;
                    buf.volumetric_extrusion_rate_start = rate;
                    buf.volumetric_extrusion_rate_end   = rate;

#ifdef PRESSURE_EQUALIZER_STATISTIC
                    m_stat.update(rate, sqrt(len2));
#endif
#ifdef PRESSURE_EQUALIZER_DEBUG
                    if (rate < 40.f) {
                        printf("Extremely low flow rate: %f. Line %d, Length: %f, extrusion: %f Old position: (%f, %f, %f), new position: (%f, %f, %f)\n",
                               rate, int(line_idx), sqrt(len2), sqrt((diff[3] * diff[3]) / len2), m_current_pos[0], m_current_pos[1], m_current_pos[2],
                               new_pos[0], new_pos[1], new_pos[2]);
                    }
#endif
                }
            } else if (changed[0] || changed[1] || changed[2]) {
                // Moving without extrusion.
                buf.type = GCODELINETYPE_MOVE;
            }
            memcpy(m_current_pos, new_pos, sizeof(float) * 5);
            break;
        }
        case 92: 
        {
            // G92 : Set Position
            // Set a logical coordinate position to a new value without actually moving the machine motors.
            // Which axes to set?
            while (!is_eol(*line)) {
                const char axis = toupper(*line++);
                switch (axis) {
                case 'X':
                case 'Y':
                case 'Z':
                    m_current_pos[axis - 'X'] = (!is_ws_or_eol(*line)) ? parse_float(line, line_end - line) : 0.f;
                    break;
                case 'E':
                    m_current_pos[3] = (!is_ws_or_eol(*line)) ? parse_float(line, line_end - line) : 0.f;
                    break;
                default:
                    break;
                }
                eatws(line);
            }
            break;
        }
        case 10:
        case 22:
            // Firmware retract.
            buf.type = GCODELINETYPE_RETRACT;
            m_retracted = true;
            break;
        case 11:
        case 23:
            // Firmware unretract.
            buf.type = GCODELINETYPE_UNRETRACT;
            m_retracted = false;
            break;
        default:
            // Ignore the rest.
        break;
        }
        break;
    }
    case 'M': {
        eatws(line);
        // Ignore the rest of the M-codes.
        break;
<<<<<<< HEAD
=======
        }
    case 'A': {
        parse_activate_extruder(str_line);
        break;
>>>>>>> 0670fbfb
    }
    case 'T':
    {
        // Activate an extruder head.
<<<<<<< HEAD
        int new_extruder = -1;
        try {
            new_extruder = parse_int(line);
        } catch (Slic3r::InvalidArgument &) {
            // Ignore invalid GCodes starting with T.
            eatws(line);
            break;
        }
        assert(new_extruder != -1);

        if (new_extruder != int(m_current_extruder)) {
            m_current_extruder = new_extruder;
            m_retracted = true;
            buf.type = GCODELINETYPE_TOOL_CHANGE;
        } else {
            buf.type = GCODELINETYPE_NOOP;
=======
        try {
            int new_extruder = parse_int(line);
            if (new_extruder != int(m_current_extruder)) {
                m_current_extruder = new_extruder;
                //m_retracted = true; // why?
                buf.type = GCODELINETYPE_TOOL_CHANGE;
            } else {
                buf.type = GCODELINETYPE_NOOP;
            }
        } catch (Slic3r::InvalidArgument &) {
            // Ignore invalid GCodes.
            eatws(line);
            break;
>>>>>>> 0670fbfb
        }
        break;
    }
    }

    buf.extruder_id = m_current_extruder;
    memcpy(buf.pos_end, m_current_pos, sizeof(float)*5);

    adjust_volumetric_rate();
#ifdef PRESSURE_EQUALIZER_DEBUG
    ++line_idx;
#endif
    return true;
}

void PressureEqualizer::parse_activate_extruder(const std::string &line_str)
{
    if (size_t cmd_end = line_str.find("CTIVATE_EXTRUDER"); cmd_end != std::string::npos) {
        bool   error              = false;
        size_t extruder_pos_start = line_str.find("EXTRUDER", cmd_end + std::string_view("CTIVATE_EXTRUDER").size()) +
                                    std::string_view("EXTRUDER").size();
        assert(line_str[extruder_pos_start - 1] == 'R');
        if (extruder_pos_start != std::string::npos) {
            // remove next char until '-' or [0-9]
            while (extruder_pos_start < line_str.size() &&
                   (line_str[extruder_pos_start] == ' ' || line_str[extruder_pos_start] == '=' ||
                    line_str[extruder_pos_start] == '\t'))
                ++extruder_pos_start;
            size_t extruder_pos_end = extruder_pos_start + 1;
            while (extruder_pos_end < line_str.size() && line_str[extruder_pos_end] != ' ' &&
                   line_str[extruder_pos_end] != '\t' && line_str[extruder_pos_end] != '\r' &&
                   line_str[extruder_pos_end] != '\n')
                ++extruder_pos_end;
            std::string extruder_name = line_str.substr(extruder_pos_start, extruder_pos_end - extruder_pos_start);
            // we have a "name". It may be whatever or "extruder" + X
            for (size_t extruder_idx = 0; extruder_idx < m_extruder_names.size(); ++extruder_idx) {
                if (m_extruder_names[extruder_idx] == extruder_name) {
                    m_current_extruder = extruder_idx;
                return;
                }
            }
            std::string extruder_str("extruder");
            if (extruder_str == extruder_name) {
                m_current_extruder = 0;
                return;
            }
            for (size_t extruder_idx = 0; extruder_idx < m_extruder_names.size(); ++extruder_idx) {
                if (extruder_str + std::to_string(extruder_idx) == extruder_name) {
                    m_current_extruder = extruder_idx;
                return;
                }
            }
        }
    }
}

void PressureEqualizer::output_gcode_line(const size_t line_idx)
{
    GCodeLine &line = m_gcode_lines[line_idx];
    if (!line.modified) {
        push_to_output(line.raw.data(), line.raw_length, true);
        return;
    }

    // The line was modified.
    // Find the comment.
    const char *comment = line.raw.data();
    while (*comment != ';' && *comment != 0) ++comment;
    if (*comment != ';')
        comment = nullptr;

    // Emit the line with lowered extrusion rates.
    float l = line.dist_xyz();
    if (auto nSegments = size_t(ceil(l / max_segment_length)); nSegments == 1) { // Just update this segment.
        push_line_to_output(line_idx, line.feedrate() * line.volumetric_correction_avg(), comment);
    } else {
        bool accelerating = line.volumetric_extrusion_rate_start < line.volumetric_extrusion_rate_end;
        // Update the initial and final feed rate values.
        line.pos_start[4] = line.volumetric_extrusion_rate_start * line.pos_end[4] / line.volumetric_extrusion_rate;
        line.pos_end  [4] = line.volumetric_extrusion_rate_end   * line.pos_end[4] / line.volumetric_extrusion_rate;
        float feed_avg = 0.5f * (line.pos_start[4] + line.pos_end[4]);
        // Limiting volumetric extrusion rate slope for this segment.
        float max_volumetric_extrusion_rate_slope = accelerating ? line.max_volumetric_extrusion_rate_slope_positive :
                                                                   line.max_volumetric_extrusion_rate_slope_negative;
        // Total time for the segment, corrected for the possibly lowered volumetric feed rate,
        // if accelerating / decelerating over the complete segment.
        float t_total = line.dist_xyz() / feed_avg;
        // Time of the acceleration / deceleration part of the segment, if accelerating / decelerating
        // with the maximum volumetric extrusion rate slope.
        float t_acc    = 0.5f * (line.volumetric_extrusion_rate_start + line.volumetric_extrusion_rate_end) / max_volumetric_extrusion_rate_slope;
        float l_acc    = l;
        float l_steady = 0.f;
        if (t_acc < t_total) {
            // One may achieve higher print speeds if part of the segment is not speed limited.
            l_acc    = t_acc * feed_avg;
            l_steady = l - l_acc;
            if (l_steady < 0.5f * max_segment_length) {
                l_acc    = l;
                l_steady = 0.f;
            } else
                nSegments = size_t(ceil(l_acc / max_segment_length));
        }
        float pos_start[5];
        float pos_end[5];
        float pos_end2[4];
        memcpy(pos_start, line.pos_start, sizeof(float) * 5);
        memcpy(pos_end, line.pos_end, sizeof(float) * 5);
        if (l_steady > 0.f) {
            // There will be a steady feed segment emitted.
            if (accelerating) {
                // Prepare the final steady feed rate segment.
                memcpy(pos_end2, pos_end, sizeof(float)*4);
                float t = l_acc / l;
                for (int i = 0; i < 4; ++ i) {
                    pos_end[i] = pos_start[i] + (pos_end[i] - pos_start[i]) * t;
                    line.pos_provided[i] = true;
                }
            } else {
                // Emit the steady feed rate segment.
                float t = l_steady / l;
                for (int i = 0; i < 4; ++ i) {
                    line.pos_end[i] = pos_start[i] + (pos_end[i] - pos_start[i]) * t;
                    line.pos_provided[i] = true;
                }
                push_line_to_output(line_idx, pos_start[4], comment);
                comment = nullptr;

                float new_pos_start_feedrate = pos_start[4];

                memcpy(line.pos_start, line.pos_end, sizeof(float)*5);
                memcpy(pos_start, line.pos_end, sizeof(float)*5);

                line.pos_start[4] = new_pos_start_feedrate;
                pos_start[4] = new_pos_start_feedrate;
            }
        }
        // Split the segment into pieces.
        for (size_t i = 1; i < nSegments; ++ i) {
            float t = float(i) / float(nSegments);
            for (size_t j = 0; j < 4; ++ j) {
                line.pos_end[j] = pos_start[j] + (pos_end[j] - pos_start[j]) * t;
                line.pos_provided[j] = true;
            } 
            // Interpolate the feed rate at the center of the segment.
            push_line_to_output(line_idx, pos_start[4] + (pos_end[4] - pos_start[4]) * (float(i) - 0.5f) / float(nSegments), comment);
            comment = nullptr;
            memcpy(line.pos_start, line.pos_end, sizeof(float)*5);
        }
		if (l_steady > 0.f && accelerating) {
            for (int i = 0; i < 4; ++ i) {
                line.pos_end[i] = pos_end2[i];
                line.pos_provided[i] = true;
            }
            push_line_to_output(line_idx, pos_end[4], comment);
        } else {
            for (int i = 0; i < 4; ++ i) {
                line.pos_end[i] = pos_end[i];
                line.pos_provided[i] = true;
            }
            push_line_to_output(line_idx, pos_end[4], comment);
        }
    }
}

void PressureEqualizer::adjust_volumetric_rate()
{
    if (m_gcode_lines.size() < 2)
        return;

    // Go back from the current circular_buffer_pos and lower the feedtrate to decrease the slope of the extrusion rate changes.
    size_t       fist_line_idx = size_t(std::max<int>(0, int(m_gcode_lines.size()) - max_look_back_limit));
    const size_t last_line_idx = m_gcode_lines.size() - 1;
    size_t       line_idx      = last_line_idx;
    if (line_idx == fist_line_idx || !m_gcode_lines[line_idx].extruding())
        // Nothing to do, the last move is not extruding.
        return;

    std::array<float, size_t(GCodeExtrusionRole::Count)> feedrate_per_extrusion_role{};
    feedrate_per_extrusion_role.fill(std::numeric_limits<float>::max());
    feedrate_per_extrusion_role[int(m_gcode_lines[line_idx].extrusion_role)] = m_gcode_lines[line_idx].volumetric_extrusion_rate_start;

    while (line_idx != fist_line_idx) {
        size_t idx_prev = line_idx - 1;
        for (; !m_gcode_lines[idx_prev].extruding() && idx_prev != fist_line_idx; --idx_prev);
        if (!m_gcode_lines[idx_prev].extruding())
            break;
        // Don't decelerate before ironing and gap-fill.
        if (m_gcode_lines[line_idx].extrusion_role == GCodeExtrusionRole::Ironing
                || m_gcode_lines[line_idx].extrusion_role == GCodeExtrusionRole::GapFill
                || m_gcode_lines[line_idx].extrusion_role == GCodeExtrusionRole::ThinWall) {
            line_idx = idx_prev;
            continue;
        }
        // Volumetric extrusion rate at the start of the succeding segment.
        float rate_succ = m_gcode_lines[line_idx].volumetric_extrusion_rate_start;
        // What is the gradient of the extrusion rate between idx_prev and idx?
        line_idx        = idx_prev;
        GCodeLine &line = m_gcode_lines[line_idx];

        for (size_t iRole = 1; iRole < size_t(GCodeExtrusionRole::Count); ++ iRole) {
            const float &rate_slope = m_max_volumetric_extrusion_rate_slopes[iRole].negative;
            if (rate_slope == 0 || feedrate_per_extrusion_role[iRole] == std::numeric_limits<float>::max())
                continue; // The negative rate is unlimited or the rate for GCodeExtrusionRole iRole is unlimited.

            float rate_end = feedrate_per_extrusion_role[iRole];
            if (iRole == size_t(line.extrusion_role) && rate_succ < rate_end)
                // Limit by the succeeding volumetric flow rate.
                rate_end = rate_succ;

            if (!line.adjustable_flow || line.extrusion_role == GCodeExtrusionRole::ExternalPerimeter 
                                      || line.extrusion_role == GCodeExtrusionRole::GapFill
                                      || line.extrusion_role == GCodeExtrusionRole::ThinWall
                                      || line.extrusion_role == GCodeExtrusionRole::BridgeInfill
                                      || line.extrusion_role == GCodeExtrusionRole::InternalBridgeInfill
                                      || line.extrusion_role == GCodeExtrusionRole::Ironing) {
                rate_end = line.volumetric_extrusion_rate_end;
            } else if (line.volumetric_extrusion_rate_end > rate_end) {
                line.volumetric_extrusion_rate_end = rate_end;
                line.max_volumetric_extrusion_rate_slope_negative = rate_slope;
                line.modified = true;
            } else if (iRole == size_t(line.extrusion_role)) {
                rate_end = line.volumetric_extrusion_rate_end;
            } else {
                // Use the original, 'floating' extrusion rate as a starting point for the limiter.
            }

            if (line.adjustable_flow) {
                float rate_start = rate_end + rate_slope * line.time_corrected();
                if (rate_start < line.volumetric_extrusion_rate_start) {
                    // Limit the volumetric extrusion rate at the start of this segment due to a segment
                    // of ExtrusionType iRole, which will be extruded in the future.
                    line.volumetric_extrusion_rate_start = rate_start;
                    line.max_volumetric_extrusion_rate_slope_negative = rate_slope;
                    line.modified = true;
                }
            }
//            feedrate_per_extrusion_role[iRole] = (iRole == line.extrusion_role) ? line.volumetric_extrusion_rate_start : rate_start;
            // Don't store feed rate for ironing and gap-fill.
            if (line.extrusion_role != GCodeExtrusionRole::Ironing && line.extrusion_role != GCodeExtrusionRole::GapFill && line.extrusion_role != GCodeExtrusionRole::ThinWall)
                feedrate_per_extrusion_role[iRole] = line.volumetric_extrusion_rate_start;
        }
    }

    feedrate_per_extrusion_role.fill(std::numeric_limits<float>::max());
    feedrate_per_extrusion_role[size_t(m_gcode_lines[line_idx].extrusion_role)] = m_gcode_lines[line_idx].volumetric_extrusion_rate_end;

    assert(m_gcode_lines[line_idx].extruding());
    while (line_idx != last_line_idx) {
        size_t idx_next = line_idx + 1;
        for (; !m_gcode_lines[idx_next].extruding() && idx_next != last_line_idx; ++idx_next);
        if (!m_gcode_lines[idx_next].extruding())
            break;
        // Don't accelerate after ironing and gap-fill.
        if (m_gcode_lines[line_idx].extrusion_role == GCodeExtrusionRole::Ironing
                || m_gcode_lines[line_idx].extrusion_role == GCodeExtrusionRole::GapFill
                || m_gcode_lines[line_idx].extrusion_role == GCodeExtrusionRole::ThinWall) {
            line_idx = idx_next;
            continue;
        }
        float rate_prec = m_gcode_lines[line_idx].volumetric_extrusion_rate_end;
        // What is the gradient of the extrusion rate between idx_prev and idx?
        line_idx = idx_next;
        GCodeLine &line = m_gcode_lines[line_idx];

        for (size_t iRole = 1; iRole < size_t(GCodeExtrusionRole::Count); ++ iRole) {
            const float &rate_slope = m_max_volumetric_extrusion_rate_slopes[iRole].positive;
            if (rate_slope == 0 || feedrate_per_extrusion_role[iRole] == std::numeric_limits<float>::max())
                continue; // The positive rate is unlimited or the rate for GCodeExtrusionRole iRole is unlimited.

            float rate_start = feedrate_per_extrusion_role[iRole];
            if (!line.adjustable_flow || line.extrusion_role == GCodeExtrusionRole::ExternalPerimeter
                                      || line.extrusion_role == GCodeExtrusionRole::GapFill
                                      || line.extrusion_role == GCodeExtrusionRole::ThinWall
                                      || line.extrusion_role == GCodeExtrusionRole::BridgeInfill
                                      || line.extrusion_role == GCodeExtrusionRole::InternalBridgeInfill
                                      || line.extrusion_role == GCodeExtrusionRole::Ironing) {
                rate_start = line.volumetric_extrusion_rate_start;
            } else if (iRole == size_t(line.extrusion_role) && rate_prec < rate_start)
                rate_start = rate_prec;
            if (line.volumetric_extrusion_rate_start > rate_start) {
                line.volumetric_extrusion_rate_start = rate_start;
                line.max_volumetric_extrusion_rate_slope_positive = rate_slope;
                line.modified = true;
            } else if (iRole == size_t(line.extrusion_role)) {
                rate_start = line.volumetric_extrusion_rate_start;
            } else {
                // Use the original, 'floating' extrusion rate as a starting point for the limiter.
            }

            if (line.adjustable_flow) {
                float rate_end = rate_start + rate_slope * line.time_corrected();
                if (rate_end < line.volumetric_extrusion_rate_end) {
                    // Limit the volumetric extrusion rate at the start of this segment due to a segment
                    // of ExtrusionType iRole, which was extruded before.
                    line.volumetric_extrusion_rate_end                = rate_end;
                    line.max_volumetric_extrusion_rate_slope_positive = rate_slope;
                    line.modified                                     = true;
                }
            }
//            feedrate_per_extrusion_role[iRole] = (iRole == line.extrusion_role) ? line.volumetric_extrusion_rate_end : rate_end;
            // Don't store feed rate for ironing and gap-fill.
            if (line.extrusion_role != GCodeExtrusionRole::Ironing && line.extrusion_role != GCodeExtrusionRole::GapFill && line.extrusion_role != GCodeExtrusionRole::ThinWall)
                feedrate_per_extrusion_role[iRole] = line.volumetric_extrusion_rate_end;
        }
    }
}

inline void PressureEqualizer::push_to_output(GCodeG1Formatter &formatter)
{
    return this->push_to_output(formatter.string(), false);
}

inline void PressureEqualizer::push_to_output(const std::string &text, bool add_eol)
{
    return this->push_to_output(text.data(), text.size(), add_eol);
}

inline void PressureEqualizer::push_to_output(const char *text, const size_t len, bool add_eol)
{
    // New length of the output buffer content.
    size_t len_new = output_buffer_length + len + 1;
    if (add_eol)
        ++len_new;

    // Resize the output buffer to a power of 2 higher than the required memory.
    if (output_buffer.size() < len_new) {
        size_t v = len_new;
        // Compute the next highest power of 2 of 32-bit v
        // http://graphics.stanford.edu/~seander/bithacks.html
        v--;
        v |= v >> 1;
        v |= v >> 2;
        v |= v >> 4;
        v |= v >> 8;
        v |= v >> 16;
        v++;
        output_buffer.resize(v);
    }

    // Copy the text to the output.
    if (len != 0) {
        memcpy(output_buffer.data() + output_buffer_length, text, len);
        this->output_buffer_prev_length = this->output_buffer_length;
        output_buffer_length += len;
    }
    if (add_eol)
        output_buffer[output_buffer_length++] = '\n';
    output_buffer[output_buffer_length] = 0;
}

inline bool is_just_line_with_extrude_set_speed_tag(const std::string &line)
{
    if (line.empty() && !boost::starts_with(line, "G1 ") && !boost::ends_with(line, EXTRUDE_SET_SPEED_TAG))
        return false;

    const char       *p_line   = line.data() + 3;
    const char *const line_end = line.data() + line.length() - 1;
    while (!is_eol(*p_line)) {
        if (toupper(*p_line++) == 'F')
            break;
        else
            return false;
<<<<<<< HEAD
    }
=======
    } 
>>>>>>> 0670fbfb
    parse_float(p_line, line_end - p_line);
    eatws(p_line);
    p_line += EXTRUDE_SET_SPEED_TAG.length();
    return p_line <= line_end && is_eol(*p_line);
}

void PressureEqualizer::push_line_to_output(const size_t line_idx, const float new_feedrate, const char *comment)
{
    const GCodeLine &line = m_gcode_lines[line_idx];
    if (line_idx > 0 && output_buffer_length > 0) {
        const std::string prev_line_str = std::string(output_buffer.begin() + int(this->output_buffer_prev_length),
                                                      output_buffer.begin() + int(this->output_buffer_length) + 1);
        if (is_just_line_with_extrude_set_speed_tag(prev_line_str))
            this->output_buffer_length = this->output_buffer_prev_length; // Remove the last line because it only sets the speed for an empty block of g-code lines, so it is useless.
        //else
            //push_to_output(EXTRUDE_END_TAG.data(), EXTRUDE_END_TAG.length(), true); // you don't need to extrude_end a EXTRUDE_SET_SPEED_TAG anymore, only for _EXTRUDETYPE_
    } else {
        std::cout<<"\n";
    }
    //else push_to_output(EXTRUDE_END_TAG.data(), EXTRUDE_END_TAG.length(), true); // you don't need to extrude_end a EXTRUDE_SET_SPEED_TAG anymore, only for _EXTRUDETYPE_

    GCodeG1Formatter feedrate_formatter(m_gcode_precision_xyz, m_gcode_precision_e);
    feedrate_formatter.emit_f(new_feedrate);
    feedrate_formatter.emit_string(std::string(EXTRUDE_SET_SPEED_TAG.data(), EXTRUDE_SET_SPEED_TAG.length()));
<<<<<<< HEAD
    if (line.extrusion_role == GCodeExtrusionRole::ExternalPerimeter)
        feedrate_formatter.emit_string(std::string(EXTERNAL_PERIMETER_TAG.data(), EXTERNAL_PERIMETER_TAG.length()));
=======
    //you don't need to re-emit that. and now it's _EXTRUDETYPE_{code} anyway
    //if (line.extrusion_role == erExternalPerimeter)
    //    feedrate_formatter.emit_string(std::string(EXTERNAL_PERIMETER_TAG.data(), EXTERNAL_PERIMETER_TAG.length()));
>>>>>>> 0670fbfb
    push_to_output(feedrate_formatter);

    GCodeG1Formatter extrusion_formatter(m_gcode_precision_xyz, m_gcode_precision_e);
    for (size_t axis_idx = 0; axis_idx < 3; ++axis_idx)
        if (line.pos_provided[axis_idx])
            extrusion_formatter.emit_axis(char('X' + axis_idx), line.pos_end[axis_idx], extrusion_formatter.m_gcode_precision_xyz);
    extrusion_formatter.emit_axis('E', m_use_relative_e_distances ? (line.pos_end[3] - line.pos_start[3]) : line.pos_end[3], extrusion_formatter.m_gcode_precision_e);

    if (comment != nullptr)
        extrusion_formatter.emit_string(std::string(comment));

    push_to_output(extrusion_formatter);
}

} // namespace Slic3r<|MERGE_RESOLUTION|>--- conflicted
+++ resolved
@@ -377,18 +377,14 @@
         eatws(line);
         // Ignore the rest of the M-codes.
         break;
-<<<<<<< HEAD
-=======
-        }
+    }
     case 'A': {
         parse_activate_extruder(str_line);
         break;
->>>>>>> 0670fbfb
     }
     case 'T':
     {
         // Activate an extruder head.
-<<<<<<< HEAD
         int new_extruder = -1;
         try {
             new_extruder = parse_int(line);
@@ -401,25 +397,10 @@
 
         if (new_extruder != int(m_current_extruder)) {
             m_current_extruder = new_extruder;
-            m_retracted = true;
+            //m_retracted = true; // merill: why?
             buf.type = GCODELINETYPE_TOOL_CHANGE;
         } else {
             buf.type = GCODELINETYPE_NOOP;
-=======
-        try {
-            int new_extruder = parse_int(line);
-            if (new_extruder != int(m_current_extruder)) {
-                m_current_extruder = new_extruder;
-                //m_retracted = true; // why?
-                buf.type = GCODELINETYPE_TOOL_CHANGE;
-            } else {
-                buf.type = GCODELINETYPE_NOOP;
-            }
-        } catch (Slic3r::InvalidArgument &) {
-            // Ignore invalid GCodes.
-            eatws(line);
-            break;
->>>>>>> 0670fbfb
         }
         break;
     }
@@ -782,11 +763,7 @@
             break;
         else
             return false;
-<<<<<<< HEAD
-    }
-=======
-    } 
->>>>>>> 0670fbfb
+    }
     parse_float(p_line, line_end - p_line);
     eatws(p_line);
     p_line += EXTRUDE_SET_SPEED_TAG.length();
@@ -811,14 +788,9 @@
     GCodeG1Formatter feedrate_formatter(m_gcode_precision_xyz, m_gcode_precision_e);
     feedrate_formatter.emit_f(new_feedrate);
     feedrate_formatter.emit_string(std::string(EXTRUDE_SET_SPEED_TAG.data(), EXTRUDE_SET_SPEED_TAG.length()));
-<<<<<<< HEAD
-    if (line.extrusion_role == GCodeExtrusionRole::ExternalPerimeter)
-        feedrate_formatter.emit_string(std::string(EXTERNAL_PERIMETER_TAG.data(), EXTERNAL_PERIMETER_TAG.length()));
-=======
-    //you don't need to re-emit that. and now it's _EXTRUDETYPE_{code} anyway
-    //if (line.extrusion_role == erExternalPerimeter)
+    // you don't need to re-emit that. and now it's _EXTRUDETYPE_{code} anyway
+    //if (line.extrusion_role == GCodeExtrusionRole::ExternalPerimeter)
     //    feedrate_formatter.emit_string(std::string(EXTERNAL_PERIMETER_TAG.data(), EXTERNAL_PERIMETER_TAG.length()));
->>>>>>> 0670fbfb
     push_to_output(feedrate_formatter);
 
     GCodeG1Formatter extrusion_formatter(m_gcode_precision_xyz, m_gcode_precision_e);
