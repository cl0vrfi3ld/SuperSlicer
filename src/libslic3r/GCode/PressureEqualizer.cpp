<<<<<<< HEAD
#include "PressureEqualizer.hpp"

=======
///|/ Copyright (c) Prusa Research 2016 - 2023 Vojtěch Bubník @bubnikv, Lukáš Hejl @hejllukas, Oleksandra Iushchenko @YuSanka, Lukáš Matěna @lukasmatena
///|/ Copyright (c) SuperSlicer 2023 Remi Durand @supermerill
///|/
///|/ PrusaSlicer is released under the terms of the AGPLv3 or higher
///|/
>>>>>>> 3284959e
#include <memory.h>
#include <cstring>
#include <cfloat>

#include "../libslic3r.h"
#include "../PrintConfig.hpp"
#include "../LocalesUtils.hpp"
#include "../GCode.hpp"
#include "../GCodeWriter.hpp"

#include "fast_float/fast_float.h"

namespace Slic3r {

static const std::string EXTRUSION_ROLE_TAG = ";_EXTRUSION_ROLE:";
static const std::string EXTRUDE_END_TAG = ";_EXTRUDE_END";
static const std::string EXTRUDE_SET_SPEED_TAG = ";_EXTRUDE_SET_SPEED";
static const std::string EXTERNAL_PERIMETER_TAG = ";_EXTERNAL_PERIMETER";

// Maximum segment length to split a long segment if the initial and the final flow rate differ.
// Smaller value means a smoother transition between two different flow rates.
static constexpr float max_segment_length = 5.f;

// For how many GCode lines back will adjust a flow rate from the latest line.
// Bigger values affect the GCode export speed a lot, and smaller values could
// affect how distant will be propagated a flow rate adjustment.
static constexpr int max_look_back_limit = 128;

PressureEqualizer::PressureEqualizer(const Slic3r::GCodeConfig &config) : m_use_relative_e_distances(config.use_relative_e_distances.value)
{
    // Preallocate some data, so that output_buffer.data() will return an empty string.
    output_buffer.assign(32, 0);
    output_buffer_length    = 0;
    output_buffer_prev_length = 0;

    m_current_extruder = 0;
    // Zero the position of the XYZE axes + the current feed
    memset(m_current_pos, 0, sizeof(float) * 5);
    m_current_extrusion_role = GCodeExtrusionRole::None;
    // Expect the first command to fill the nozzle (deretract).
    m_retracted = true;

    // Calculate filamet crossections for the multiple extruders.
    m_filament_crossections.clear();
    for (double r : config.filament_diameter.values) {
        double a = 0.25f*M_PI*r*r;
        m_filament_crossections.push_back(float(a));
    }

    // Volumetric rate of a 0.45mm x 0.2mm extrusion at 60mm/s XY movement: 0.45*0.2*60*60=5.4*60 = 324 mm^3/min
    // Volumetric rate of a 0.45mm x 0.2mm extrusion at 20mm/s XY movement: 0.45*0.2*20*60=1.8*60 = 108 mm^3/min
    // Slope of the volumetric rate, changing from 20mm/s to 60mm/s over 2 seconds: (5.4-1.8)*60*60/2=60*60*1.8 = 6480 mm^3/min^2 = 1.8 mm^3/s^2
    m_max_volumetric_extrusion_rate_slope_positive = float(config.max_volumetric_extrusion_rate_slope_positive.value) * 60.f * 60.f;
    m_max_volumetric_extrusion_rate_slope_negative = float(config.max_volumetric_extrusion_rate_slope_negative.value) * 60.f * 60.f;

    m_gcode_precision_xyz = config.gcode_precision_xyz.value;
    m_gcode_precision_e = config.gcode_precision_e.value;

    for (ExtrusionRateSlope &extrusion_rate_slope : m_max_volumetric_extrusion_rate_slopes) {
        extrusion_rate_slope.negative = m_max_volumetric_extrusion_rate_slope_negative;
        extrusion_rate_slope.positive = m_max_volumetric_extrusion_rate_slope_positive;
    }

<<<<<<< HEAD
    // Don't regulate the pressure before and after gap-fill, Thin Walls and ironing.
    for (const ExtrusionRole er : {erGapFill, erThinWall, erIroning}) {
        m_max_volumetric_extrusion_rate_slopes[er].negative = 0;
        m_max_volumetric_extrusion_rate_slopes[er].positive = 0;
=======
    // Don't regulate the pressure before and after gap-fill and ironing.
    for (const GCodeExtrusionRole er : {GCodeExtrusionRole::GapFill, GCodeExtrusionRole::Ironing}) {
        m_max_volumetric_extrusion_rate_slopes[size_t(er)].negative = 0;
        m_max_volumetric_extrusion_rate_slopes[size_t(er)].positive = 0;
>>>>>>> 3284959e
    }

    opened_extrude_set_speed_block = false;

#ifdef PRESSURE_EQUALIZER_STATISTIC
    m_stat.reset();
#endif

#ifdef PRESSURE_EQUALIZER_DEBUG
    line_idx = 0;
#endif
}

void PressureEqualizer::process_layer(const std::string &gcode)
{
    if (!gcode.empty()) {
        const char *gcode_begin = gcode.c_str();
        while (*gcode_begin != 0) {
            // Find end of the line.
            const char *gcode_end = gcode_begin;
            // Slic3r always generates end of lines in a Unix style.
            for (; *gcode_end != 0 && *gcode_end != '\n'; ++gcode_end);

            m_gcode_lines.emplace_back();
            if (!this->process_line(gcode_begin, gcode_end, m_gcode_lines.back())) {
                // The line has to be forgotten. It contains comment marks, which shall be filtered out of the target g-code.
                m_gcode_lines.pop_back();
            }
            gcode_begin = gcode_end;
            if (*gcode_begin == '\n')
                ++gcode_begin;
        }
        assert(!this->opened_extrude_set_speed_block);
    }
        }

LayerResult PressureEqualizer::process_layer(LayerResult &&input)
{
    const bool   is_first_layer       = m_layer_results.empty();
    const size_t next_layer_first_idx = m_gcode_lines.size();

    if (!input.nop_layer_result) {
        this->process_layer(input.gcode);
        input.gcode.clear(); // GCode is already processed, so it isn't needed to store it.
        m_layer_results.emplace(new LayerResult(input));
    } 

    if (is_first_layer) // Buffer previous input result and output NOP.
        return LayerResult::make_nop_layer_result();

    // Export previous layer.
    LayerResult *prev_layer_result = m_layer_results.front();
    m_layer_results.pop();

    output_buffer_length      = 0;
    output_buffer_prev_length = 0;
    for (size_t line_idx = 0; line_idx < next_layer_first_idx; ++line_idx)
        output_gcode_line(line_idx);
    m_gcode_lines.erase(m_gcode_lines.begin(), m_gcode_lines.begin() + int(next_layer_first_idx));

    if (output_buffer_length > 0)
        prev_layer_result->gcode = std::string(output_buffer.data());

    assert(!input.nop_layer_result || m_layer_results.empty());
    LayerResult out = *prev_layer_result;
    delete prev_layer_result;
    return out;
}

// Is a white space?
static inline bool is_ws(const char c) { return c == ' ' || c == '\t'; }
// Is it an end of line? Consider a comment to be an end of line as well.
static inline bool is_eol(const char c) { return c == 0 || c == '\r' || c == '\n' || c == ';'; }
// Is it a white space or end of line?
static inline bool is_ws_or_eol(const char c) { return is_ws(c) || is_eol(c); }

// Eat whitespaces.
static void eatws(const char *&line)
{
    while (is_ws(*line)) 
        ++ line;
}

// Parse an int starting at the current position of a line.
// If succeeded, the line pointer is advanced.
static inline int parse_int(const char *&line)
{
    char *endptr = nullptr;
    long result = strtol(line, &endptr, 10);
    if (endptr == nullptr || !is_ws_or_eol(*endptr))
        throw Slic3r::InvalidArgument("PressureEqualizer: Error parsing an int");
    line = endptr;
    return int(result);
}

float string_to_float_decimal_point(const char *line, const size_t str_len, size_t* pos)
{
    float out;
    size_t p = fast_float::from_chars(line, line + str_len, out).ptr - line;
    if (pos)
        *pos = p;
    return out;
}

// Parse an int starting at the current position of a line.
// If succeeded, the line pointer is advanced.
static inline float parse_float(const char *&line, const size_t line_length)
{
    size_t endptr = 0;
    auto   result = string_to_float_decimal_point(line, line_length, &endptr);
    if (endptr == 0 || !is_ws_or_eol(*(line + endptr)))
        throw Slic3r::RuntimeError("PressureEqualizer: Error parsing a float");
    line = line + endptr;
    return result;
}

bool PressureEqualizer::process_line(const char *line, const char *line_end, GCodeLine &buf)
{
    const size_t len = line_end - line;
    if (strncmp(line, EXTRUSION_ROLE_TAG.data(), EXTRUSION_ROLE_TAG.length()) == 0) {
        line += EXTRUSION_ROLE_TAG.length();
        int role = atoi(line);
        m_current_extrusion_role = GCodeExtrusionRole(role);
#ifdef PRESSURE_EQUALIZER_DEBUG
        ++ line_idx;
#endif
        return false;
    }

    // Set the type, copy the line to the buffer.
    buf.type = GCODELINETYPE_OTHER;
    buf.modified = false;
    if (buf.raw.size() < len + 1)
        buf.raw.assign(line, line + len + 1);
    else
        memcpy(buf.raw.data(), line, len);
    buf.raw[len] = 0;
    buf.raw_length = len;

    memcpy(buf.pos_start, m_current_pos, sizeof(float)*5);
    memcpy(buf.pos_end, m_current_pos, sizeof(float)*5);
    memset(buf.pos_provided, 0, 5);

    buf.volumetric_extrusion_rate = 0.f;
    buf.volumetric_extrusion_rate_start = 0.f;
    buf.volumetric_extrusion_rate_end = 0.f;
    buf.max_volumetric_extrusion_rate_slope_positive = 0.f;
    buf.max_volumetric_extrusion_rate_slope_negative = 0.f;
	buf.extrusion_role = m_current_extrusion_role;

    std::string str_line(line, line_end);
    const bool found_extrude_set_speed_tag = boost::contains(str_line, EXTRUDE_SET_SPEED_TAG);
    const bool found_extrude_end_tag = boost::contains(str_line, EXTRUDE_END_TAG);
    assert(!found_extrude_set_speed_tag || !found_extrude_end_tag);

    if (found_extrude_set_speed_tag)
        this->opened_extrude_set_speed_block = true;
    else if (found_extrude_end_tag)
        this->opened_extrude_set_speed_block = false;

    // Parse the G-code line, store the result into the buf.
    switch (toupper(*line ++)) {
    case 'G': {
        int gcode = -1;
        try {
            gcode = parse_int(line);
        } catch (Slic3r::InvalidArgument &) {
            // Ignore invalid GCodes.
        eatws(line);
            break;
        }

        assert(gcode != -1);
        eatws(line);
        switch (gcode) {
        case 0:
        case 1:
        {
            // G0, G1: A FFF 3D printer does not make a difference between the two.
            buf.adjustable_flow = this->opened_extrude_set_speed_block;
            buf.extrude_set_speed_tag = found_extrude_set_speed_tag;
            buf.extrude_end_tag = found_extrude_end_tag;
            float new_pos[5];
            memcpy(new_pos, m_current_pos, sizeof(float)*5);
            bool  changed[5] = { false, false, false, false, false };
            while (!is_eol(*line)) {
                const char axis = toupper(*line++);
                int  i = -1;
                switch (axis) {
                case 'X':
                case 'Y':
                case 'Z':
                    i = axis - 'X';
                    break;
                case 'E':
                    i = 3;
                    break;
                case 'F':
                    i = 4;
                    break;
                default:
                    break;
                }
                if (i != -1) {
                buf.pos_provided[i] = true;
                    new_pos[i] = parse_float(line, line_end - line);
                    if (i == 3 && m_use_relative_e_distances)
                    new_pos[i] += m_current_pos[i];
                changed[i] = new_pos[i] != m_current_pos[i];
                eatws(line);
            }
            }
            if (changed[3]) {
                // Extrusion, retract or unretract.
                float diff = new_pos[3] - m_current_pos[3];
                if (diff < 0) {
                    buf.type = GCODELINETYPE_RETRACT;
                    m_retracted = true;
                } else if (! changed[0] && ! changed[1] && ! changed[2]) {
                    // assert(m_retracted);
                    buf.type = GCODELINETYPE_UNRETRACT;
                    m_retracted = false;
                } else {
                    assert(changed[0] || changed[1]);
                    // Moving in XY plane.
                    buf.type = GCODELINETYPE_EXTRUDE;
                    // Calculate the volumetric extrusion rate.
                    float diff[4];
                    for (size_t i = 0; i < 4; ++ i)
                        diff[i] = new_pos[i] - m_current_pos[i];
                    // volumetric extrusion rate = A_filament * F_xyz * L_e / L_xyz [mm^3/min]
                    float len2 = diff[0]*diff[0]+diff[1]*diff[1]+diff[2]*diff[2];
                    float rate = m_filament_crossections[m_current_extruder] * new_pos[4] * sqrt((diff[3]*diff[3])/len2);
                    buf.volumetric_extrusion_rate       = rate;
                    buf.volumetric_extrusion_rate_start = rate;
                    buf.volumetric_extrusion_rate_end   = rate;

#ifdef PRESSURE_EQUALIZER_STATISTIC
                    m_stat.update(rate, sqrt(len2));
#endif
#ifdef PRESSURE_EQUALIZER_DEBUG
                    if (rate < 40.f) {
                    	printf("Extremely low flow rate: %f. Line %d, Length: %f, extrusion: %f Old position: (%f, %f, %f), new position: (%f, %f, %f)\n", 
                               rate, int(line_idx), sqrt(len2), sqrt((diff[3] * diff[3]) / len2), m_current_pos[0], m_current_pos[1], m_current_pos[2],
                            new_pos[0], new_pos[1], new_pos[2]);
                    }
#endif
                }
            } else if (changed[0] || changed[1] || changed[2]) {
                // Moving without extrusion.
                buf.type = GCODELINETYPE_MOVE;
            }
            memcpy(m_current_pos, new_pos, sizeof(float) * 5);
            break;
        }
        case 92: 
        {
            // G92 : Set Position
            // Set a logical coordinate position to a new value without actually moving the machine motors.
            // Which axes to set?
            while (!is_eol(*line)) {
                const char axis = toupper(*line++);
                switch (axis) {
                case 'X':
                case 'Y':
                case 'Z':
                    m_current_pos[axis - 'X'] = (!is_ws_or_eol(*line)) ? parse_float(line, line_end - line) : 0.f;
                    break;
                case 'E':
                    m_current_pos[3] = (!is_ws_or_eol(*line)) ? parse_float(line, line_end - line) : 0.f;
                    break;
                default:
                    break;
                }
                eatws(line);
            }
            break;
        }
        case 10:
        case 22:
            // Firmware retract.
            buf.type = GCODELINETYPE_RETRACT;
            m_retracted = true;
            break;
        case 11:
        case 23:
            // Firmware unretract.
            buf.type = GCODELINETYPE_UNRETRACT;
            m_retracted = false;
            break;
        default:
            // Ignore the rest.
        break;
        }
        break;
    }
    case 'M': {
        eatws(line);
            // Ignore the rest of the M-codes.
        break;
        }
    case 'T':
    {
        // Activate an extruder head.
        int new_extruder = -1;
        try {
            new_extruder = parse_int(line);
        } catch (Slic3r::InvalidArgument &) {
            // Ignore invalid GCodes starting with T.
            eatws(line);
            break;
        }
        assert(new_extruder != -1);

        if (new_extruder != int(m_current_extruder)) {
            m_current_extruder = new_extruder;
            m_retracted = true;
            buf.type = GCODELINETYPE_TOOL_CHANGE;
        } else {
            buf.type = GCODELINETYPE_NOOP;
        }
        break;
    }
    }

    buf.extruder_id = m_current_extruder;
    memcpy(buf.pos_end, m_current_pos, sizeof(float)*5);

    adjust_volumetric_rate();
#ifdef PRESSURE_EQUALIZER_DEBUG
    ++ line_idx;
#endif
	return true;
}

void PressureEqualizer::output_gcode_line(const size_t line_idx)
{
    GCodeLine &line = m_gcode_lines[line_idx];
    if (! line.modified) {
        push_to_output(line.raw.data(), line.raw_length, true);
        return;
    }

    // The line was modified.
    // Find the comment.
    const char *comment = line.raw.data();
    while (*comment != ';' && *comment != 0) ++comment;
    if (*comment != ';')
        comment = nullptr;
    
    // Emit the line with lowered extrusion rates.
    float l = line.dist_xyz();
    if (auto nSegments = size_t(ceil(l / max_segment_length)); nSegments == 1) { // Just update this segment.
        push_line_to_output(line_idx, line.feedrate() * line.volumetric_correction_avg(), comment);
    } else {
        bool accelerating = line.volumetric_extrusion_rate_start < line.volumetric_extrusion_rate_end;
        // Update the initial and final feed rate values.
        line.pos_start[4] = line.volumetric_extrusion_rate_start * line.pos_end[4] / line.volumetric_extrusion_rate;
        line.pos_end  [4] = line.volumetric_extrusion_rate_end   * line.pos_end[4] / line.volumetric_extrusion_rate;
        float feed_avg = 0.5f * (line.pos_start[4] + line.pos_end[4]);
        // Limiting volumetric extrusion rate slope for this segment.
        float max_volumetric_extrusion_rate_slope = accelerating ? line.max_volumetric_extrusion_rate_slope_positive :
                                                                   line.max_volumetric_extrusion_rate_slope_negative;
        // Total time for the segment, corrected for the possibly lowered volumetric feed rate,
        // if accelerating / decelerating over the complete segment.
        float t_total = line.dist_xyz() / feed_avg;
        // Time of the acceleration / deceleration part of the segment, if accelerating / decelerating
        // with the maximum volumetric extrusion rate slope.
        float t_acc    = 0.5f * (line.volumetric_extrusion_rate_start + line.volumetric_extrusion_rate_end) / max_volumetric_extrusion_rate_slope;
        float l_acc    = l;
        float l_steady = 0.f;
        if (t_acc < t_total) {
            // One may achieve higher print speeds if part of the segment is not speed limited.
            l_acc    = t_acc * feed_avg;
            l_steady = l - l_acc;
            if (l_steady < 0.5f * max_segment_length) {
                l_acc    = l;
                l_steady = 0.f;
            } else
                nSegments = size_t(ceil(l_acc / max_segment_length));
        }
        float pos_start[5];
        float pos_end  [5];
        float pos_end2 [4];
        memcpy(pos_start, line.pos_start, sizeof(float)*5);
        memcpy(pos_end  , line.pos_end  , sizeof(float)*5);
        if (l_steady > 0.f) {
            // There will be a steady feed segment emitted.
            if (accelerating) {
                // Prepare the final steady feed rate segment.
                memcpy(pos_end2, pos_end, sizeof(float)*4);
                float t = l_acc / l;
                for (int i = 0; i < 4; ++ i) {
                    pos_end[i] = pos_start[i] + (pos_end[i] - pos_start[i]) * t;
                    line.pos_provided[i] = true;
                }
            } else {
                // Emit the steady feed rate segment.
                float t = l_steady / l;
                for (int i = 0; i < 4; ++ i) {
                    line.pos_end[i] = pos_start[i] + (pos_end[i] - pos_start[i]) * t;
                    line.pos_provided[i] = true;
                }
                push_line_to_output(line_idx, pos_start[4], comment);
                comment = nullptr;

                float new_pos_start_feedrate = pos_start[4];

                memcpy(line.pos_start, line.pos_end, sizeof(float)*5);
                memcpy(pos_start, line.pos_end, sizeof(float)*5);

                line.pos_start[4] = new_pos_start_feedrate;
                pos_start[4] = new_pos_start_feedrate;
            }
        }
        // Split the segment into pieces.
        for (size_t i = 1; i < nSegments; ++ i) {
            float t = float(i) / float(nSegments);
            for (size_t j = 0; j < 4; ++ j) {
                line.pos_end[j] = pos_start[j] + (pos_end[j] - pos_start[j]) * t;
                line.pos_provided[j] = true;
            } 
            // Interpolate the feed rate at the center of the segment.
            push_line_to_output(line_idx, pos_start[4] + (pos_end[4] - pos_start[4]) * (float(i) - 0.5f) / float(nSegments), comment);
            comment = nullptr;
            memcpy(line.pos_start, line.pos_end, sizeof(float)*5);
        }
		if (l_steady > 0.f && accelerating) {
            for (int i = 0; i < 4; ++ i) {
                line.pos_end[i] = pos_end2[i];
                line.pos_provided[i] = true;
            }
            push_line_to_output(line_idx, pos_end[4], comment);
        } else {
            for (int i = 0; i < 4; ++ i) {
                line.pos_end[i] = pos_end[i];
                line.pos_provided[i] = true;
        }
            push_line_to_output(line_idx, pos_end[4], comment);
    }
}
}

void PressureEqualizer::adjust_volumetric_rate()
{
    if (m_gcode_lines.size() < 2)
        return;

    // Go back from the current circular_buffer_pos and lower the feedtrate to decrease the slope of the extrusion rate changes.
    size_t       fist_line_idx = size_t(std::max<int>(0, int(m_gcode_lines.size()) - max_look_back_limit));
    const size_t last_line_idx = m_gcode_lines.size() - 1;
    size_t       line_idx      = last_line_idx;
    if (line_idx == fist_line_idx || !m_gcode_lines[line_idx].extruding())
        // Nothing to do, the last move is not extruding.
        return;

    std::array<float, size_t(GCodeExtrusionRole::Count)> feedrate_per_extrusion_role{};
    feedrate_per_extrusion_role.fill(std::numeric_limits<float>::max());
    feedrate_per_extrusion_role[int(m_gcode_lines[line_idx].extrusion_role)] = m_gcode_lines[line_idx].volumetric_extrusion_rate_start;

    while (line_idx != fist_line_idx) {
        size_t idx_prev = line_idx - 1;
        for (; !m_gcode_lines[idx_prev].extruding() && idx_prev != fist_line_idx; --idx_prev);
        if (!m_gcode_lines[idx_prev].extruding())
        	break;
        // Don't decelerate before ironing and gap-fill.
<<<<<<< HEAD
        if (m_gcode_lines[line_idx].extrusion_role == erIroning || m_gcode_lines[line_idx].extrusion_role == erGapFill || m_gcode_lines[line_idx].extrusion_role == erThinWall) {
=======
        if (m_gcode_lines[line_idx].extrusion_role == GCodeExtrusionRole::Ironing || m_gcode_lines[line_idx].extrusion_role == GCodeExtrusionRole::GapFill) {
>>>>>>> 3284959e
            line_idx = idx_prev;
            continue;
        }
        // Volumetric extrusion rate at the start of the succeding segment.
        float rate_succ = m_gcode_lines[line_idx].volumetric_extrusion_rate_start;
        // What is the gradient of the extrusion rate between idx_prev and idx?
        line_idx        = idx_prev;
        GCodeLine &line = m_gcode_lines[line_idx];

        for (size_t iRole = 1; iRole < size_t(GCodeExtrusionRole::Count); ++ iRole) {
            const float &rate_slope = m_max_volumetric_extrusion_rate_slopes[iRole].negative;
            if (rate_slope == 0 || feedrate_per_extrusion_role[iRole] == std::numeric_limits<float>::max())
                continue; // The negative rate is unlimited or the rate for GCodeExtrusionRole iRole is unlimited.

            float rate_end = feedrate_per_extrusion_role[iRole];
            if (iRole == size_t(line.extrusion_role) && rate_succ < rate_end)
                // Limit by the succeeding volumetric flow rate.
                rate_end = rate_succ;

<<<<<<< HEAD
            if (!line.adjustable_flow || line.extrusion_role == erExternalPerimeter || line.extrusion_role == erGapFill || line.extrusion_role == erThinWall || line.extrusion_role == erBridgeInfill || line.extrusion_role == erInternalBridgeInfill || line.extrusion_role == erIroning) {
=======
            if (!line.adjustable_flow || line.extrusion_role == GCodeExtrusionRole::ExternalPerimeter || line.extrusion_role == GCodeExtrusionRole::GapFill || line.extrusion_role == GCodeExtrusionRole::BridgeInfill || line.extrusion_role == GCodeExtrusionRole::Ironing) {
>>>>>>> 3284959e
                rate_end = line.volumetric_extrusion_rate_end;
            } else if (line.volumetric_extrusion_rate_end > rate_end) {
                line.volumetric_extrusion_rate_end = rate_end;
                line.max_volumetric_extrusion_rate_slope_negative = rate_slope;
                line.modified = true;
            } else if (iRole == size_t(line.extrusion_role)) {
                rate_end = line.volumetric_extrusion_rate_end;
            } else {
                // Use the original, 'floating' extrusion rate as a starting point for the limiter.
            }

            if (line.adjustable_flow) {
            float rate_start = rate_end + rate_slope * line.time_corrected();
            if (rate_start < line.volumetric_extrusion_rate_start) {
                // Limit the volumetric extrusion rate at the start of this segment due to a segment 
                // of ExtrusionType iRole, which will be extruded in the future.
                line.volumetric_extrusion_rate_start = rate_start;
                line.max_volumetric_extrusion_rate_slope_negative = rate_slope;
                line.modified = true;
            }
        }
//            feedrate_per_extrusion_role[iRole] = (iRole == line.extrusion_role) ? line.volumetric_extrusion_rate_start : rate_start;
            // Don't store feed rate for ironing and gap-fill.
<<<<<<< HEAD
            if (line.extrusion_role != erIroning && line.extrusion_role != erGapFill && line.extrusion_role != erThinWall)
=======
            if (line.extrusion_role != GCodeExtrusionRole::Ironing && line.extrusion_role != GCodeExtrusionRole::GapFill)
>>>>>>> 3284959e
                feedrate_per_extrusion_role[iRole] = line.volumetric_extrusion_rate_start;
    }
    }

    feedrate_per_extrusion_role.fill(std::numeric_limits<float>::max());
    feedrate_per_extrusion_role[size_t(m_gcode_lines[line_idx].extrusion_role)] = m_gcode_lines[line_idx].volumetric_extrusion_rate_end;

    assert(m_gcode_lines[line_idx].extruding());
    while (line_idx != last_line_idx) {
        size_t idx_next = line_idx + 1;
        for (; !m_gcode_lines[idx_next].extruding() && idx_next != last_line_idx; ++idx_next);
        if (!m_gcode_lines[idx_next].extruding())
        	break;
        // Don't accelerate after ironing and gap-fill.
<<<<<<< HEAD
        if (m_gcode_lines[line_idx].extrusion_role == erIroning || m_gcode_lines[line_idx].extrusion_role == erGapFill|| m_gcode_lines[line_idx].extrusion_role == erThinWall) {
=======
        if (m_gcode_lines[line_idx].extrusion_role == GCodeExtrusionRole::Ironing || m_gcode_lines[line_idx].extrusion_role == GCodeExtrusionRole::GapFill) {
>>>>>>> 3284959e
            line_idx = idx_next;
            continue;
        }
        float rate_prec = m_gcode_lines[line_idx].volumetric_extrusion_rate_end;
        // What is the gradient of the extrusion rate between idx_prev and idx?
        line_idx = idx_next;
        GCodeLine &line = m_gcode_lines[line_idx];

        for (size_t iRole = 1; iRole < size_t(GCodeExtrusionRole::Count); ++ iRole) {
            const float &rate_slope = m_max_volumetric_extrusion_rate_slopes[iRole].positive;
            if (rate_slope == 0 || feedrate_per_extrusion_role[iRole] == std::numeric_limits<float>::max())
                continue; // The positive rate is unlimited or the rate for GCodeExtrusionRole iRole is unlimited.

            float rate_start = feedrate_per_extrusion_role[iRole];
<<<<<<< HEAD
            if (!line.adjustable_flow || line.extrusion_role == erExternalPerimeter || line.extrusion_role == erGapFill || line.extrusion_role == erThinWall || line.extrusion_role == erBridgeInfill || line.extrusion_role == erInternalBridgeInfill || line.extrusion_role == erIroning) {
=======
            if (!line.adjustable_flow || line.extrusion_role == GCodeExtrusionRole::ExternalPerimeter || line.extrusion_role == GCodeExtrusionRole::GapFill || line.extrusion_role == GCodeExtrusionRole::BridgeInfill || line.extrusion_role == GCodeExtrusionRole::Ironing) {
>>>>>>> 3284959e
                rate_start = line.volumetric_extrusion_rate_start;
            } else if (iRole == size_t(line.extrusion_role) && rate_prec < rate_start)
                rate_start = rate_prec;
            if (line.volumetric_extrusion_rate_start > rate_start) {
                line.volumetric_extrusion_rate_start = rate_start;
                line.max_volumetric_extrusion_rate_slope_positive = rate_slope;
                line.modified = true;
            } else if (iRole == size_t(line.extrusion_role)) {
                rate_start = line.volumetric_extrusion_rate_start;
            } else {
                // Use the original, 'floating' extrusion rate as a starting point for the limiter.
            }

            if (line.adjustable_flow) {
                float rate_end = rate_start + rate_slope * line.time_corrected();
            if (rate_end < line.volumetric_extrusion_rate_end) {
                // Limit the volumetric extrusion rate at the start of this segment due to a segment 
                // of ExtrusionType iRole, which was extruded before.
                line.volumetric_extrusion_rate_end = rate_end;
                line.max_volumetric_extrusion_rate_slope_positive = rate_slope;
                line.modified = true;
            }
        }
//            feedrate_per_extrusion_role[iRole] = (iRole == line.extrusion_role) ? line.volumetric_extrusion_rate_end : rate_end;
            // Don't store feed rate for ironing and gap-fill.
<<<<<<< HEAD
            if (line.extrusion_role != erIroning && line.extrusion_role != erGapFill && line.extrusion_role != erThinWall)
=======
            if (line.extrusion_role != GCodeExtrusionRole::Ironing && line.extrusion_role != GCodeExtrusionRole::GapFill)
>>>>>>> 3284959e
                feedrate_per_extrusion_role[iRole] = line.volumetric_extrusion_rate_end;
    }
}
}

inline void PressureEqualizer::push_to_output(GCodeG1Formatter &formatter)
{
    return this->push_to_output(formatter.string(), false);
}

inline void PressureEqualizer::push_to_output(const std::string &text, bool add_eol)
{
    return this->push_to_output(text.data(), text.size(), add_eol);
}

inline void PressureEqualizer::push_to_output(const char *text, const size_t len, bool add_eol)
{
    // New length of the output buffer content.
    size_t len_new = output_buffer_length + len + 1;
    if (add_eol)
        ++ len_new;

    // Resize the output buffer to a power of 2 higher than the required memory.
    if (output_buffer.size() < len_new) {
        size_t v = len_new;
        // Compute the next highest power of 2 of 32-bit v
        // http://graphics.stanford.edu/~seander/bithacks.html
        v--;
        v |= v >> 1;
        v |= v >> 2;
        v |= v >> 4;
        v |= v >> 8;
        v |= v >> 16;
        v++;
        output_buffer.resize(v);
    }

    // Copy the text to the output.
    if (len != 0) {
        memcpy(output_buffer.data() + output_buffer_length, text, len);
        this->output_buffer_prev_length = this->output_buffer_length;
        output_buffer_length += len;
    }
    if (add_eol)
        output_buffer[output_buffer_length ++] = '\n';
    output_buffer[output_buffer_length] = 0;
}

inline bool is_just_line_with_extrude_set_speed_tag(const std::string &line)
{
    if (line.empty() && !boost::starts_with(line, "G1 ") && !boost::ends_with(line, EXTRUDE_SET_SPEED_TAG))
        return false;

    const char       *p_line   = line.data() + 3;
    const char *const line_end = line.data() + line.length() - 1;
    while (!is_eol(*p_line)) {
        if (toupper(*p_line++) == 'F')
            break;
        else
            return false;
} 
    parse_float(p_line, line_end - p_line);
    eatws(p_line);
    p_line += EXTRUDE_SET_SPEED_TAG.length();
    return p_line <= line_end && is_eol(*p_line);
}

void PressureEqualizer::push_line_to_output(const size_t line_idx, const float new_feedrate, const char *comment)
{
    const GCodeLine &line = m_gcode_lines[line_idx];
    if (line_idx > 0 && output_buffer_length > 0) {
        const std::string prev_line_str = std::string(output_buffer.begin() + int(this->output_buffer_prev_length),
                                                      output_buffer.begin() + int(this->output_buffer_length) + 1);
        if (is_just_line_with_extrude_set_speed_tag(prev_line_str))
            this->output_buffer_length = this->output_buffer_prev_length; // Remove the last line because it only sets the speed for an empty block of g-code lines, so it is useless.
        else
            push_to_output(EXTRUDE_END_TAG.data(), EXTRUDE_END_TAG.length(), true);
    } else
        push_to_output(EXTRUDE_END_TAG.data(), EXTRUDE_END_TAG.length(), true);

    GCodeG1Formatter feedrate_formatter(m_gcode_precision_xyz, m_gcode_precision_e);
    feedrate_formatter.emit_f(new_feedrate);
    feedrate_formatter.emit_string(std::string(EXTRUDE_SET_SPEED_TAG.data(), EXTRUDE_SET_SPEED_TAG.length()));
    if (line.extrusion_role == GCodeExtrusionRole::ExternalPerimeter)
        feedrate_formatter.emit_string(std::string(EXTERNAL_PERIMETER_TAG.data(), EXTERNAL_PERIMETER_TAG.length()));
    push_to_output(feedrate_formatter);

    GCodeG1Formatter extrusion_formatter(m_gcode_precision_xyz, m_gcode_precision_e);
    for (size_t axis_idx = 0; axis_idx < 3; ++axis_idx)
        if (line.pos_provided[axis_idx])
            extrusion_formatter.emit_axis(char('X' + axis_idx), line.pos_end[axis_idx], extrusion_formatter.m_gcode_precision_xyz);
    extrusion_formatter.emit_axis('E', m_use_relative_e_distances ? (line.pos_end[3] - line.pos_start[3]) : line.pos_end[3], extrusion_formatter.m_gcode_precision_e);

    if (comment != nullptr)
        extrusion_formatter.emit_string(std::string(comment));

    push_to_output(extrusion_formatter);
}

} // namespace Slic3r<|MERGE_RESOLUTION|>--- conflicted
+++ resolved
@@ -1,13 +1,10 @@
-<<<<<<< HEAD
-#include "PressureEqualizer.hpp"
-
-=======
 ///|/ Copyright (c) Prusa Research 2016 - 2023 Vojtěch Bubník @bubnikv, Lukáš Hejl @hejllukas, Oleksandra Iushchenko @YuSanka, Lukáš Matěna @lukasmatena
 ///|/ Copyright (c) SuperSlicer 2023 Remi Durand @supermerill
 ///|/
 ///|/ PrusaSlicer is released under the terms of the AGPLv3 or higher
 ///|/
->>>>>>> 3284959e
+#include "PressureEqualizer.hpp"
+
 #include <memory.h>
 #include <cstring>
 #include <cfloat>
@@ -71,17 +68,10 @@
         extrusion_rate_slope.positive = m_max_volumetric_extrusion_rate_slope_positive;
     }
 
-<<<<<<< HEAD
-    // Don't regulate the pressure before and after gap-fill, Thin Walls and ironing.
-    for (const ExtrusionRole er : {erGapFill, erThinWall, erIroning}) {
-        m_max_volumetric_extrusion_rate_slopes[er].negative = 0;
-        m_max_volumetric_extrusion_rate_slopes[er].positive = 0;
-=======
     // Don't regulate the pressure before and after gap-fill and ironing.
-    for (const GCodeExtrusionRole er : {GCodeExtrusionRole::GapFill, GCodeExtrusionRole::Ironing}) {
+    for (const GCodeExtrusionRole er : {GCodeExtrusionRole::GapFill, GCodeExtrusionRole::ThinWall, GCodeExtrusionRole::Ironing}) {
         m_max_volumetric_extrusion_rate_slopes[size_t(er)].negative = 0;
         m_max_volumetric_extrusion_rate_slopes[size_t(er)].positive = 0;
->>>>>>> 3284959e
     }
 
     opened_extrude_set_speed_block = false;
@@ -116,7 +106,7 @@
         }
         assert(!this->opened_extrude_set_speed_block);
     }
-        }
+}
 
 LayerResult PressureEqualizer::process_layer(LayerResult &&input)
 {
@@ -127,7 +117,7 @@
         this->process_layer(input.gcode);
         input.gcode.clear(); // GCode is already processed, so it isn't needed to store it.
         m_layer_results.emplace(new LayerResult(input));
-    } 
+    }
 
     if (is_first_layer) // Buffer previous input result and output NOP.
         return LayerResult::make_nop_layer_result();
@@ -206,7 +196,7 @@
         int role = atoi(line);
         m_current_extrusion_role = GCodeExtrusionRole(role);
 #ifdef PRESSURE_EQUALIZER_DEBUG
-        ++ line_idx;
+        ++line_idx;
 #endif
         return false;
     }
@@ -250,7 +240,7 @@
             gcode = parse_int(line);
         } catch (Slic3r::InvalidArgument &) {
             // Ignore invalid GCodes.
-        eatws(line);
+            eatws(line);
             break;
         }
 
@@ -286,13 +276,13 @@
                     break;
                 }
                 if (i != -1) {
-                buf.pos_provided[i] = true;
+                    buf.pos_provided[i] = true;
                     new_pos[i] = parse_float(line, line_end - line);
                     if (i == 3 && m_use_relative_e_distances)
-                    new_pos[i] += m_current_pos[i];
-                changed[i] = new_pos[i] != m_current_pos[i];
-                eatws(line);
-            }
+                        new_pos[i] += m_current_pos[i];
+                    changed[i] = new_pos[i] != m_current_pos[i];
+                    eatws(line);
+                }
             }
             if (changed[3]) {
                 // Extrusion, retract or unretract.
@@ -324,9 +314,9 @@
 #endif
 #ifdef PRESSURE_EQUALIZER_DEBUG
                     if (rate < 40.f) {
-                    	printf("Extremely low flow rate: %f. Line %d, Length: %f, extrusion: %f Old position: (%f, %f, %f), new position: (%f, %f, %f)\n", 
+                        printf("Extremely low flow rate: %f. Line %d, Length: %f, extrusion: %f Old position: (%f, %f, %f), new position: (%f, %f, %f)\n",
                                rate, int(line_idx), sqrt(len2), sqrt((diff[3] * diff[3]) / len2), m_current_pos[0], m_current_pos[1], m_current_pos[2],
-                            new_pos[0], new_pos[1], new_pos[2]);
+                               new_pos[0], new_pos[1], new_pos[2]);
                     }
 #endif
                 }
@@ -380,9 +370,9 @@
     }
     case 'M': {
         eatws(line);
-            // Ignore the rest of the M-codes.
+        // Ignore the rest of the M-codes.
         break;
-        }
+    }
     case 'T':
     {
         // Activate an extruder head.
@@ -412,15 +402,15 @@
 
     adjust_volumetric_rate();
 #ifdef PRESSURE_EQUALIZER_DEBUG
-    ++ line_idx;
+    ++line_idx;
 #endif
-	return true;
+    return true;
 }
 
 void PressureEqualizer::output_gcode_line(const size_t line_idx)
 {
     GCodeLine &line = m_gcode_lines[line_idx];
-    if (! line.modified) {
+    if (!line.modified) {
         push_to_output(line.raw.data(), line.raw_length, true);
         return;
     }
@@ -431,7 +421,7 @@
     while (*comment != ';' && *comment != 0) ++comment;
     if (*comment != ';')
         comment = nullptr;
-    
+
     // Emit the line with lowered extrusion rates.
     float l = line.dist_xyz();
     if (auto nSegments = size_t(ceil(l / max_segment_length)); nSegments == 1) { // Just update this segment.
@@ -464,10 +454,10 @@
                 nSegments = size_t(ceil(l_acc / max_segment_length));
         }
         float pos_start[5];
-        float pos_end  [5];
-        float pos_end2 [4];
-        memcpy(pos_start, line.pos_start, sizeof(float)*5);
-        memcpy(pos_end  , line.pos_end  , sizeof(float)*5);
+        float pos_end[5];
+        float pos_end2[4];
+        memcpy(pos_start, line.pos_start, sizeof(float) * 5);
+        memcpy(pos_end, line.pos_end, sizeof(float) * 5);
         if (l_steady > 0.f) {
             // There will be a steady feed segment emitted.
             if (accelerating) {
@@ -519,10 +509,10 @@
             for (int i = 0; i < 4; ++ i) {
                 line.pos_end[i] = pos_end[i];
                 line.pos_provided[i] = true;
-        }
+            }
             push_line_to_output(line_idx, pos_end[4], comment);
-    }
-}
+        }
+    }
 }
 
 void PressureEqualizer::adjust_volumetric_rate()
@@ -546,13 +536,11 @@
         size_t idx_prev = line_idx - 1;
         for (; !m_gcode_lines[idx_prev].extruding() && idx_prev != fist_line_idx; --idx_prev);
         if (!m_gcode_lines[idx_prev].extruding())
-        	break;
+            break;
         // Don't decelerate before ironing and gap-fill.
-<<<<<<< HEAD
-        if (m_gcode_lines[line_idx].extrusion_role == erIroning || m_gcode_lines[line_idx].extrusion_role == erGapFill || m_gcode_lines[line_idx].extrusion_role == erThinWall) {
-=======
-        if (m_gcode_lines[line_idx].extrusion_role == GCodeExtrusionRole::Ironing || m_gcode_lines[line_idx].extrusion_role == GCodeExtrusionRole::GapFill) {
->>>>>>> 3284959e
+        if (m_gcode_lines[line_idx].extrusion_role == GCodeExtrusionRole::Ironing
+                || m_gcode_lines[line_idx].extrusion_role == GCodeExtrusionRole::GapFill
+                || m_gcode_lines[line_idx].extrusion_role == GCodeExtrusionRole::ThinWall) {
             line_idx = idx_prev;
             continue;
         }
@@ -572,11 +560,12 @@
                 // Limit by the succeeding volumetric flow rate.
                 rate_end = rate_succ;
 
-<<<<<<< HEAD
-            if (!line.adjustable_flow || line.extrusion_role == erExternalPerimeter || line.extrusion_role == erGapFill || line.extrusion_role == erThinWall || line.extrusion_role == erBridgeInfill || line.extrusion_role == erInternalBridgeInfill || line.extrusion_role == erIroning) {
-=======
-            if (!line.adjustable_flow || line.extrusion_role == GCodeExtrusionRole::ExternalPerimeter || line.extrusion_role == GCodeExtrusionRole::GapFill || line.extrusion_role == GCodeExtrusionRole::BridgeInfill || line.extrusion_role == GCodeExtrusionRole::Ironing) {
->>>>>>> 3284959e
+            if (!line.adjustable_flow || line.extrusion_role == GCodeExtrusionRole::ExternalPerimeter 
+                                      || line.extrusion_role == GCodeExtrusionRole::GapFill
+                                      || line.extrusion_role == GCodeExtrusionRole::ThinWall
+                                      || line.extrusion_role == GCodeExtrusionRole::BridgeInfill
+                                      || line.extrusion_role == GCodeExtrusionRole::InternalBridgeInfill
+                                      || line.extrusion_role == GCodeExtrusionRole::Ironing) {
                 rate_end = line.volumetric_extrusion_rate_end;
             } else if (line.volumetric_extrusion_rate_end > rate_end) {
                 line.volumetric_extrusion_rate_end = rate_end;
@@ -589,24 +578,20 @@
             }
 
             if (line.adjustable_flow) {
-            float rate_start = rate_end + rate_slope * line.time_corrected();
-            if (rate_start < line.volumetric_extrusion_rate_start) {
-                // Limit the volumetric extrusion rate at the start of this segment due to a segment 
-                // of ExtrusionType iRole, which will be extruded in the future.
-                line.volumetric_extrusion_rate_start = rate_start;
-                line.max_volumetric_extrusion_rate_slope_negative = rate_slope;
-                line.modified = true;
-            }
-        }
+                float rate_start = rate_end + rate_slope * line.time_corrected();
+                if (rate_start < line.volumetric_extrusion_rate_start) {
+                    // Limit the volumetric extrusion rate at the start of this segment due to a segment
+                    // of ExtrusionType iRole, which will be extruded in the future.
+                    line.volumetric_extrusion_rate_start = rate_start;
+                    line.max_volumetric_extrusion_rate_slope_negative = rate_slope;
+                    line.modified = true;
+                }
+            }
 //            feedrate_per_extrusion_role[iRole] = (iRole == line.extrusion_role) ? line.volumetric_extrusion_rate_start : rate_start;
             // Don't store feed rate for ironing and gap-fill.
-<<<<<<< HEAD
-            if (line.extrusion_role != erIroning && line.extrusion_role != erGapFill && line.extrusion_role != erThinWall)
-=======
-            if (line.extrusion_role != GCodeExtrusionRole::Ironing && line.extrusion_role != GCodeExtrusionRole::GapFill)
->>>>>>> 3284959e
+            if (line.extrusion_role != GCodeExtrusionRole::Ironing && line.extrusion_role != GCodeExtrusionRole::GapFill && line.extrusion_role != GCodeExtrusionRole::ThinWall)
                 feedrate_per_extrusion_role[iRole] = line.volumetric_extrusion_rate_start;
-    }
+        }
     }
 
     feedrate_per_extrusion_role.fill(std::numeric_limits<float>::max());
@@ -617,13 +602,11 @@
         size_t idx_next = line_idx + 1;
         for (; !m_gcode_lines[idx_next].extruding() && idx_next != last_line_idx; ++idx_next);
         if (!m_gcode_lines[idx_next].extruding())
-        	break;
+            break;
         // Don't accelerate after ironing and gap-fill.
-<<<<<<< HEAD
-        if (m_gcode_lines[line_idx].extrusion_role == erIroning || m_gcode_lines[line_idx].extrusion_role == erGapFill|| m_gcode_lines[line_idx].extrusion_role == erThinWall) {
-=======
-        if (m_gcode_lines[line_idx].extrusion_role == GCodeExtrusionRole::Ironing || m_gcode_lines[line_idx].extrusion_role == GCodeExtrusionRole::GapFill) {
->>>>>>> 3284959e
+        if (m_gcode_lines[line_idx].extrusion_role == GCodeExtrusionRole::Ironing
+                || m_gcode_lines[line_idx].extrusion_role == GCodeExtrusionRole::GapFill
+                || m_gcode_lines[line_idx].extrusion_role == GCodeExtrusionRole::ThinWall) {
             line_idx = idx_next;
             continue;
         }
@@ -638,11 +621,12 @@
                 continue; // The positive rate is unlimited or the rate for GCodeExtrusionRole iRole is unlimited.
 
             float rate_start = feedrate_per_extrusion_role[iRole];
-<<<<<<< HEAD
-            if (!line.adjustable_flow || line.extrusion_role == erExternalPerimeter || line.extrusion_role == erGapFill || line.extrusion_role == erThinWall || line.extrusion_role == erBridgeInfill || line.extrusion_role == erInternalBridgeInfill || line.extrusion_role == erIroning) {
-=======
-            if (!line.adjustable_flow || line.extrusion_role == GCodeExtrusionRole::ExternalPerimeter || line.extrusion_role == GCodeExtrusionRole::GapFill || line.extrusion_role == GCodeExtrusionRole::BridgeInfill || line.extrusion_role == GCodeExtrusionRole::Ironing) {
->>>>>>> 3284959e
+            if (!line.adjustable_flow || line.extrusion_role == GCodeExtrusionRole::ExternalPerimeter
+                                      || line.extrusion_role == GCodeExtrusionRole::GapFill
+                                      || line.extrusion_role == GCodeExtrusionRole::ThinWall
+                                      || line.extrusion_role == GCodeExtrusionRole::BridgeInfill
+                                      || line.extrusion_role == GCodeExtrusionRole::InternalBridgeInfill
+                                      || line.extrusion_role == GCodeExtrusionRole::Ironing) {
                 rate_start = line.volumetric_extrusion_rate_start;
             } else if (iRole == size_t(line.extrusion_role) && rate_prec < rate_start)
                 rate_start = rate_prec;
@@ -658,24 +642,20 @@
 
             if (line.adjustable_flow) {
                 float rate_end = rate_start + rate_slope * line.time_corrected();
-            if (rate_end < line.volumetric_extrusion_rate_end) {
-                // Limit the volumetric extrusion rate at the start of this segment due to a segment 
-                // of ExtrusionType iRole, which was extruded before.
-                line.volumetric_extrusion_rate_end = rate_end;
-                line.max_volumetric_extrusion_rate_slope_positive = rate_slope;
-                line.modified = true;
-            }
-        }
+                if (rate_end < line.volumetric_extrusion_rate_end) {
+                    // Limit the volumetric extrusion rate at the start of this segment due to a segment
+                    // of ExtrusionType iRole, which was extruded before.
+                    line.volumetric_extrusion_rate_end                = rate_end;
+                    line.max_volumetric_extrusion_rate_slope_positive = rate_slope;
+                    line.modified                                     = true;
+                }
+            }
 //            feedrate_per_extrusion_role[iRole] = (iRole == line.extrusion_role) ? line.volumetric_extrusion_rate_end : rate_end;
             // Don't store feed rate for ironing and gap-fill.
-<<<<<<< HEAD
-            if (line.extrusion_role != erIroning && line.extrusion_role != erGapFill && line.extrusion_role != erThinWall)
-=======
-            if (line.extrusion_role != GCodeExtrusionRole::Ironing && line.extrusion_role != GCodeExtrusionRole::GapFill)
->>>>>>> 3284959e
+            if (line.extrusion_role != GCodeExtrusionRole::Ironing && line.extrusion_role != GCodeExtrusionRole::GapFill && line.extrusion_role != GCodeExtrusionRole::ThinWall)
                 feedrate_per_extrusion_role[iRole] = line.volumetric_extrusion_rate_end;
-    }
-}
+        }
+    }
 }
 
 inline void PressureEqualizer::push_to_output(GCodeG1Formatter &formatter)
@@ -693,7 +673,7 @@
     // New length of the output buffer content.
     size_t len_new = output_buffer_length + len + 1;
     if (add_eol)
-        ++ len_new;
+        ++len_new;
 
     // Resize the output buffer to a power of 2 higher than the required memory.
     if (output_buffer.size() < len_new) {
@@ -717,7 +697,7 @@
         output_buffer_length += len;
     }
     if (add_eol)
-        output_buffer[output_buffer_length ++] = '\n';
+        output_buffer[output_buffer_length++] = '\n';
     output_buffer[output_buffer_length] = 0;
 }
 
@@ -733,7 +713,7 @@
             break;
         else
             return false;
-} 
+    }
     parse_float(p_line, line_end - p_line);
     eatws(p_line);
     p_line += EXTRUDE_SET_SPEED_TAG.length();
