--- conflicted
+++ resolved
@@ -582,13 +582,9 @@
     m_producer = EProducer::PrusaSlicer;
     m_flavor = config.gcode_flavor;
 
-<<<<<<< HEAD
+    m_result.backtrace_enabled = is_XL_printer(config);
+
     size_t extruders_count = config.nozzle_diameter.size();
-=======
-    m_result.backtrace_enabled = is_XL_printer(config);
-
-    size_t extruders_count = config.nozzle_diameter.values.size();
->>>>>>> 3c0b9e04
     m_result.extruders_count = extruders_count;
 
     m_extruder_offsets.resize(extruders_count);
@@ -775,9 +771,9 @@
     const ConfigOptionFloats* filament_cost = config.option<ConfigOptionFloats>("filament_cost");
     if (filament_cost != nullptr) {
         m_result.filament_cost.clear();
-        m_result.filament_cost.resize(filament_cost->values.size());
-        for (size_t i = 0; i < filament_cost->values.size(); ++i) {
-            m_result.filament_cost[i] = static_cast<float>(filament_cost->values[i]);
+        m_result.filament_cost.resize(filament_cost->size());
+        for (size_t i = 0; i < filament_cost->size(); ++i) {
+            m_result.filament_cost[i] = static_cast<float>(filament_cost->get_at(i));
         }
     }
 
@@ -1091,12 +1087,8 @@
     m_result.id = ++s_result_id;
     // 1st move must be a dummy move
     assert(m_result.moves.empty());
-<<<<<<< HEAD
-    m_result.moves.emplace_back();
+    initialize_result_moves();
     m_has_reset = true;
-=======
-    initialize_result_moves();
->>>>>>> 3c0b9e04
 
     m_use_volumetric_e = false;
     m_last_default_color_id = 0;
