///|/ Copyright (c) Prusa Research 2020 - 2023 Enrico Turri @enricoturri1966, Vojtěch Bubník @bubnikv, Pavel Mikuš @Godrak, Lukáš Matěna @lukasmatena, Filip Sykala @Jony01, Oleksandra Iushchenko @YuSanka
///|/ Copyright (c) SuperSlicer 2023 Remi Durand @supermerill
///|/
///|/ PrusaSlicer is released under the terms of the AGPLv3 or higher
///|/#include "libslic3r/libslic3r.h"
#include "libslic3r/Utils.hpp"
#include "libslic3r/Print.hpp"
#include "libslic3r/LocalesUtils.hpp"
#include "libslic3r/format.hpp"
#include "libslic3r/I18N.hpp"
#include "libslic3r/GCode/GCodeWriter.hpp"
#include "libslic3r/I18N.hpp"
#include "libslic3r/Geometry/ArcWelder.hpp"
#include "GCodeProcessor.hpp"

#include <boost/algorithm/string/case_conv.hpp>
#include <boost/log/trivial.hpp>
#include <boost/algorithm/string/predicate.hpp>
#include <boost/algorithm/string/split.hpp>
#include <boost/nowide/fstream.hpp>
#include <boost/nowide/cstdio.hpp>
#include <boost/filesystem/path.hpp>

#include <float.h>
#include <assert.h>

#if __has_include(<charconv>)
    #include <charconv>
    #include <utility>
#endif

#include <chrono>

static const float DEFAULT_TOOLPATH_WIDTH = 0.4f;
static const float DEFAULT_TOOLPATH_HEIGHT = 0.2f;

static const float INCHES_TO_MM = 25.4f;
static const float MMMIN_TO_MMSEC = 1.0f / 60.0f;
static const float DEFAULT_ACCELERATION = 1500.0f; // Prusa Firmware 1_75mm_MK2
static const float DEFAULT_RETRACT_ACCELERATION = 1500.0f; // Prusa Firmware 1_75mm_MK2
static const float DEFAULT_TRAVEL_ACCELERATION = 1250.0f;

static const size_t MIN_EXTRUDERS_COUNT = 5;
static const float DEFAULT_FILAMENT_DIAMETER = 1.75f;
static const float DEFAULT_FILAMENT_DENSITY = 1.245f;
static const float DEFAULT_FILAMENT_COST = 0.0f;
static const Slic3r::Vec3f DEFAULT_EXTRUDER_OFFSET = Slic3r::Vec3f::Zero();
// taken from PrusaResearch.ini - [printer:Original Prusa i3 MK2.5 MMU2]
static const std::vector<std::string> DEFAULT_EXTRUDER_COLORS = { "#FF8000", "#DB5182", "#3EC0FF", "#FF4F4F", "#FBEB7D" };

namespace Slic3r {

const std::vector<std::string> GCodeProcessor::Reserved_Tags = {
    "TYPE:",
    "WIPE_START",
    "WIPE_END",
    "HEIGHT:",
    "WIDTH:",
    "LAYER_CHANGE",
    "COLOR_CHANGE",
    "PAUSE_PRINT",
    "CUSTOM_GCODE",
    "_GP_FIRST_LINE_M73_PLACEHOLDER",
    "_GP_LAST_LINE_M73_PLACEHOLDER",
    "_GP_ESTIMATED_PRINTING_TIME_PLACEHOLDER"
};

const float GCodeProcessor::Wipe_Width = 0.05f;
const float GCodeProcessor::Wipe_Height = 0.05f;

bgcode::binarize::BinarizerConfig GCodeProcessor::s_binarizer_config{
    {
        bgcode::core::ECompressionType::None,            // file metadata
        bgcode::core::ECompressionType::None,            // printer metadata
        bgcode::core::ECompressionType::Deflate,         // print metadata
        bgcode::core::ECompressionType::Deflate,         // slicer metadata
        bgcode::core::ECompressionType::Heatshrink_12_4, // gcode
    },
    bgcode::core::EGCodeEncodingType::MeatPackComments,
    bgcode::core::EMetadataEncodingType::INI,
    bgcode::core::EChecksumType::CRC32
};

#if ENABLE_GCODE_VIEWER_DATA_CHECKING
const std::string GCodeProcessor::Mm3_Per_Mm_Tag = "MM3_PER_MM:";
#endif // ENABLE_GCODE_VIEWER_DATA_CHECKING

static void set_option_value(ConfigOptionFloats& option, size_t id, float value)
{
    if (id < option.values.size())
        option.values[id] = static_cast<double>(value);
};

static float get_option_value(const ConfigOptionFloats& option, size_t id)
{
    return option.values.empty() ? 0.0f :
        ((id < option.values.size()) ? static_cast<float>(option.values[id]) : static_cast<float>(option.values.back()));
}

static float estimated_acceleration_distance(float initial_rate, float target_rate, float acceleration)
{
    return (acceleration == 0.0f) ? 0.0f : (sqr(target_rate) - sqr(initial_rate)) / (2.0f * acceleration);
}

static float intersection_distance(float initial_rate, float final_rate, float acceleration, float distance)
{
    return (acceleration == 0.0f) ? 0.0f : (2.0f * acceleration * distance - sqr(initial_rate) + sqr(final_rate)) / (4.0f * acceleration);
}

static float speed_from_distance(float initial_feedrate, float distance, float acceleration)
{
    // to avoid invalid negative numbers due to numerical errors 
    float value = std::max(0.0f, sqr(initial_feedrate) + 2.0f * acceleration * distance);
    return ::sqrt(value);
}

// Calculates the maximum allowable speed at this point when you must be able to reach target_velocity using the 
// acceleration within the allotted distance.
static float max_allowable_speed(float acceleration, float target_velocity, float distance)
{
    // to avoid invalid negative numbers due to numerical errors 
    float value = std::max(0.0f, sqr(target_velocity) - 2.0f * acceleration * distance);
    return std::sqrt(value);
}

static float acceleration_time_from_distance(float initial_feedrate, float distance, float acceleration)
{
    return (acceleration != 0.0f) ? (speed_from_distance(initial_feedrate, distance, acceleration) - initial_feedrate) / acceleration : 0.0f;
}

void GCodeProcessor::CachedPosition::reset()
{
    std::fill(position.begin(), position.end(), FLT_MAX);
    feedrate = FLT_MAX;
}

void GCodeProcessor::CpColor::reset()
{
    counter = 0;
    current = 0;
}

float GCodeProcessor::Trapezoid::acceleration_time(float entry_feedrate, float acceleration) const
{
    return acceleration_time_from_distance(entry_feedrate, accelerate_until, acceleration);
}

float GCodeProcessor::Trapezoid::cruise_time() const
{
    return (cruise_feedrate != 0.0f) ? cruise_distance() / cruise_feedrate : 0.0f;
}

float GCodeProcessor::Trapezoid::deceleration_time(float distance, float acceleration) const
{
    return acceleration_time_from_distance(cruise_feedrate, (distance - decelerate_after), -acceleration);
}

float GCodeProcessor::Trapezoid::cruise_distance() const
{
    return decelerate_after - accelerate_until;
}

void GCodeProcessor::TimeBlock::calculate_trapezoid()
{
    trapezoid.cruise_feedrate = feedrate_profile.cruise;

    float accelerate_distance = std::max(0.0f, estimated_acceleration_distance(feedrate_profile.entry, feedrate_profile.cruise, acceleration));
    float decelerate_distance = std::max(0.0f, estimated_acceleration_distance(feedrate_profile.cruise, feedrate_profile.exit, -acceleration));
    float cruise_distance = distance - accelerate_distance - decelerate_distance;

    // Not enough space to reach the nominal feedrate.
    // This means no cruising, and we'll have to use intersection_distance() to calculate when to abort acceleration 
    // and start braking in order to reach the exit_feedrate exactly at the end of this block.
    if (cruise_distance < 0.0f) {
        accelerate_distance = std::clamp(intersection_distance(feedrate_profile.entry, feedrate_profile.exit, acceleration, distance), 0.0f, distance);
        cruise_distance = 0.0f;
        trapezoid.cruise_feedrate = speed_from_distance(feedrate_profile.entry, accelerate_distance, acceleration);
    }

    trapezoid.accelerate_until = accelerate_distance;
    trapezoid.decelerate_after = accelerate_distance + cruise_distance;
}

float GCodeProcessor::TimeBlock::time() const
{
    return trapezoid.acceleration_time(feedrate_profile.entry, acceleration)
        + trapezoid.cruise_time()
        + trapezoid.deceleration_time(distance, acceleration);
}

void GCodeProcessor::TimeMachine::State::reset()
{
    feedrate = 0.0f;
    safe_feedrate = 0.0f;
    axis_feedrate = { 0.0f, 0.0f, 0.0f, 0.0f };
    abs_axis_feedrate = { 0.0f, 0.0f, 0.0f, 0.0f };
}

void GCodeProcessor::TimeMachine::CustomGCodeTime::reset()
{
    needed = false;
    cache = 0.0f;
    times = std::vector<std::pair<CustomGCode::Type, float>>();
}

void GCodeProcessor::TimeMachine::reset()
{
    enabled = false;
    acceleration = 0.0f;
    max_acceleration = 0.0f;
    retract_acceleration = 0.0f;
    max_retract_acceleration = 0.0f;
    travel_acceleration = 0.0f;
    max_travel_acceleration = 0.0f;
    extrude_factor_override_percentage = 1.0f;
    time = 0.0f;
    travel_time = 0.0f;
    stop_times = std::vector<StopTime>();
    time_acceleration = 1.0f;
    curr.reset();
    prev.reset();
    gcode_time.reset();
    blocks = std::vector<TimeBlock>();
    g1_times_cache = std::vector<G1LinesCacheItem>();
    std::fill(moves_time.begin(), moves_time.end(), 0.0f);
    std::fill(roles_time.begin(), roles_time.end(), 0.0f);
    layers_time = std::vector<float>();
}

void GCodeProcessor::TimeMachine::simulate_st_synchronize(float additional_time)
{
    if (!enabled)
        return;

    calculate_time(0, additional_time);
}

static void planner_forward_pass_kernel(GCodeProcessor::TimeBlock& prev, GCodeProcessor::TimeBlock& curr)
{
    // If the previous block is an acceleration block, but it is not long enough to complete the
    // full speed change within the block, we need to adjust the entry speed accordingly. Entry
    // speeds have already been reset, maximized, and reverse planned by reverse planner.
    // If nominal length is true, max junction speed is guaranteed to be reached. No need to recheck.
    if (!prev.flags.nominal_length) {
        if (prev.feedrate_profile.entry < curr.feedrate_profile.entry) {
            float entry_speed = std::min(curr.feedrate_profile.entry, max_allowable_speed(-prev.acceleration, prev.feedrate_profile.entry, prev.distance));

            // Check for junction speed change
            if (curr.feedrate_profile.entry != entry_speed) {
                curr.feedrate_profile.entry = entry_speed;
                curr.flags.recalculate = true;
            }
        }
    }
}

void planner_reverse_pass_kernel(GCodeProcessor::TimeBlock& curr, GCodeProcessor::TimeBlock& next)
{
    // If entry speed is already at the maximum entry speed, no need to recheck. Block is cruising.
    // If not, block in state of acceleration or deceleration. Reset entry speed to maximum and
    // check for maximum allowable speed reductions to ensure maximum possible planned speed.
    if (curr.feedrate_profile.entry != curr.max_entry_speed) {
        // If nominal length true, max junction speed is guaranteed to be reached. Only compute
        // for max allowable speed if block is decelerating and nominal length is false.
        if (!curr.flags.nominal_length && curr.max_entry_speed > next.feedrate_profile.entry)
            curr.feedrate_profile.entry = std::min(curr.max_entry_speed, max_allowable_speed(-curr.acceleration, next.feedrate_profile.entry, curr.distance));
        else
            curr.feedrate_profile.entry = curr.max_entry_speed;

        curr.flags.recalculate = true;
    }
}

static void recalculate_trapezoids(std::vector<GCodeProcessor::TimeBlock>& blocks)
{
    GCodeProcessor::TimeBlock* curr = nullptr;
    GCodeProcessor::TimeBlock* next = nullptr;

    for (size_t i = 0; i < blocks.size(); ++i) {
        GCodeProcessor::TimeBlock& b = blocks[i];

        curr = next;
        next = &b;

        if (curr != nullptr) {
            // Recalculate if current block entry or exit junction speed has changed.
            if (curr->flags.recalculate || next->flags.recalculate) {
                // NOTE: Entry and exit factors always > 0 by all previous logic operations.
                GCodeProcessor::TimeBlock block = *curr;
                block.feedrate_profile.exit = next->feedrate_profile.entry;
                block.calculate_trapezoid();
                curr->trapezoid = block.trapezoid;
                curr->flags.recalculate = false; // Reset current only to ensure next trapezoid is computed
            }
        }
    }

    // Last/newest block in buffer. Always recalculated.
    if (next != nullptr) {
        GCodeProcessor::TimeBlock block = *next;
        block.feedrate_profile.exit = next->safe_feedrate;
        block.calculate_trapezoid();
        next->trapezoid = block.trapezoid;
        next->flags.recalculate = false;
    }
}

void GCodeProcessor::TimeMachine::calculate_time(size_t keep_last_n_blocks, float additional_time)
{
    if (!enabled || blocks.size() < 2)
        return;

    assert(keep_last_n_blocks <= blocks.size());

    // forward_pass
    for (size_t i = 0; i + 1 < blocks.size(); ++i) {
        planner_forward_pass_kernel(blocks[i], blocks[i + 1]);
    }

    // reverse_pass
    for (int i = static_cast<int>(blocks.size()) - 1; i > 0; --i)
        planner_reverse_pass_kernel(blocks[i - 1], blocks[i]);

    recalculate_trapezoids(blocks);

    size_t n_blocks_process = blocks.size() - keep_last_n_blocks;
    for (size_t i = 0; i < n_blocks_process; ++i) {
        const TimeBlock& block = blocks[i];
        float block_time = block.time() * time_acceleration;
        if (i == 0)
            block_time += additional_time;

        time += block_time;
        if (block.move_type == EMoveType::Travel)
            travel_time += block_time;
        else
            roles_time[static_cast<size_t>(block.role)] += block_time;
        gcode_time.cache += block_time;
        moves_time[static_cast<size_t>(block.move_type)] += block_time;
        if (block.layer_id >= layers_time.size()) {
            const size_t curr_size = layers_time.size();
            layers_time.resize(block.layer_id);
            for (size_t i = curr_size; i < layers_time.size(); ++i) {
                layers_time[i] = 0.0f;
            }
        }
        layers_time[block.layer_id - 1] += block_time;
        g1_times_cache.push_back({ block.g1_line_id, block.remaining_internal_g1_lines, time });
        // update times for remaining time to printer stop placeholders
        auto it_stop_time = std::lower_bound(stop_times.begin(), stop_times.end(), block.g1_line_id,
            [](const StopTime& t, unsigned int value) { return t.g1_line_id < value; });
        if (it_stop_time != stop_times.end() && it_stop_time->g1_line_id == block.g1_line_id)
            it_stop_time->elapsed_time = time;
    }

    if (keep_last_n_blocks)
        blocks.erase(blocks.begin(), blocks.begin() + n_blocks_process);
    else
        blocks.clear();
}

void GCodeProcessor::TimeProcessor::reset()
{
    extruder_unloaded = true;
    export_remaining_time_enabled = false;
    machine_envelope_processing_enabled = false;
    machine_limits = MachineEnvelopeConfig();
    filament_load_times = std::vector<float>();
    filament_unload_times = std::vector<float>();
    for (size_t i = 0; i < static_cast<size_t>(PrintEstimatedStatistics::ETimeMode::Count); ++i) {
        machines[i].reset();
    }
    machines[static_cast<size_t>(PrintEstimatedStatistics::ETimeMode::Normal)].enabled = true;
}

void GCodeProcessor::UsedFilaments::reset()
{
    this->color_change_cache = 0.0;
    this->volumes_per_color_change = std::vector<double>();

    this->tool_change_cache = 0.0;
    this->volumes_per_extruder.clear();

    this->role_cache = 0.0;
    this->filaments_per_role.clear();

    this->extruder_retracted_volume.clear();
}

void GCodeProcessor::UsedFilaments::increase_caches(double extruded_volume, uint16_t extruder_id, double parking_volume, double extra_loading_volume)
{
    if (extruder_id >= this->extruder_retracted_volume.size())
        this->extruder_retracted_volume.resize(extruder_id + 1, parking_volume);
    
    if (this->recent_toolchange) {
        extruded_volume -= extra_loading_volume;
        this->recent_toolchange = false;
    }
    
    this->extruder_retracted_volume[extruder_id] -= extruded_volume;

    if (this->extruder_retracted_volume[extruder_id] < 0.) {
        extruded_volume = -this->extruder_retracted_volume[extruder_id];
        this->extruder_retracted_volume[extruder_id] = 0.;

        this->color_change_cache += extruded_volume;
        this->tool_change_cache += extruded_volume;
        this->role_cache += extruded_volume;
    }
}

void GCodeProcessor::UsedFilaments::process_color_change_cache()
{
    if (this->color_change_cache != 0.0f) {
        this->volumes_per_color_change.push_back(this->color_change_cache);
        this->color_change_cache = 0.0f;
    }
}

void GCodeProcessor::UsedFilaments::process_extruder_cache(uint16_t extruder_id)
 {
    if (this->tool_change_cache != 0.0) {
        this->volumes_per_extruder[extruder_id] += this->tool_change_cache;
        this->tool_change_cache = 0.0;
     }
    this->recent_toolchange = true;
}

void GCodeProcessor::UsedFilaments::process_role_cache(const GCodeProcessor* processor)
{
    if (this->role_cache != 0.0) {
        std::pair<double, double> filament = { 0.0f, 0.0f };

        const double s = PI * sqr(0.5 * processor->m_result.filament_diameters[processor->m_extruder_id]);
        filament.first = this->role_cache / s * 0.001;
        filament.second = this->role_cache * processor->m_result.filament_densities[processor->m_extruder_id] * 0.001;

        GCodeExtrusionRole active_role = processor->m_extrusion_role;
        if (this->filaments_per_role.find(active_role) != this->filaments_per_role.end()) {
            this->filaments_per_role[active_role].first += filament.first;
            this->filaments_per_role[active_role].second += filament.second;
        }
        else
            this->filaments_per_role[active_role] = filament;
        this->role_cache = 0.0;
    }
}

void GCodeProcessor::UsedFilaments::process_caches(const GCodeProcessor* processor)
{
    process_color_change_cache();
    process_extruder_cache(processor->m_extruder_id);
    process_role_cache(processor);
}

#if ENABLE_GCODE_VIEWER_STATISTICS
void GCodeProcessorResult::reset() {
    moves = std::vector<GCodeProcessorResult::MoveVertex>();
    bed_shape = Pointfs();
    max_print_height = 0.0f;
    z_offset = 0.0f;
    settings_ids.reset();
    extruders_count = 0;
    backtrace_enabled = false;
    extruder_colors = std::vector<std::string>();
    filament_diameters = std::vector<float>(MIN_EXTRUDERS_COUNT, DEFAULT_FILAMENT_DIAMETER);
    filament_densities = std::vector<float>(MIN_EXTRUDERS_COUNT, DEFAULT_FILAMENT_DENSITY);
    filament_cost = std::vector<float>(MIN_EXTRUDERS_COUNT, DEFAULT_FILAMENT_COST);
    custom_gcode_per_print_z = std::vector<CustomGCode::Item>();
    spiral_vase_layers = std::vector<std::pair<float, std::pair<size_t, size_t>>>();
    conflict_result = std::nullopt;
    time = 0;
    computed_timestamp = std::time(0);
}
#else
void GCodeProcessorResult::reset() {
    is_binary_file = false;
    moves.clear();
    lines_ends.clear();
    bed_shape = Pointfs();
    max_print_height = 0.0f;
    z_offset = 0.0f;
    settings_ids.reset();
    extruders_count = 0;
    backtrace_enabled = false;
    extruder_colors = std::vector<std::string>();
    filament_diameters = std::vector<float>(MIN_EXTRUDERS_COUNT, DEFAULT_FILAMENT_DIAMETER);
    filament_densities = std::vector<float>(MIN_EXTRUDERS_COUNT, DEFAULT_FILAMENT_DENSITY);
    filament_cost = std::vector<float>(MIN_EXTRUDERS_COUNT, DEFAULT_FILAMENT_COST);
    custom_gcode_per_print_z = std::vector<CustomGCode::Item>();
    spiral_vase_layers = std::vector<std::pair<float, std::pair<size_t, size_t>>>();
    conflict_result = std::nullopt;
    computed_timestamp = std::time(0);
}
#endif // ENABLE_GCODE_VIEWER_STATISTICS

const std::vector<std::pair<GCodeProcessor::EProducer, std::string>> GCodeProcessor::Producers = {
    { EProducer::PrusaSlicer, "generated by PrusaSlicer" },
    { EProducer::Slic3rPE,    "generated by Slic3r Prusa Edition" },
    { EProducer::Slic3r,      "generated by Slic3r" },
    { EProducer::SuperSlicer, "generated by SuperSlicer" },
    { EProducer::Cura,        "Cura_SteamEngine" },
    { EProducer::Simplify3D,  "generated by Simplify3D(R)" },
    { EProducer::CraftWare,   "CraftWare" },
    { EProducer::ideaMaker,   "ideaMaker" },
    { EProducer::KissSlicer,  "KISSlicer" },
    { EProducer::BambuStudio, "BambuStudio" }
};

unsigned int GCodeProcessor::s_result_id = 0;

bool GCodeProcessor::contains_reserved_tag(const std::string& gcode, std::string& found_tag)
{
    bool ret = false;

    GCodeReader parser;
    parser.parse_buffer(gcode, [&ret, &found_tag](GCodeReader& parser, const GCodeReader::GCodeLine& line) {
        std::string comment = line.raw();
        if (comment.length() > 2 && comment.front() == ';') {
            comment = comment.substr(1);
            for (const std::string& s : Reserved_Tags) {
                if (boost::starts_with(comment, s)) {
                    ret = true;
                    found_tag = comment;
                    parser.quit_parsing();
                    return;
                }
            }
        }
        });

    return ret;
}

bool GCodeProcessor::contains_reserved_tags(const std::string& gcode, unsigned int max_count, std::vector<std::string>& found_tag)
{
    max_count = std::max(max_count, 1U);

    bool ret = false;

    CNumericLocalesSetter locales_setter;

    GCodeReader parser;
    parser.parse_buffer(gcode, [&ret, &found_tag, max_count](GCodeReader& parser, const GCodeReader::GCodeLine& line) {
        std::string comment = line.raw();
        if (comment.length() > 2 && comment.front() == ';') {
            comment = comment.substr(1);
            for (const std::string& s : Reserved_Tags) {
                if (boost::starts_with(comment, s)) {
                    ret = true;
                    found_tag.push_back(comment);
                    if (found_tag.size() == max_count) {
                        parser.quit_parsing();
                        return;
                    }
                }
            }
        }
        });

    return ret;
}

GCodeProcessor::GCodeProcessor()
: m_options_z_corrector(m_result)
{
    reset();
}

void GCodeProcessor::apply_config(const PrintConfig& config)
{
    m_parser.apply_config(config);

    m_binarizer.set_enabled(config.gcode_binary);
    m_result.is_binary_file = config.gcode_binary;

    m_producer = EProducer::PrusaSlicer;
    m_flavor = config.gcode_flavor;

    m_result.backtrace_enabled = is_XL_printer(config);

    size_t extruders_count = config.nozzle_diameter.values.size();
    m_result.extruders_count = extruders_count;

    m_extruder_offsets.resize(extruders_count);
    m_extruder_names.resize(extruders_count);
    for (size_t i = 0; i < extruders_count; ++i) {
        m_extruder_names[i] = config.tool_name.get_at(i);
    }

    m_extruder_colors.resize(extruders_count);
    m_result.filament_diameters.resize(extruders_count);
    m_result.filament_densities.resize(extruders_count);
    m_result.filament_cost.resize(extruders_count);
    m_extruder_temps.resize(extruders_count);
    m_extruder_temps_config.resize(extruders_count);
    m_extruder_temps_first_layer_config.resize(extruders_count);
    m_is_XL_printer = is_XL_printer(config);

    for (size_t i = 0; i < extruders_count; ++ i) {
        m_extruder_offsets[i]           = to_3d(config.extruder_offset.get_at(i).cast<float>().eval(), 0.f);
        m_extruder_colors[i]            = static_cast<unsigned char>(i);
        m_extruder_temps_first_layer_config[i] = static_cast<int>(config.first_layer_temperature.get_at(i));
        m_extruder_temps_config[i]      = static_cast<int>(config.temperature.get_at(i));
        if (m_extruder_temps_config[i] == 0) {
            // This means the value should be ignored and first layer temp should be used.
            m_extruder_temps_config[i] = m_extruder_temps_first_layer_config[i];
        }
        m_result.filament_diameters[i]  = static_cast<float>(config.filament_diameter.get_at(i));
        m_result.filament_densities[i]  = static_cast<float>(config.filament_density.get_at(i));
        m_result.filament_cost[i]       = static_cast<float>(config.filament_cost.get_at(i));
    }
    // takes colors from config
    if (config.extruder_colour.size() == extruders_count)
        m_result.extruder_colors = config.extruder_colour.values;
    if (config.filament_colour.size() == extruders_count)
        m_result.filament_colors = config.filament_colour.values;


    if (config.machine_limits_usage.value < MachineLimitsUsage::Limits) {
        m_time_processor.machine_limits = reinterpret_cast<const MachineEnvelopeConfig&>(config);
        if (m_flavor == gcfMarlinLegacy || m_flavor == gcfKlipper) {
            // Legacy Marlin and Klipper don't have separate travel acceleration, they use the 'extruding' value instead.
            m_time_processor.machine_limits.machine_max_acceleration_travel = m_time_processor.machine_limits.machine_max_acceleration_extruding;
        }
        if (m_flavor == gcfRepRap) {
            // RRF does not support setting min feedrates. Set them to zero.
            m_time_processor.machine_limits.machine_min_travel_rate.values.assign(m_time_processor.machine_limits.machine_min_travel_rate.size(), 0.);
            m_time_processor.machine_limits.machine_min_extruding_rate.values.assign(m_time_processor.machine_limits.machine_min_extruding_rate.size(), 0.);
        }
    }

    // Filament load / unload times are not specific to a firmware flavor. Let anybody use it if they find it useful.
    // As of now the fields are shown at the UI dialog in the same combo box as the ramming values, so they
    // are considered to be active for the single extruder multi-material printers only.
    m_time_processor.filament_load_times.resize(config.filament_load_time.values.size());
    for (size_t i = 0; i < config.filament_load_time.values.size(); ++i) {
        m_time_processor.filament_load_times[i] = static_cast<float>(config.filament_load_time.values[i]);
    }
    m_time_processor.filament_unload_times.resize(config.filament_unload_time.values.size());
    for (size_t i = 0; i < config.filament_unload_time.values.size(); ++i) {
        m_time_processor.filament_unload_times[i] = static_cast<float>(config.filament_unload_time.values[i]);
    }

    m_single_extruder_multi_material = config.single_extruder_multi_material;

    // With MM setups like Prusa MMU2, the filaments may be expected to be parked at the beginning.
    // Remember the parking position so the initial load is not included in filament estimate.
    if (m_single_extruder_multi_material && extruders_count > 1 && config.wipe_tower) {
        m_parking_position = float(config.parking_pos_retraction.value);
        m_extra_loading_move = float(config.extra_loading_move);
    }

for (size_t i = 0; i < static_cast<size_t>(PrintEstimatedStatistics::ETimeMode::Count); ++i) {
        float max_acceleration = get_option_value(m_time_processor.machine_limits.machine_max_acceleration_extruding, i);
        m_time_processor.machines[i].max_acceleration = max_acceleration;
        m_time_processor.machines[i].acceleration = (max_acceleration > 0.0f) ? max_acceleration : DEFAULT_ACCELERATION;
        float max_retract_acceleration = get_option_value(m_time_processor.machine_limits.machine_max_acceleration_retracting, i);
        m_time_processor.machines[i].max_retract_acceleration = max_retract_acceleration;
        m_time_processor.machines[i].retract_acceleration = (max_retract_acceleration > 0.0f) ? max_retract_acceleration : DEFAULT_RETRACT_ACCELERATION;

        float max_travel_acceleration = get_option_value(m_time_processor.machine_limits.machine_max_acceleration_travel, i);
        if ( ! GCodeWriter::supports_separate_travel_acceleration(config.gcode_flavor.value) || config.machine_limits_usage.value != MachineLimitsUsage::EmitToGCode) {
            // Only clamp travel acceleration when it is accessible in machine limits.
            max_travel_acceleration = 0;
        }
        m_time_processor.machines[i].max_travel_acceleration = max_travel_acceleration;
        m_time_processor.machines[i].travel_acceleration = (max_travel_acceleration > 0.0f) ? max_travel_acceleration : DEFAULT_TRAVEL_ACCELERATION;
    }

    m_time_processor.export_remaining_time_enabled = config.remaining_times.value;
    m_use_volumetric_e = config.use_volumetric_e;

    // first_layer_height is in region config now. so won't be available here now. use m_forced_height from HEIGHT tag.
    const ConfigOptionFloatOrPercent* first_layer_height = config.option<ConfigOptionFloatOrPercent>("first_layer_height");
    if (first_layer_height != nullptr)
        m_first_layer_height = std::abs(first_layer_height->value);

    m_result.max_print_height = config.max_print_height;

    const ConfigOptionBool* spiral_vase = config.option<ConfigOptionBool>("spiral_vase");
    if (spiral_vase != nullptr)
        m_spiral_vase_active = spiral_vase->value;

    const ConfigOptionFloat* z_offset = config.option<ConfigOptionFloat>("z_offset");
    if (z_offset != nullptr)
        m_z_offset = z_offset->value;

    if (m_flavor != gcfMarlinLegacy && m_flavor != gcfMarlinFirmware) {
        double time_estimation_compensation = config.get_computed_value("time_estimation_compensation");
        for (auto& machine : this->m_time_processor.machines) {
            machine.time_acceleration = float(time_estimation_compensation);
        }
    }
    m_time_processor.time_start_gcode = config.get_computed_value("time_start_gcode");
    m_time_processor.time_toolchange = config.get_computed_value("time_toolchange");

    m_time_processor.machines[static_cast<size_t>(PrintEstimatedStatistics::ETimeMode::Normal)].remaining_times_type = config.remaining_times_type.value;
    m_time_processor.machines[static_cast<size_t>(PrintEstimatedStatistics::ETimeMode::Stealth)].remaining_times_type = config.remaining_times_type.value == rtM73 ? rtM73_Quiet : rtNone;

    // add start gcode time
    for (size_t i = 0; i < static_cast<size_t>(PrintEstimatedStatistics::ETimeMode::Count); ++i) {
        m_time_processor.machines[i].time = m_time_processor.time_start_gcode;
    }

}

void GCodeProcessor::apply_config(const DynamicPrintConfig& config)
{
    m_parser.apply_config(config);

    const ConfigOptionEnum<GCodeFlavor>* gcode_flavor = config.option<ConfigOptionEnum<GCodeFlavor>>("gcode_flavor");
    if (gcode_flavor != nullptr)
        m_flavor = gcode_flavor->value;

    const ConfigOptionPoints* bed_shape = config.option<ConfigOptionPoints>("bed_shape");
    if (bed_shape != nullptr)
        m_result.bed_shape = bed_shape->values;

    const ConfigOptionString* print_settings_id = config.option<ConfigOptionString>("print_settings_id");
    if (print_settings_id != nullptr)
        m_result.settings_ids.print = print_settings_id->value;

    const ConfigOptionStrings* filament_settings_id = config.option<ConfigOptionStrings>("filament_settings_id");
    if (filament_settings_id != nullptr)
        m_result.settings_ids.filament = filament_settings_id->values;

    const ConfigOptionString* printer_settings_id = config.option<ConfigOptionString>("printer_settings_id");
    if (printer_settings_id != nullptr)
        m_result.settings_ids.printer = printer_settings_id->value;

    m_result.extruders_count = config.option<ConfigOptionFloats>("nozzle_diameter")->values.size();

    const ConfigOptionFloats* filament_diameters = config.option<ConfigOptionFloats>("filament_diameter");
    if (filament_diameters != nullptr) {
        m_result.filament_diameters.clear();
        m_result.filament_diameters.resize(filament_diameters->values.size());
        for (size_t i = 0; i < filament_diameters->values.size(); ++i) {
            m_result.filament_diameters[i] = static_cast<float>(filament_diameters->values[i]);
        }
    }

    if (m_result.filament_diameters.size() < m_result.extruders_count) {
        for (size_t i = m_result.filament_diameters.size(); i < m_result.extruders_count; ++i) {
            m_result.filament_diameters.emplace_back(DEFAULT_FILAMENT_DIAMETER);
        }
    }

    const ConfigOptionFloats* filament_densities = config.option<ConfigOptionFloats>("filament_density");
    if (filament_densities != nullptr) {
        m_result.filament_densities.clear();
        m_result.filament_densities.resize(filament_densities->values.size());
        for (size_t i = 0; i < filament_densities->values.size(); ++i) {
            m_result.filament_densities[i] = static_cast<float>(filament_densities->values[i]);
        }
    }

    if (m_result.filament_densities.size() < m_result.extruders_count) {
        for (size_t i = m_result.filament_densities.size(); i < m_result.extruders_count; ++i) {
            m_result.filament_densities.emplace_back(DEFAULT_FILAMENT_DENSITY);
        }
    }

    const ConfigOptionFloats* filament_cost = config.option<ConfigOptionFloats>("filament_cost");
    if (filament_cost != nullptr) {
        m_result.filament_cost.clear();
        m_result.filament_cost.resize(filament_cost->values.size());
        for (size_t i = 0; i < filament_cost->values.size(); ++i) {
            m_result.filament_cost[i] = static_cast<float>(filament_cost->values[i]);
        }
    }

    if (m_result.filament_cost.size() < m_result.extruders_count) {
        for (size_t i = m_result.filament_cost.size(); i < m_result.extruders_count; ++i) {
            m_result.filament_cost.emplace_back(DEFAULT_FILAMENT_COST);
        }
    }

    const ConfigOptionPoints* extruder_offset = config.option<ConfigOptionPoints>("extruder_offset");
    if (extruder_offset != nullptr) {
        m_extruder_offsets.resize(extruder_offset->values.size());
        for (size_t i = 0; i < extruder_offset->values.size(); ++i) {
            Vec2f offset = extruder_offset->values[i].cast<float>();
            m_extruder_offsets[i] = { offset(0), offset(1), 0.0f };
        }
    }
    
    if (m_extruder_offsets.size() < m_result.extruders_count) {
        for (size_t i = m_extruder_offsets.size(); i < m_result.extruders_count; ++i) {
            m_extruder_offsets.emplace_back(DEFAULT_EXTRUDER_OFFSET);
        }
    }

    std::string default_color = "#FF8000";
    m_result.filament_colors = std::vector<std::string>(1, default_color);
    const ConfigOptionStrings* extruder_colour = config.option<ConfigOptionStrings>("extruder_colour");
    const ConfigOptionStrings* filament_colour = config.option<ConfigOptionStrings>("filament_colour");
    // takes colors from config
    if (extruder_colour != nullptr)
        m_result.extruder_colors = extruder_colour->values;
    if (filament_colour != nullptr)
        m_result.filament_colors = filament_colour->values;

    // try to replace missing values with filament colors
    if (filament_colour != nullptr && filament_colour != nullptr && m_result.extruder_colors.size() == m_result.filament_colors.size()) {
        for (size_t i = 0; i < m_result.extruder_colors.size(); ++i) {
            if (m_result.extruder_colors[i].empty())
                m_result.extruder_colors[i] = m_result.filament_colors[i];
        }
    }

    if (m_result.extruder_colors.size() < m_result.extruders_count) {
        for (size_t i = m_result.extruder_colors.size(); i < m_result.extruders_count; ++i) {
            m_result.extruder_colors.emplace_back(std::string());
        }
    }

    // replace missing values with default
    for (size_t i = 0; i < m_result.extruder_colors.size(); ++i) {
        if (m_result.extruder_colors[i].empty())
            m_result.extruder_colors[i] = "#FF8000";
    }
    for (size_t i = 0; i < m_result.filament_colors.size(); ++i) {
        if (m_result.filament_colors[i].empty())
            m_result.filament_colors[i] = default_color;
    }

    m_extruder_colors.resize(m_result.extruder_colors.size());
    for (size_t i = 0; i < m_result.extruder_colors.size(); ++i) {
        m_extruder_colors[i] = static_cast<unsigned char>(i);
    }

    m_extruder_temps.resize(m_result.extruders_count);

    const ConfigOptionFloats* filament_load_time = config.option<ConfigOptionFloats>("filament_load_time");
    if (filament_load_time != nullptr) {
        m_time_processor.filament_load_times.resize(filament_load_time->values.size());
        for (size_t i = 0; i < filament_load_time->values.size(); ++i) {
            m_time_processor.filament_load_times[i] = static_cast<float>(filament_load_time->values[i]);
        }
    }

    const ConfigOptionFloats* filament_unload_time = config.option<ConfigOptionFloats>("filament_unload_time");
    if (filament_unload_time != nullptr) {
        m_time_processor.filament_unload_times.resize(filament_unload_time->values.size());
        for (size_t i = 0; i < filament_unload_time->values.size(); ++i) {
            m_time_processor.filament_unload_times[i] = static_cast<float>(filament_unload_time->values[i]);
        }
    }

    // With MM setups like Prusa MMU2, the filaments may be expected to be parked at the beginning.
    // Remember the parking position so the initial load is not included in filament estimate.
    const ConfigOptionBool* single_extruder_multi_material = config.option<ConfigOptionBool>("single_extruder_multi_material");
    const ConfigOptionBool* wipe_tower = config.option<ConfigOptionBool>("wipe_tower");
    const ConfigOptionFloat* parking_pos_retraction = config.option<ConfigOptionFloat>("parking_pos_retraction");
    const ConfigOptionFloat* extra_loading_move = config.option<ConfigOptionFloat>("extra_loading_move");

    m_single_extruder_multi_material = single_extruder_multi_material != nullptr && single_extruder_multi_material->value;

    if (m_single_extruder_multi_material && wipe_tower != nullptr && parking_pos_retraction != nullptr && extra_loading_move != nullptr) {
        if (m_single_extruder_multi_material && m_result.extruders_count > 1 && wipe_tower->value) {
            m_parking_position = float(parking_pos_retraction->value);
            m_extra_loading_move = float(extra_loading_move->value);
        }
    }

    bool use_machine_limits = false;
    const ConfigOptionEnum<MachineLimitsUsage>* machine_limits_usage = config.option<ConfigOptionEnum<MachineLimitsUsage>>("machine_limits_usage");
    if (machine_limits_usage != nullptr)
        use_machine_limits = machine_limits_usage->value != MachineLimitsUsage::Ignore;

    if (use_machine_limits) {// && (m_flavor == gcfMarlinLegacy || m_flavor == gcfMarlinFirmware || m_flavor == gcfRepRap || m_flavor == gcfKlipper)) {
        const ConfigOptionFloats* machine_max_acceleration_x = config.option<ConfigOptionFloats>("machine_max_acceleration_x");
        if (machine_max_acceleration_x != nullptr)
            m_time_processor.machine_limits.machine_max_acceleration_x.values = machine_max_acceleration_x->values;

        const ConfigOptionFloats* machine_max_acceleration_y = config.option<ConfigOptionFloats>("machine_max_acceleration_y");
        if (machine_max_acceleration_y != nullptr)
            m_time_processor.machine_limits.machine_max_acceleration_y.values = machine_max_acceleration_y->values;

        const ConfigOptionFloats* machine_max_acceleration_z = config.option<ConfigOptionFloats>("machine_max_acceleration_z");
        if (machine_max_acceleration_z != nullptr)
            m_time_processor.machine_limits.machine_max_acceleration_z.values = machine_max_acceleration_z->values;

        const ConfigOptionFloats* machine_max_acceleration_e = config.option<ConfigOptionFloats>("machine_max_acceleration_e");
        if (machine_max_acceleration_e != nullptr)
            m_time_processor.machine_limits.machine_max_acceleration_e.values = machine_max_acceleration_e->values;

        const ConfigOptionFloats* machine_max_feedrate_x = config.option<ConfigOptionFloats>("machine_max_feedrate_x");
        if (machine_max_feedrate_x != nullptr)
            m_time_processor.machine_limits.machine_max_feedrate_x.values = machine_max_feedrate_x->values;

        const ConfigOptionFloats* machine_max_feedrate_y = config.option<ConfigOptionFloats>("machine_max_feedrate_y");
        if (machine_max_feedrate_y != nullptr)
            m_time_processor.machine_limits.machine_max_feedrate_y.values = machine_max_feedrate_y->values;

        const ConfigOptionFloats* machine_max_feedrate_z = config.option<ConfigOptionFloats>("machine_max_feedrate_z");
        if (machine_max_feedrate_z != nullptr)
            m_time_processor.machine_limits.machine_max_feedrate_z.values = machine_max_feedrate_z->values;

        const ConfigOptionFloats* machine_max_feedrate_e = config.option<ConfigOptionFloats>("machine_max_feedrate_e");
        if (machine_max_feedrate_e != nullptr)
            m_time_processor.machine_limits.machine_max_feedrate_e.values = machine_max_feedrate_e->values;

        const ConfigOptionFloats* machine_max_jerk_x = config.option<ConfigOptionFloats>("machine_max_jerk_x");
        if (machine_max_jerk_x != nullptr)
            m_time_processor.machine_limits.machine_max_jerk_x.values = machine_max_jerk_x->values;

        const ConfigOptionFloats* machine_max_jerk_y = config.option<ConfigOptionFloats>("machine_max_jerk_y");
        if (machine_max_jerk_y != nullptr)
            m_time_processor.machine_limits.machine_max_jerk_y.values = machine_max_jerk_y->values;

        const ConfigOptionFloats* machine_max_jerk_z = config.option<ConfigOptionFloats>("machine_max_jerkz");
        if (machine_max_jerk_z != nullptr)
            m_time_processor.machine_limits.machine_max_jerk_z.values = machine_max_jerk_z->values;

        const ConfigOptionFloats* machine_max_jerk_e = config.option<ConfigOptionFloats>("machine_max_jerk_e");
        if (machine_max_jerk_e != nullptr)
            m_time_processor.machine_limits.machine_max_jerk_e.values = machine_max_jerk_e->values;

        const ConfigOptionFloats* machine_max_acceleration_extruding = config.option<ConfigOptionFloats>("machine_max_acceleration_extruding");
        if (machine_max_acceleration_extruding != nullptr)
            m_time_processor.machine_limits.machine_max_acceleration_extruding.values = machine_max_acceleration_extruding->values;

        const ConfigOptionFloats* machine_max_acceleration_retracting = config.option<ConfigOptionFloats>("machine_max_acceleration_retracting");
        if (machine_max_acceleration_retracting != nullptr)
            m_time_processor.machine_limits.machine_max_acceleration_retracting.values = machine_max_acceleration_retracting->values;


        // Legacy Marlin and Klipper don't have separate travel acceleration, they use the 'extruding' value instead.
        const ConfigOptionFloats* machine_max_acceleration_travel = config.option<ConfigOptionFloats>((m_flavor == gcfMarlinLegacy || m_flavor == gcfKlipper)
                                                                                                    ? "machine_max_acceleration_extruding"
                                                                                                    : "machine_max_acceleration_travel");
        if (machine_max_acceleration_travel != nullptr)
            m_time_processor.machine_limits.machine_max_acceleration_travel.values = machine_max_acceleration_travel->values;

        if (std::set<uint8_t>{gcfMarlinLegacy, gcfMarlinFirmware, gcfRepetier, gcfRepRap}.count(m_flavor) > 0) {
            const ConfigOptionFloats* machine_min_extruding_rate = config.option<ConfigOptionFloats>("machine_min_extruding_rate");
            if (machine_min_extruding_rate != nullptr)
                m_time_processor.machine_limits.machine_min_extruding_rate.values = machine_min_extruding_rate->values;
            if (m_flavor == gcfRepRap) {
                // RRF does not support setting min feedrates. Set zero.
                m_time_processor.machine_limits.machine_min_extruding_rate.values.assign(m_time_processor.machine_limits.machine_min_extruding_rate.size(), 0.);
            }
        }

        const ConfigOptionFloats* machine_min_travel_rate = config.option<ConfigOptionFloats>("machine_min_travel_rate");
        if (machine_min_travel_rate != nullptr) {
            m_time_processor.machine_limits.machine_min_travel_rate.values = machine_min_travel_rate->values;
            if (m_flavor == gcfRepRap) {
                // RRF does not support setting min feedrates. Set zero.
                m_time_processor.machine_limits.machine_min_travel_rate.values.assign(m_time_processor.machine_limits.machine_min_travel_rate.size(), 0.);
            }
        }
    }

    for (size_t i = 0; i < static_cast<size_t>(PrintEstimatedStatistics::ETimeMode::Count); ++i) {
        float max_acceleration = get_option_value(m_time_processor.machine_limits.machine_max_acceleration_extruding, i);
        m_time_processor.machines[i].max_acceleration = max_acceleration;
        m_time_processor.machines[i].acceleration = (max_acceleration > 0.0f) ? max_acceleration : DEFAULT_ACCELERATION;
        float max_retract_acceleration = get_option_value(m_time_processor.machine_limits.machine_max_acceleration_retracting, i);
        m_time_processor.machines[i].max_retract_acceleration = max_retract_acceleration;
        m_time_processor.machines[i].retract_acceleration = (max_retract_acceleration > 0.0f) ? max_retract_acceleration : DEFAULT_RETRACT_ACCELERATION;
        float max_travel_acceleration = get_option_value(m_time_processor.machine_limits.machine_max_acceleration_travel, i);
        m_time_processor.machines[i].max_travel_acceleration = max_travel_acceleration;
        m_time_processor.machines[i].travel_acceleration = (max_travel_acceleration > 0.0f) ? max_travel_acceleration : DEFAULT_TRAVEL_ACCELERATION;
    }

    if (m_flavor == gcfMarlinLegacy || m_flavor == gcfMarlinFirmware) { // No Klipper here, it does not support silent mode.
        const ConfigOptionBool* silent_mode = config.option<ConfigOptionBool>("silent_mode");
        if (silent_mode != nullptr) {
            if (silent_mode->value && m_time_processor.machine_limits.machine_max_acceleration_x.values.size() > 1)
                enable_stealth_time_estimator(true);
        }
    }

    const ConfigOptionBool* use_volumetric_e = config.option<ConfigOptionBool>("use_volumetric_e");
    if (use_volumetric_e != nullptr)
        m_use_volumetric_e = use_volumetric_e->value;

    const ConfigOptionFloatOrPercent* first_layer_height = config.option<ConfigOptionFloatOrPercent>("first_layer_height");
    if (first_layer_height != nullptr)
        m_first_layer_height = std::abs(first_layer_height->value);

    const ConfigOptionFloat* max_print_height = config.option<ConfigOptionFloat>("max_print_height");
    if (max_print_height != nullptr)
        m_result.max_print_height = max_print_height->value;

    const ConfigOptionBool* spiral_vase = config.option<ConfigOptionBool>("spiral_vase");
    if (spiral_vase != nullptr)
        m_spiral_vase_active = spiral_vase->value;

    const ConfigOptionFloat* z_offset = config.option<ConfigOptionFloat>("z_offset");
    if (z_offset != nullptr)
        m_z_offset = z_offset->value;


    if (m_flavor != gcfMarlinLegacy && m_flavor != gcfMarlinFirmware) {
        double time_estimation_compensation = config.get_computed_value("time_estimation_compensation");
        for (auto& machine : this->m_time_processor.machines) {
            machine.time_acceleration = float(time_estimation_compensation);
        }
    }
    m_time_processor.time_start_gcode = config.get_computed_value("time_start_gcode");
    m_time_processor.time_toolchange = config.get_computed_value("time_toolchange");


    const ConfigOptionEnum<RemainingTimeType>* remaining_times_type = config.option<ConfigOptionEnum<RemainingTimeType>>("remaining_times_type");
    if (remaining_times_type) {
        m_time_processor.machines[static_cast<size_t>(PrintEstimatedStatistics::ETimeMode::Normal)].remaining_times_type = remaining_times_type->value;
        m_time_processor.machines[static_cast<size_t>(PrintEstimatedStatistics::ETimeMode::Stealth)].remaining_times_type = remaining_times_type->value == rtM73 ? rtM73_Quiet : rtNone;
    }

    // add start gcode time
    for (size_t i = 0; i < static_cast<size_t>(PrintEstimatedStatistics::ETimeMode::Count); ++i) {
        m_time_processor.machines[i].time = m_time_processor.time_start_gcode;
    }

}

void GCodeProcessor::enable_stealth_time_estimator(bool enabled)
{
    m_time_processor.machines[static_cast<size_t>(PrintEstimatedStatistics::ETimeMode::Stealth)].enabled = enabled;
}

void GCodeProcessor::reset()
{
    m_units = EUnits::Millimeters;
    m_global_positioning_type = EPositioningType::Absolute;
    m_e_local_positioning_type = EPositioningType::Absolute;
    m_extruder_offsets = std::vector<Vec3f>(MIN_EXTRUDERS_COUNT, Vec3f::Zero());
    m_flavor = gcfSprinter;

    m_start_position = { 0.0f, 0.0f, 0.0f, 0.0f };
    m_end_position = { 0.0f, 0.0f, 0.0f, 0.0f };
    m_saved_position = { 0.0f, 0.0f, 0.0f, 0.0f };
    m_origin = { 0.0f, 0.0f, 0.0f, 0.0f };
    m_cached_position.reset();
    m_wiping = false;

    m_line_id = 0;
    m_last_line_id = 0;
    m_feedrate = 0.0f;
    m_feed_multiply.clear();
    m_width = 0.0f;
    m_height = 0.0f;
    m_forced_width = 0.0f;
    m_forced_height = 0.0f;
    m_mm3_per_mm = 0.0f;
    m_fan_speed = 0.0f;
    m_z_offset = 0.0f;
    m_speed_factor_override_percentage.clear();
    m_extrude_factor_override_percentage.clear();

    m_extrusion_role = GCodeExtrusionRole::None;
    m_extruder_id = 0;
    m_extruder_colors.resize(MIN_EXTRUDERS_COUNT);
    for (size_t i = 0; i < MIN_EXTRUDERS_COUNT; ++i) {
        m_extruder_colors[i] = static_cast<unsigned char>(i);
    }
    m_extruder_temps.resize(MIN_EXTRUDERS_COUNT);
    for (size_t i = 0; i < MIN_EXTRUDERS_COUNT; ++i) {
        m_extruder_temps[i] = 0.0f;
    }

    m_parking_position = 0.f;
    m_extra_loading_move = 0.f;
    m_extruded_last_z = 0.0;
    m_first_layer_height = 0.0f;
    m_g1_line_id = 0;
    m_layer_id = 0;
    m_cp_color.reset();

    m_producer = EProducer::Unknown;

    m_time_processor.reset();
    m_used_filaments.reset();

    m_result.reset();
    m_result.id = ++s_result_id;
    // 1st move must be a dummy move
    assert(m_result.moves.empty());
    initialize_result_moves();

    m_use_volumetric_e = false;
    m_last_default_color_id = 0;

    m_options_z_corrector.reset();

    m_spiral_vase_active = false;
    m_kissslicer_toolchange_time_correction = 0.0f;

    m_single_extruder_multi_material = false;

#if ENABLE_GCODE_VIEWER_DATA_CHECKING
    m_mm3_per_mm_compare.reset();
    m_height_compare.reset();
    m_width_compare.reset();
#endif // ENABLE_GCODE_VIEWER_DATA_CHECKING
}
void GCodeProcessor::process_string(const std::string& gcode, std::function<void()> cancel_callback)
{
    std::stringstream ss(gcode);
    std::string strline;
    while ( std::getline(ss, strline))
        m_parser.parse_line(strline, [this](GCodeReader& reader, const GCodeReader::GCodeLine& line) {
            process_gcode_line(line, false); 
        });
}

static inline const char* skip_whitespaces(const char *begin, const char *end) {
    for (; begin != end && (*begin == ' ' || *begin == '\t'); ++ begin);
    return begin;
}

static inline const char* remove_eols(const char *begin, const char *end) {
    for (; begin != end && (*(end - 1) == '\r' || *(end - 1) == '\n'); -- end);
    return end;
}

// Load a G-code into a stand-alone G-code viewer.
// throws CanceledException through print->throw_if_canceled() (sent by the caller as callback).
void GCodeProcessor::process_file(const std::string& filename, std::function<void()> cancel_callback)
{
    FILE* file = boost::nowide::fopen(filename.c_str(), "rb");
    if (file == nullptr)
        throw Slic3r::RuntimeError(format("Error opening file %1%", filename));

    using namespace bgcode::core;
    std::vector<std::byte> cs_buffer(65536);
    const bool is_binary = is_valid_binary_gcode(*file, true, cs_buffer.data(), cs_buffer.size()) == EResult::Success;
    fclose(file);

    if (is_binary)
        process_binary_file(filename, cancel_callback);
    else
        process_ascii_file(filename, cancel_callback);
}

void GCodeProcessor::process_ascii_file(const std::string& filename, std::function<void()> cancel_callback)
{
    CNumericLocalesSetter locales_setter;

#if ENABLE_GCODE_VIEWER_STATISTICS
    m_start_time = std::chrono::high_resolution_clock::now();
#endif // ENABLE_GCODE_VIEWER_STATISTICS

    // pre-processing
    // parse the gcode file to detect its producer
    {
        m_parser.parse_file_raw(filename, [this](GCodeReader& reader, const char *begin, const char *end) {
            begin = skip_whitespaces(begin, end);
            if (begin != end && *begin == ';') {
                // Comment.
                begin = skip_whitespaces(++ begin, end);
                end   = remove_eols(begin, end);
                if (begin != end && detect_producer(std::string_view(begin, end - begin)))
                    m_parser.quit_parsing();
            }
        });
        m_parser.reset();

        // if the gcode was produced by this slicer,
        // extract the config from it
<<<<<<< HEAD
      try {
        if (m_producer == EProducer::PrusaSlicer || m_producer == EProducer::Slic3rPE) {
            apply_config_prusaslicer(filename);
        } else if (m_producer == EProducer::Simplify3D) {
=======
        try {
        if (m_producer == EProducer::PrusaSlicer || m_producer == EProducer::Slic3rPE || m_producer == EProducer::Slic3r || m_producer == EProducer::SuperSlicer) {
            DynamicPrintConfig config;
            config.apply(FullPrintConfig::defaults());
            // Silently substitute unknown values by new ones for loading configurations from PrusaSlicer's own G-code.
            // Showing substitution log or errors may make sense, but we are not really reading many values from the G-code config,
            // thus a probability of incorrect substitution is low and the G-code viewer is a consumer-only anyways.
            config.load_from_gcode_file(filename, ForwardCompatibilitySubstitutionRule::EnableSilent);
            if (m_producer == EProducer::PrusaSlicer || m_producer == EProducer::Slic3rPE)
                config.convert_from_prusa(true);
            apply_config(config);
        } else if (m_producer == EProducer::Simplify3D)
>>>>>>> 0670fbfb
            apply_config_simplify3d(filename);
        } else if (m_producer == EProducer::Slic3r || m_producer == EProducer::SuperSlicer) {
            apply_config_superslicer(filename);
        } else {
            m_result.extruder_colors = DEFAULT_EXTRUDER_COLORS;

            if (m_producer == EProducer::Simplify3D)
                apply_config_simplify3d(filename);
            else if (m_producer == EProducer::SuperSlicer)
                apply_config_superslicer(filename);
            else if (m_producer == EProducer::KissSlicer)
                apply_config_kissslicer(filename);

            if (m_result.extruders_count == 0)
                m_result.extruders_count = MIN_EXTRUDERS_COUNT;
        }
      } catch (Exception ex) {
          m_producer = EProducer::Unknown;
      }
    }

    // process gcode
    m_result.filename = filename;
    m_result.is_binary_file = false;
    m_result.id = ++s_result_id;
    initialize_result_moves();
    size_t parse_line_callback_cntr = 10000;
    m_parser.parse_file(filename, [this, cancel_callback, &parse_line_callback_cntr](GCodeReader& reader, const GCodeReader::GCodeLine& line) {
        if (-- parse_line_callback_cntr == 0) {
            // Don't call the cancel_callback() too often, do it every at every 10000'th line.
            parse_line_callback_cntr = 10000;
            if (cancel_callback)
                cancel_callback();
        }
        this->process_gcode_line(line, true);
    }, m_result.lines_ends);

    // Don't post-process the G-code to update time stamps.
    this->finalize(false);
}

static void update_lines_ends_and_out_file_pos(const std::string& out_string, std::vector<size_t>& lines_ends, size_t* out_file_pos)
{
    for (size_t i = 0; i < out_string.size(); ++i) {
        if (out_string[i] == '\n')
            lines_ends.emplace_back((out_file_pos != nullptr) ? *out_file_pos + i + 1 : i + 1);
    }
    if (out_file_pos != nullptr)
        *out_file_pos += out_string.size();
}

void GCodeProcessor::process_binary_file(const std::string& filename, std::function<void()> cancel_callback)
{
#if ENABLE_GCODE_VIEWER_STATISTICS
    m_start_time = std::chrono::high_resolution_clock::now();
#endif // ENABLE_GCODE_VIEWER_STATISTICS

    FilePtr file{ boost::nowide::fopen(filename.c_str(), "rb") };
    if (file.f == nullptr)
        throw Slic3r::RuntimeError(format("Error opening file %1%", filename));

    fseek(file.f, 0, SEEK_END);
    const long file_size = ftell(file.f);
    rewind(file.f);

    // read file header
    using namespace bgcode::core;
    using namespace bgcode::binarize;
    FileHeader file_header;
    EResult res = read_header(*file.f, file_header, nullptr);
    if (res != EResult::Success)
        throw Slic3r::RuntimeError(format("File %1% does not contain a valid binary gcode\nError: %2%", filename, 
            std::string(translate_result(res))));

    // read file metadata block, if present
    BlockHeader block_header;
    std::vector<std::byte> cs_buffer(65536);
    res = read_next_block_header(*file.f, file_header, block_header, cs_buffer.data(), cs_buffer.size());
    if (res != EResult::Success)
        throw Slic3r::RuntimeError(format("Error reading file %1%: %2%", filename, std::string(translate_result(res))));
    if ((EBlockType)block_header.type != EBlockType::FileMetadata && 
        (EBlockType)block_header.type != EBlockType::PrinterMetadata)
        throw Slic3r::RuntimeError(format("Unable to find file metadata block in file %1%", filename));
    if ((EBlockType)block_header.type == EBlockType::FileMetadata) {
        FileMetadataBlock file_metadata_block;
        res = file_metadata_block.read_data(*file.f, file_header, block_header);
        if (res != EResult::Success)
            throw Slic3r::RuntimeError(format("Error reading file %1%: %2%", filename, std::string(translate_result(res))));
        auto producer_it = std::find_if(file_metadata_block.raw_data.begin(), file_metadata_block.raw_data.end(),
            [](const std::pair<std::string, std::string>& item) { return item.first == "Producer"; });
        if (producer_it != file_metadata_block.raw_data.end() && boost::starts_with(producer_it->second, std::string(SLIC3R_APP_NAME)))
            m_producer = EProducer::PrusaSlicer;
        else
            m_producer = EProducer::Unknown;
        res = read_next_block_header(*file.f, file_header, block_header, cs_buffer.data(), cs_buffer.size());
        if (res != EResult::Success)
            throw Slic3r::RuntimeError(format("Error reading file %1%: %2%", filename, std::string(translate_result(res))));
    }
    else {
        m_producer = EProducer::Unknown;
    }

    // read printer metadata block
    if ((EBlockType)block_header.type != EBlockType::PrinterMetadata)
        throw Slic3r::RuntimeError(format("Unable to find printer metadata block in file %1%", filename));
    PrinterMetadataBlock printer_metadata_block;
    res = printer_metadata_block.read_data(*file.f, file_header, block_header);
    if (res != EResult::Success)
        throw Slic3r::RuntimeError(format("Error reading file %1%: %2%", filename, std::string(translate_result(res))));

    // read thumbnail blocks
    res = read_next_block_header(*file.f, file_header, block_header, cs_buffer.data(), cs_buffer.size());
    if (res != EResult::Success)
        throw Slic3r::RuntimeError(format("Error reading file %1%: %2%", filename, std::string(translate_result(res))));

    while ((EBlockType)block_header.type == EBlockType::Thumbnail) {
        ThumbnailBlock thumbnail_block;
        res = thumbnail_block.read_data(*file.f, file_header, block_header);
        if (res != EResult::Success)
            throw Slic3r::RuntimeError(format("Error reading file %1%: %2%", filename, std::string(translate_result(res))));
        res = read_next_block_header(*file.f, file_header, block_header, cs_buffer.data(), cs_buffer.size());
        if (res != EResult::Success)
            throw Slic3r::RuntimeError(format("Error reading file %1%: %2%", filename, std::string(translate_result(res))));
    }

    // read print metadata block
    if ((EBlockType)block_header.type != EBlockType::PrintMetadata)
        throw Slic3r::RuntimeError(format("Unable to find print metadata block in file %1%", filename));
    PrintMetadataBlock print_metadata_block;
    res = print_metadata_block.read_data(*file.f, file_header, block_header);
    if (res != EResult::Success)
        throw Slic3r::RuntimeError(format("Error reading file %1%: %2%", filename, std::string(translate_result(res))));

    // read slicer metadata block
    res = read_next_block_header(*file.f, file_header, block_header, cs_buffer.data(), cs_buffer.size());
    if (res != EResult::Success)
        throw Slic3r::RuntimeError(format("Error reading file %1%: %2%", filename, std::string(translate_result(res))));
    if ((EBlockType)block_header.type != EBlockType::SlicerMetadata)
        throw Slic3r::RuntimeError(format("Unable to find slicer metadata block in file %1%", filename));
    SlicerMetadataBlock slicer_metadata_block;
    res = slicer_metadata_block.read_data(*file.f, file_header, block_header);
    if (res != EResult::Success)
        throw Slic3r::RuntimeError(format("Error reading file %1%: %2%", filename, std::string(translate_result(res))));
    DynamicPrintConfig config;
    config.apply(FullPrintConfig::defaults());
    std::string str;
    for (const auto& [key, value] : slicer_metadata_block.raw_data) {
        str += key + " = " + value + "\n";
    }
    // Silently substitute unknown values by new ones for loading configurations from PrusaSlicer's own G-code.
    // Showing substitution log or errors may make sense, but we are not really reading many values from the G-code config,
    // thus a probability of incorrect substitution is low and the G-code viewer is a consumer-only anyways.
    config.load_from_ini_string(str, ForwardCompatibilitySubstitutionRule::EnableSilent);
    apply_config(config);

    m_result.filename = filename;
    m_result.is_binary_file = true;
    m_result.id = ++s_result_id;
    initialize_result_moves();

    // read gcodes block
    res = read_next_block_header(*file.f, file_header, block_header, cs_buffer.data(), cs_buffer.size());
    if (res != EResult::Success)
        throw Slic3r::RuntimeError(format("Error reading file %1%: %2%", filename, std::string(translate_result(res))));
    if ((EBlockType)block_header.type != EBlockType::GCode)
        throw Slic3r::RuntimeError(format("Unable to find gcode block in file %1%", filename));
    while ((EBlockType)block_header.type == EBlockType::GCode) {
        GCodeBlock block;
        res = block.read_data(*file.f, file_header, block_header);
        if (res != EResult::Success)
            throw Slic3r::RuntimeError(format("Error reading file %1%: %2%", filename, std::string(translate_result(res))));

        std::vector<size_t>& lines_ends = m_result.lines_ends.emplace_back(std::vector<size_t>());
        update_lines_ends_and_out_file_pos(block.raw_data, lines_ends, nullptr);

        m_parser.parse_buffer(block.raw_data, [this](GCodeReader& reader, const GCodeReader::GCodeLine& line) {
            this->process_gcode_line(line, true);
        });

        if (ftell(file.f) == file_size)
            break;

        res = read_next_block_header(*file.f, file_header, block_header, cs_buffer.data(), cs_buffer.size());
        if (res != EResult::Success)
            throw Slic3r::RuntimeError(format("Error reading file %1%: %2%", filename, std::string(translate_result(res))));
    }

    // Don't post-process the G-code to update time stamps.
    this->finalize(false);
}

void GCodeProcessor::initialize(const std::string& filename)
{
    assert(is_decimal_separator_point());

#if ENABLE_GCODE_VIEWER_STATISTICS
    m_start_time = std::chrono::high_resolution_clock::now();
#endif // ENABLE_GCODE_VIEWER_STATISTICS

    // process gcode
    m_result.filename = filename;
    m_result.id = ++s_result_id;
}

void GCodeProcessor::process_buffer(const std::string &buffer)
{
    //FIXME maybe cache GCodeLine gline to be over multiple parse_buffer() invocations.
    m_parser.parse_buffer(buffer, [this](GCodeReader&, const GCodeReader::GCodeLine& line) { 
        this->process_gcode_line(line, false);
    });
}

void GCodeProcessor::finalize(bool perform_post_process)
{
    m_result.z_offset = m_z_offset;

    // update width/height of wipe moves
    for (GCodeProcessorResult::MoveVertex& move : m_result.moves) {
        if (move.type == EMoveType::Wipe) {
            move.width = Wipe_Width;
            move.height = Wipe_Height;
        }
    }

    // process the time blocks
    for (size_t i = 0; i < static_cast<size_t>(PrintEstimatedStatistics::ETimeMode::Count); ++i) {
        TimeMachine& machine = m_time_processor.machines[i];
        TimeMachine::CustomGCodeTime& gcode_time = machine.gcode_time;
        machine.calculate_time();
        if (gcode_time.needed && gcode_time.cache != 0.0f)
            gcode_time.times.push_back({ CustomGCode::ColorChange, gcode_time.cache });
    }

    m_used_filaments.process_caches(this);

    update_estimated_statistics();

    //update times for results
    for (size_t i = 0; i < m_result.moves.size(); i++) {
        //field layer_duration contains the layer id for the move in which the layer_duration has to be set.
        size_t layer_id = size_t(m_result.moves[i].layer_duration);
        std::vector<float>& layer_times = m_result.print_statistics.modes[static_cast<size_t>(PrintEstimatedStatistics::ETimeMode::Normal)].layers_times;
        if (layer_times.size() > layer_id - 1 && layer_id > 0)
            m_result.moves[i].layer_duration = layer_times[layer_id - 1];
        else
            m_result.moves[i].layer_duration = 0;
    }
#if ENABLE_GCODE_VIEWER_DATA_CHECKING
    m_mm3_per_mm_compare.output();
    m_height_compare.output();
    m_width_compare.output();
#endif // ENABLE_GCODE_VIEWER_DATA_CHECKING

    if (perform_post_process)
        post_process();
#if ENABLE_GCODE_VIEWER_STATISTICS
    m_result.time = std::chrono::duration_cast<std::chrono::milliseconds>(std::chrono::high_resolution_clock::now() - m_start_time).count();
#endif // ENABLE_GCODE_VIEWER_STATISTICS

    //result is now updated
    m_result.computed_timestamp = std::time(0);
}

float GCodeProcessor::get_time(PrintEstimatedStatistics::ETimeMode mode) const
{
    return (mode < PrintEstimatedStatistics::ETimeMode::Count) ? m_time_processor.machines[static_cast<size_t>(mode)].time : 0.0f;
}

std::string GCodeProcessor::get_time_dhm(PrintEstimatedStatistics::ETimeMode mode) const
{
    return (mode < PrintEstimatedStatistics::ETimeMode::Count) ? short_time(get_time_dhms(m_time_processor.machines[static_cast<size_t>(mode)].time)) : std::string("N/A");
}

float GCodeProcessor::get_travel_time(PrintEstimatedStatistics::ETimeMode mode) const
{
    return (mode < PrintEstimatedStatistics::ETimeMode::Count) ? m_time_processor.machines[static_cast<size_t>(mode)].travel_time : 0.0f;
}

std::string GCodeProcessor::get_travel_time_dhm(PrintEstimatedStatistics::ETimeMode mode) const
{
    return (mode < PrintEstimatedStatistics::ETimeMode::Count) ? short_time(get_time_dhms(m_time_processor.machines[static_cast<size_t>(mode)].travel_time)) : std::string("N/A");
}

std::vector<std::pair<CustomGCode::Type, std::pair<float, float>>> GCodeProcessor::get_custom_gcode_times(PrintEstimatedStatistics::ETimeMode mode, bool include_remaining) const
{
    std::vector<std::pair<CustomGCode::Type, std::pair<float, float>>> ret;
    if (mode < PrintEstimatedStatistics::ETimeMode::Count) {
        const TimeMachine& machine = m_time_processor.machines[static_cast<size_t>(mode)];
        float total_time = 0.0f;
        for (const auto& [type, time] : machine.gcode_time.times) {
            float remaining = include_remaining ? machine.time - total_time : 0.0f;
            ret.push_back({ type, { time, remaining } });
            total_time += time;
        }
    }
    return ret;
}

std::vector<std::pair<EMoveType, float>> GCodeProcessor::get_moves_time(PrintEstimatedStatistics::ETimeMode mode) const
{
    std::vector<std::pair<EMoveType, float>> ret;
    if (mode < PrintEstimatedStatistics::ETimeMode::Count) {
        for (size_t i = 0; i < m_time_processor.machines[static_cast<size_t>(mode)].moves_time.size(); ++i) {
            float time = m_time_processor.machines[static_cast<size_t>(mode)].moves_time[i];
            if (time > 0.0f)
                ret.push_back({ static_cast<EMoveType>(i), time });
        }
    }
    return ret;
}

std::vector<std::pair<GCodeExtrusionRole, float>> GCodeProcessor::get_roles_time(PrintEstimatedStatistics::ETimeMode mode) const
{
    std::vector<std::pair<GCodeExtrusionRole, float>> ret;
    if (mode < PrintEstimatedStatistics::ETimeMode::Count) {
        for (size_t i = 0; i < m_time_processor.machines[static_cast<size_t>(mode)].roles_time.size(); ++i) {
            float time = m_time_processor.machines[static_cast<size_t>(mode)].roles_time[i];
            if (time > 0.0f)
                ret.push_back({ static_cast<GCodeExtrusionRole>(i), time });
        }
    }
    return ret;
}

ConfigSubstitutions load_from_slic3r_gcode_file(const std::string& filename, DynamicPrintConfig& config, ForwardCompatibilitySubstitutionRule compatibility_rule)
{
    // for reference, see: ConfigBase::load_from_gcode_file()

    boost::nowide::ifstream ifs(filename);

    auto                      header_end_pos = ifs.tellg();
    ConfigSubstitutionContext substitutions_ctxt(compatibility_rule);
    size_t                    key_value_pairs = 0;

    ifs.seekg(0, ifs.end);
    auto file_length = ifs.tellg();
    auto data_length = std::min<std::fstream::pos_type>(65535, file_length - header_end_pos);
    ifs.seekg(file_length - data_length, ifs.beg);
    std::vector<char> data(size_t(data_length) + 1, 0);
    ifs.read(data.data(), data_length);
    ifs.close();
    key_value_pairs = ConfigBase::load_from_gcode_string_legacy(config, data.data(), substitutions_ctxt);

    if (key_value_pairs < 80)
        throw Slic3r::RuntimeError(format("Suspiciously low number of configuration values extracted from %1%: %2%", filename, key_value_pairs));

    return std::move(substitutions_ctxt).data();
}

void GCodeProcessor::apply_config_superslicer(const std::string& filename)
{
    DynamicPrintConfig config;
    config.apply(FullPrintConfig::defaults());
    load_from_slic3r_gcode_file(filename, config, ForwardCompatibilitySubstitutionRule::EnableSilent);
    apply_config(config);
}

void GCodeProcessor::apply_config_prusaslicer(const std::string& filename)
{
    DynamicPrintConfig config;
    config.apply(FullPrintConfig::defaults());
    // Silently substitute unknown values by new ones for loading configurations from PrusaSlicer's own G-code.
    // Showing substitution log or errors may make sense, but we are not really reading many values from the G-code config,
    // thus a probability of incorrect substitution is low and the G-code viewer is a consumer-only anyways.
    load_from_slic3r_gcode_file(filename, config, ForwardCompatibilitySubstitutionRule::EnableSilent);
    config.convert_from_prusa();
    apply_config(config);
}

void GCodeProcessor::apply_config_kissslicer(const std::string& filename)
{
    size_t found_counter = 0;
    m_parser.parse_file_raw(filename, [this, &found_counter](GCodeReader& reader, const char* begin, const char* end) {
        auto detect_flavor = [this](const std::string_view comment) {
            static const std::string search_str = "firmware_type";
            const size_t pos = comment.find(search_str);
            if (pos != comment.npos) {
                std::vector<std::string> elements;
                boost::split(elements, comment, boost::is_any_of("="));
                if (elements.size() == 2) {
                    try
                    {
                        switch (std::stoi(elements[1]))
                        {
                        default: { break; }
                        case 1:
                        case 2:
                        case 3: { m_flavor = gcfMarlinLegacy; break; }
                        }
                        return true;
                    }
                    catch (...)
                    {
                        // invalid data, do nothing
                    }
                }
            }
            return false;
        };

        auto detect_printer = [this](const std::string_view comment) {
            static const std::string search_str = "printer_name";
            const size_t pos = comment.find(search_str);
            if (pos != comment.npos) {
                std::vector<std::string> elements;
                boost::split(elements, comment, boost::is_any_of("="));
                if (elements.size() == 2) {
                    elements[1] = boost::to_upper_copy(elements[1]);
                    if (boost::contains(elements[1], "MK2.5") || boost::contains(elements[1], "MK3"))
                        m_kissslicer_toolchange_time_correction = 18.0f; // MMU2
                    else if (boost::contains(elements[1], "MK2"))
                        m_kissslicer_toolchange_time_correction = 5.0f; // MMU
                }
                return true;
            }

            return false;
        };

        begin = skip_whitespaces(begin, end);
        if (begin != end) {
            if (*begin == ';') {
                // Comment.
                begin = skip_whitespaces(++begin, end);
                end = remove_eols(begin, end);
                if (begin != end) {
                    const std::string_view comment(begin, end - begin);
                    if (detect_flavor(comment) || detect_printer(comment))
                        ++found_counter;
                }

                // we got the data,
                // force early exit to avoid parsing the entire file
                if (found_counter == 2)
                    m_parser.quit_parsing();
            }
            else if (*begin == 'M' || *begin == 'G')
                // the header has been fully parsed, quit search
                m_parser.quit_parsing();
        }
        }
    );
    m_parser.reset();
}

std::vector<float> GCodeProcessor::get_layers_time(PrintEstimatedStatistics::ETimeMode mode) const
{
    return (mode < PrintEstimatedStatistics::ETimeMode::Count) ?
        m_time_processor.machines[static_cast<size_t>(mode)].layers_time :
        std::vector<float>();
}

std::string get_klipper_param(std::string key, std::string line) {
    size_t key_pos = line.find(key);
    if (key_pos == std::string::npos) {
        boost::to_lower(key);
        key_pos = line.find(key);
    }
    if (key_pos != std::string::npos) {
        size_t data_pos = key_pos + key.size();
        while (data_pos < line.size() && (line[data_pos] == ' ' || line[data_pos] == '='))
            data_pos++;
        if (data_pos < line.size()) {
            size_t end_pos = line.find(" ", data_pos);
            if (end_pos == std::string::npos)
                end_pos = line.size();
            return line.substr(data_pos, end_pos - data_pos);
        }
    }
    return "";
}

void GCodeProcessor::process_klipper_ACTIVATE_EXTRUDER(const GCodeReader::GCodeLine& line) {
    uint8_t extruder_id = 0;
    //check the config
    std::string raw_value = get_klipper_param(" EXTRUDER", line.raw());
    auto it = std::find(m_extruder_names.begin(), m_extruder_names.end(), raw_value);
    if ( it != m_extruder_names.end()) {
        process_T(uint16_t(it - m_extruder_names.begin()));
        return;
    }
    std::string trsf;
    while (raw_value.back() >= '0' && raw_value.back() <= '9') {
        trsf = raw_value.back() + trsf;
        raw_value.resize(raw_value.size() - 1);
    }
    if (trsf.empty())
        trsf = "0";
    process_T(uint16_t(std::stoi(trsf)));
}

void GCodeProcessor::apply_config_simplify3d(const std::string& filename)
{
    struct BedSize
    {
        double x{ 0.0 };
        double y{ 0.0 };

        bool is_defined() const { return x > 0.0 && y > 0.0; }
    };

    BedSize bed_size;
    bool    producer_detected = false;

    m_parser.parse_file_raw(filename, [this, &bed_size, &producer_detected](GCodeReader& reader, const char* begin, const char* end) {

        auto extract_double = [](const std::string_view cmt, const std::string& key, double& out) {
            size_t pos = cmt.find(key);
            if (pos != cmt.npos) {
                pos = cmt.find(',', pos);
                if (pos != cmt.npos) {
                    out = string_to_double_decimal_point(cmt.substr(pos+1));
                    return true;
                }
            }
            return false;
        };

        auto extract_floats = [](const std::string_view cmt, const std::string& key, std::vector<float>& out) {
            size_t pos = cmt.find(key);
            if (pos != cmt.npos) {
                pos = cmt.find(',', pos);
                if (pos != cmt.npos) {
                    const std::string_view data_str = cmt.substr(pos + 1);
                    std::vector<std::string> values_str;
                    boost::split(values_str, data_str, boost::is_any_of("|,"), boost::token_compress_on);
                    for (const std::string& s : values_str) {
                        out.emplace_back(static_cast<float>(string_to_double_decimal_point(s)));
                    }
                    return true;
                }
            }
            return false;
        };
        
        begin = skip_whitespaces(begin, end);
        end   = remove_eols(begin, end);
        if (begin != end) {
            if (*begin == ';') {
                // Comment.
                begin = skip_whitespaces(++ begin, end);
                if (begin != end) {
                    std::string_view comment(begin, end - begin);
                    if (producer_detected) {
                        if (bed_size.x == 0.0 && comment.find("strokeXoverride") != comment.npos)
                            extract_double(comment, "strokeXoverride", bed_size.x);
                        else if (bed_size.y == 0.0 && comment.find("strokeYoverride") != comment.npos)
                            extract_double(comment, "strokeYoverride", bed_size.y);
                        else if (comment.find("filamentDiameters") != comment.npos) {
                            m_result.filament_diameters.clear();
                            extract_floats(comment, "filamentDiameters", m_result.filament_diameters);
                        } else if (comment.find("filamentDensities") != comment.npos) {
                            m_result.filament_densities.clear();
                            extract_floats(comment, "filamentDensities", m_result.filament_densities);
                        }
                        else if (comment.find("filamentPricesPerKg") != comment.npos) {
                            m_result.filament_cost.clear();
                            extract_floats(comment, "filamentPricesPerKg", m_result.filament_cost);
                        } else if (comment.find("extruderDiameter") != comment.npos) {
                            std::vector<float> extruder_diameters;
                            extract_floats(comment, "extruderDiameter", extruder_diameters);
                            m_result.extruders_count = extruder_diameters.size();
                        }
                    } else if (boost::starts_with(comment, "G-Code generated by Simplify3D(R)"))
                        producer_detected = true;
                }
            } else {
                // Some non-empty G-code line detected, stop parsing config comments.
                reader.quit_parsing();
            }
        }
    });

    if (m_result.extruders_count == 0)
        m_result.extruders_count = std::max<size_t>(1, std::min(m_result.filament_diameters.size(), 
            std::min(m_result.filament_densities.size(), m_result.filament_cost.size())));

    if (bed_size.is_defined()) {
        m_result.bed_shape = {
            { 0.0, 0.0 },
            { bed_size.x, 0.0 },
            { bed_size.x, bed_size.y },
            { 0.0, bed_size.y }
        };
    }
}

void GCodeProcessor::set_extruder_temp(float temp, size_t extruder_id) {
    if (m_single_extruder_multi_material) {
        for (int i = 0; i < m_extruder_temps.size(); i++) {
            m_extruder_temps[i] = temp;
        }
    } else {
        assert(extruder_id < m_extruder_temps.size());
        if (extruder_id < m_extruder_temps.size())
            m_extruder_temps[extruder_id] = temp;
    }
}

void GCodeProcessor::process_gcode_line(const GCodeReader::GCodeLine& line, bool producers_enabled)
{
/* std::cout << line.raw() << std::endl; */

    ++m_line_id;

    // update start position
    m_start_position = m_end_position;

    const std::string_view cmd = line.cmd();
    if (cmd.length() > 10 && m_flavor == GCodeFlavor::gcfKlipper) {
        try {
            std::string cmd_up = boost::to_upper_copy<std::string>(std::string(cmd));
            //klipper extendt comands
            if (cmd_up == "TURN_OFF_HEATERS")
                set_extruder_temp(0.0f, m_extruder_id);
            else if (cmd_up == "ACTIVATE_EXTRUDER")
                process_klipper_ACTIVATE_EXTRUDER(line);
        }
        catch (...) {
            BOOST_LOG_TRIVIAL(error) << "GCodeProcessor failed to parse the klipper command '" << line.raw() << "'.";
        }
    } else if (cmd.length() > 1) {
        // process command lines
        switch (cmd[0])
        {
        case 'g':
        case 'G':
            switch (cmd.size()) {
            case 2:
                switch (cmd[1]) {
                case '0': { process_G0(line); break; }  // Move
                case '1': { process_G1(line); break; }  // Move
                case '2': { process_G2_G3(line, true); break; }   // CW Arc Move
                case '3': { process_G2_G3(line, false); break; }  // CCW Arc Move
                default: break;
                }
                break;
            case 3:
                switch (cmd[1]) {
                case '1':
                    switch (cmd[2]) {
                    case '0': { process_G10(line); break; } // Retract or Set tool temperature
                    case '1': { process_G11(line); break; } // Unretract
                    default: break;
                    }
                    break;
                case '2':
                    switch (cmd[2]) {
                    case '0': { process_G20(line); break; } // Set Units to Inches
                    case '1': { process_G21(line); break; } // Set Units to Millimeters
                    case '2': { process_G22(line); break; } // Firmware controlled retract
                    case '3': { process_G23(line); break; } // Firmware controlled unretract
                    case '8': { process_G28(line); break; } // Move to origin
                    default: break;
                    }
                    break;
                case '6':
                    switch (cmd[2]) {
                    case '0': { process_G60(line); break; } // Save Current Position
                    case '1': { process_G61(line); break; } // Return to Saved Position
                    default: break;
                    }
                    break;
                case '9':
                    switch (cmd[2]) {
                    case '0': { process_G90(line); break; } // Set to Absolute Positioning
                    case '1': { process_G91(line); break; } // Set to Relative Positioning
                    case '2': { process_G92(line); break; } // Set Position
                    default: break;
                    }
                    break;
                }
                break;
            default:
                break;
            }
            break;
        case 'm':
        case 'M':
            switch (cmd.size()) {
            case 2:
                switch (cmd[1]) {
                case '1': { process_M1(line); break; }   // Sleep or Conditional stop
                default: break;
                }
                break;
            case 3:
                switch (cmd[1]) {
                case '8':
                    switch (cmd[2]) {
                    case '2': { process_M82(line); break; }  // Set extruder to absolute mode
                    case '3': { process_M83(line); break; }  // Set extruder to relative mode
                    default: break;
                    }
                    break;
                default:
                    break;
                }
                break;
            case 4:
                switch (cmd[1]) {
                case '1':
                    switch (cmd[2]) {
                    case '0':
                        switch (cmd[3]) {
                        case '4': { process_M104(line); break; } // Set extruder temperature
                        case '6': { process_M106(line); break; } // Set fan speed
                        case '7': { process_M107(line); break; } // Disable fan
                        case '8': { process_M108(line); break; } // Set tool (Sailfish)
                        case '9': { process_M109(line); break; } // Set extruder temperature and wait
                        default: break;
                        }
                        break;
                    case '3':
                        switch (cmd[3]) {
                        case '2': { process_M132(line); break; } // Recall stored home offsets
                        case '5': { process_M135(line); break; } // Set tool (MakerWare)
                        default: break;
                        }
                        break;
                    default:
                        break;
                    }
                    break;
                case '2':
                    switch (cmd[2]) {
                    case '0':
                        switch (cmd[3]) {
                        case '1': { process_M201(line); break; } // Set max printing acceleration
                        case '3': { process_M203(line); break; } // Set maximum feedrate
                        case '4': { process_M204(line); break; } // Set default acceleration
                        case '5': { process_M205(line); break; } // Advanced settings
                        default: break;
                        }
                        break;
                    case '2':
                        switch (cmd[3]) {
                        case '0': { process_M220(line); break; } // Set Feedrate Percentage
                        case '1': { process_M221(line); break; } // Set extrude factor override percentage
                        default: break;
                        }
                        break;
                    default:
                        break;
                    }
                    break;
                case '4':
                    switch (cmd[2]) {
                    case '0':
                        switch (cmd[3]) {
                        case '1': { process_M401(line); break; } // Repetier: Store x, y and z position
                        case '2': { process_M402(line); break; } // Repetier: Go to stored position
                        default: break;
                        }
                        break;
                    default:
                        break;
                    }
                    break;
                case '5':
                    switch (cmd[2]) {
                    case '6':
                        switch (cmd[3]) {
                        case '6': { process_M566(line); break; } // Set allowable instantaneous speed change
                        default: break;
                        }
                        break;
                    default:
                        break;
                    }
                    break;
                case '7':
                    switch (cmd[2]) {
                    case '0':
                        switch (cmd[3]) {
                        case '2': { process_M702(line); break; } // Unload the current filament into the MK3 MMU2 unit at the end of print.
                        default: break;
                        }
                        break;
                    default:
                        break;
                    }
                    break;
                default:
                    break;
                }
                break;
            default:
                break;
            }
            break;
        case 't':
        case 'T':
            process_T(line); // Select Tool
            break;
        default:
            break;
        }
    }
    else {
        const std::string &comment = line.raw();
        if (comment.length() > 2 && comment.front() == ';')
            // Process tags embedded into comments. Tag comments always start at the start of a line
            // with a comment and continue with a tag without any whitespace separator.
            process_tags(comment.substr(1), producers_enabled);
    }
}

#if __has_include(<charconv>)
    template <typename T, typename = void>
    struct is_from_chars_convertible : std::false_type {};
    template <typename T>
    struct is_from_chars_convertible<T, std::void_t<decltype(std::from_chars(std::declval<const char*>(), std::declval<const char*>(), std::declval<T&>()))>> : std::true_type {};
#endif

// Returns true if the number was parsed correctly into out and the number spanned the whole input string.
template<typename T>
[[nodiscard]] static inline bool parse_number(const std::string_view sv, T &out)
{
    // https://www.bfilipek.com/2019/07/detect-overload-from-chars.html#example-stdfromchars
#if __has_include(<charconv>)
    // Visual Studio 19 supports from_chars all right.
    // OSX compiler that we use only implements std::from_chars just for ints.
    // GCC that we compile on does not provide <charconv> at all.
    if constexpr (is_from_chars_convertible<T>::value) {
        auto str_end = sv.data() + sv.size();
        auto [end_ptr, error_code] = std::from_chars(sv.data(), str_end, out);
        return error_code == std::errc() && end_ptr == str_end;
    } 
    else
#endif
    {
        // Legacy conversion, which is costly due to having to make a copy of the string before conversion.
        try {
            assert(sv.size() < 1024);
	    assert(sv.data() != nullptr);
            std::string str { sv };
            size_t read = 0;
            if constexpr (std::is_same_v<T, int>)
                out = std::stoi(str, &read);
            else if constexpr (std::is_same_v<T, long>)
                out = std::stol(str, &read);
            else if constexpr (std::is_same_v<T, float>)
                out = string_to_double_decimal_point(str, &read);
            else if constexpr (std::is_same_v<T, double>)
                out = string_to_double_decimal_point(str, &read);
            return str.size() == read;
        } catch (...) {
            return false;
        }
    }
}

void GCodeProcessor::process_tags(const std::string_view comment, bool producers_enabled)
{
    // producers tags
    if (producers_enabled && process_producers_tags(comment))
        return;

    // extrusion role tag
    if (boost::starts_with(comment, reserved_tag(ETags::Role))) {
        set_extrusion_role(string_to_gcode_extrusion_role(comment.substr(reserved_tag(ETags::Role).length())));
        if (m_extrusion_role == GCodeExtrusionRole::ExternalPerimeter)
            m_seams_detector.activate(true);
        return;
    }

    // wipe start tag
    if (boost::starts_with(comment, reserved_tag(ETags::Wipe_Start))) {
        m_wiping = true;
        return;
    }

    // wipe end tag
    if (boost::starts_with(comment, reserved_tag(ETags::Wipe_End))) {
        m_wiping = false;
        return;
    }

    if (!producers_enabled || m_producer == EProducer::PrusaSlicer || m_producer == EProducer::Slic3r || m_producer == EProducer::SuperSlicer) {
        // height tag
        if (boost::starts_with(comment, reserved_tag(ETags::Height))) {
            if (!parse_number(comment.substr(reserved_tag(ETags::Height).size()), m_forced_height))
                BOOST_LOG_TRIVIAL(error) << "GCodeProcessor encountered an invalid value for Height (" << comment << ").";
            return;
        }
        // width tag
        if (boost::starts_with(comment, reserved_tag(ETags::Width))) {
            if (!parse_number(comment.substr(reserved_tag(ETags::Width).size()), m_forced_width))
                BOOST_LOG_TRIVIAL(error) << "GCodeProcessor encountered an invalid value for Width (" << comment << ").";
            return;
        }
    }

    // color change tag
    if (boost::starts_with(comment, reserved_tag(ETags::Color_Change))) {
        unsigned char extruder_id = 0;
        static std::vector<std::string> Default_Colors = {
            "#0B2C7A", // { 0.043f, 0.173f, 0.478f }, // bluish
            "#1C8891", // { 0.110f, 0.533f, 0.569f },
            "#AAF200", // { 0.667f, 0.949f, 0.000f },
            "#F5CE0A", // { 0.961f, 0.808f, 0.039f },
            "#D16830", // { 0.820f, 0.408f, 0.188f },
            "#942616", // { 0.581f, 0.149f, 0.087f }  // reddish
        };

        std::string color = Default_Colors[0];
        auto is_valid_color = [](const std::string& color) {
            auto is_hex_digit = [](char c) {
                return ((c >= '0' && c <= '9') ||
                        (c >= 'A' && c <= 'F') ||
                        (c >= 'a' && c <= 'f'));
            };

            if (color[0] != '#' || color.length() != 7)
                return false;
            for (int i = 1; i <= 6; ++i) {
                if (!is_hex_digit(color[i]))
                    return false;
            }
            return true;
        };

        std::vector<std::string> tokens;
        boost::split(tokens, comment, boost::is_any_of(","), boost::token_compress_on);
        if (tokens.size() > 1) {
            if (tokens[1][0] == 'T') {
                int eid;
                if (!parse_number(tokens[1].substr(1), eid) || eid < 0 || eid > 255) {
                    BOOST_LOG_TRIVIAL(error) << "GCodeProcessor encountered an invalid value for Color_Change (" << comment << ").";
                    return;
                }
                extruder_id = static_cast<unsigned char>(eid);
            }
        }
        if (tokens.size() > 2) {
            if (is_valid_color(tokens[2]))
                color = tokens[2];
        }
        else {
            color = Default_Colors[m_last_default_color_id];
            ++m_last_default_color_id;
            if (m_last_default_color_id == Default_Colors.size())
                m_last_default_color_id = 0;
        }

        if (extruder_id < m_extruder_colors.size())
            m_extruder_colors[extruder_id] = static_cast<unsigned char>(m_extruder_offsets.size()) + m_cp_color.counter; // color_change position in list of color for preview
        ++m_cp_color.counter;
        if (m_cp_color.counter == UCHAR_MAX)
            m_cp_color.counter = 0;

        if (m_extruder_id == extruder_id) {
            m_cp_color.current = m_extruder_colors[extruder_id];
            store_move_vertex(EMoveType::Color_change);
            CustomGCode::Item item = { static_cast<double>(m_end_position[2]), CustomGCode::ColorChange, extruder_id + 1, color, "" };
            m_result.custom_gcode_per_print_z.emplace_back(item);
            m_options_z_corrector.set();
            process_custom_gcode_time(CustomGCode::ColorChange);
            process_filaments(CustomGCode::ColorChange);
        }

        return;
    }

    // pause print tag
    if (comment == reserved_tag(ETags::Pause_Print)) {
        store_move_vertex(EMoveType::Pause_Print);
        CustomGCode::Item item = { static_cast<double>(m_end_position[2]), CustomGCode::PausePrint, m_extruder_id + 1, "", "" };
        m_result.custom_gcode_per_print_z.emplace_back(item);
        m_options_z_corrector.set();
        process_custom_gcode_time(CustomGCode::PausePrint);
        return;
    }

    // custom code tag
    if (comment == reserved_tag(ETags::Custom_Code)) {
        store_move_vertex(EMoveType::Custom_GCode);
        CustomGCode::Item item = { static_cast<double>(m_end_position[2]), CustomGCode::Custom, m_extruder_id + 1, "", "" };
        m_result.custom_gcode_per_print_z.emplace_back(item);
        m_options_z_corrector.set();
        return;
    }

    // layer change tag
    if (comment == reserved_tag(ETags::Layer_Change)) {
        ++m_layer_id;
        if (m_spiral_vase_active) {
            if (m_result.moves.empty() || m_result.spiral_vase_layers.empty())
                // add a placeholder for layer height. the actual value will be set inside process_G1() method
                m_result.spiral_vase_layers.push_back({ FLT_MAX, { 0, 0 } });
            else {
                const size_t move_id = m_result.moves.size() - 1;
                if (!m_result.spiral_vase_layers.empty())
                    m_result.spiral_vase_layers.back().second.second = move_id;
                // add a placeholder for layer height. the actual value will be set inside process_G1() method
                m_result.spiral_vase_layers.push_back({ FLT_MAX, { move_id, move_id } });
            }
        }
        return;
    }

#if ENABLE_GCODE_VIEWER_DATA_CHECKING
    // mm3_per_mm print tag
    if (boost::starts_with(comment, Mm3_Per_Mm_Tag)) {
        if (! parse_number(comment.substr(Mm3_Per_Mm_Tag.size()), m_mm3_per_mm_compare.last_tag_value))
            BOOST_LOG_TRIVIAL(error) << "GCodeProcessor encountered an invalid value for Mm3_Per_Mm (" << comment << ").";
        return;
    }
#endif // ENABLE_GCODE_VIEWER_DATA_CHECKING
}

bool GCodeProcessor::process_producers_tags(const std::string_view comment)
{
    switch (m_producer)
    {
    case EProducer::Slic3rPE:
    case EProducer::Slic3r: 
    case EProducer::SuperSlicer:
    case EProducer::PrusaSlicer: { return process_prusaslicer_tags(comment); }
    case EProducer::Cura:        { return process_cura_tags(comment); }
    case EProducer::Simplify3D:  { return process_simplify3d_tags(comment); }
    case EProducer::CraftWare:   { return process_craftware_tags(comment); }
    case EProducer::ideaMaker:   { return process_ideamaker_tags(comment); }
    case EProducer::KissSlicer:  { return process_kissslicer_tags(comment); }
    case EProducer::BambuStudio: { return process_bambustudio_tags(comment); }
    default:                     { return false; }
    }
}

bool GCodeProcessor::process_prusaslicer_tags(const std::string_view comment)
{
    return false;
}

bool GCodeProcessor::process_cura_tags(const std::string_view comment)
{
    // TYPE -> extrusion role
    std::string tag = "TYPE:";
    size_t pos = comment.find(tag);
    if (pos != comment.npos) {
        const std::string_view type = comment.substr(pos + tag.length());
        if (type == "SKIRT")
            set_extrusion_role(GCodeExtrusionRole::Skirt);
        else if (type == "WALL-OUTER")
            set_extrusion_role(GCodeExtrusionRole::ExternalPerimeter);
        else if (type == "WALL-INNER")
            set_extrusion_role(GCodeExtrusionRole::Perimeter);
        else if (type == "SKIN")
            set_extrusion_role(GCodeExtrusionRole::SolidInfill);
        else if (type == "FILL")
            set_extrusion_role(GCodeExtrusionRole::InternalInfill);
        else if (type == "SUPPORT")
            set_extrusion_role(GCodeExtrusionRole::SupportMaterial);
        else if (type == "SUPPORT-INTERFACE")
            set_extrusion_role(GCodeExtrusionRole::SupportMaterialInterface);
        else if (type == "PRIME-TOWER")
            set_extrusion_role(GCodeExtrusionRole::WipeTower);
        else {
            set_extrusion_role(GCodeExtrusionRole::None);
            BOOST_LOG_TRIVIAL(warning) << "GCodeProcessor found unknown extrusion role: " << type;
        }

        if (m_extrusion_role == GCodeExtrusionRole::ExternalPerimeter)
            m_seams_detector.activate(true);

        return true;
    }

    // flavor
    tag = "FLAVOR:";
    pos = comment.find(tag);
    if (pos != comment.npos) {
        const std::string_view flavor = comment.substr(pos + tag.length());
        if (flavor == "BFB")
            m_flavor = gcfMarlinLegacy; // is this correct ?
        else if (flavor == "Mach3")
            m_flavor = gcfMach3;
        else if (flavor == "Makerbot")
            m_flavor = gcfMakerWare;
        else if (flavor == "UltiGCode")
            m_flavor = gcfMarlinLegacy; // is this correct ?
        else if (flavor == "Marlin(Volumetric)")
            m_flavor = gcfMarlinLegacy; // is this correct ?
        else if (flavor == "Griffin")
            m_flavor = gcfMarlinLegacy; // is this correct ?
        else if (flavor == "Repetier")
            m_flavor = gcfRepetier;
        else if (flavor == "RepRap")
            m_flavor = gcfRepRap;
        else if (flavor == "Sprinter")
            m_flavor = gcfSprinter;
        else if (flavor == "Marlin")
            m_flavor = gcfMarlinLegacy;
        else
            BOOST_LOG_TRIVIAL(warning) << "GCodeProcessor found unknown flavor: " << flavor;

        return true;
    }

    // layer
    tag = "LAYER:";
    pos = comment.find(tag);
    if (pos != comment.npos) {
        ++m_layer_id;
        return true;
    }

    return false;
}

bool GCodeProcessor::process_simplify3d_tags(const std::string_view comment)
{
    // extrusion roles

    // in older versions the comments did not contain the key 'feature'
    std::string_view cmt = comment;
    size_t pos = cmt.find(" feature");
    if (pos == 0)
        cmt.remove_prefix(8);

    // ; skirt
    pos = cmt.find(" skirt");
    if (pos == 0) {
        set_extrusion_role(GCodeExtrusionRole::Skirt);
        return true;
    }
    
    // ; outer perimeter
    pos = cmt.find(" outer perimeter");
    if (pos == 0) {
        set_extrusion_role(GCodeExtrusionRole::ExternalPerimeter);
        m_seams_detector.activate(true);
        return true;
    }

    // ; inner perimeter
    pos = cmt.find(" inner perimeter");
    if (pos == 0) {
        set_extrusion_role(GCodeExtrusionRole::Perimeter);
        return true;
    }

    // ; gap fill
    pos = cmt.find(" gap fill");
    if (pos == 0) {
        set_extrusion_role(GCodeExtrusionRole::GapFill);
        return true;
    }

    // ; infill
    pos = cmt.find(" infill");
    if (pos == 0) {
        set_extrusion_role(GCodeExtrusionRole::InternalInfill);
        return true;
    }

    // ; solid layer
    pos = cmt.find(" solid layer");
    if (pos == 0) {
        set_extrusion_role(GCodeExtrusionRole::SolidInfill);
        return true;
    }

    // ; bridge (& internal bridge)
    pos = cmt.find(" bridge");
    if (pos == 0) {
        set_extrusion_role(GCodeExtrusionRole::BridgeInfill);
        return true;
    }

    // ; support
    pos = cmt.find(" support");
    if (pos == 0) {
        set_extrusion_role(GCodeExtrusionRole::SupportMaterial);
        return true;
    }

    // ; dense support
    pos = cmt.find(" dense support");
    if (pos == 0) {
        set_extrusion_role(GCodeExtrusionRole::SupportMaterialInterface);
        return true;
    }

    // ; prime pillar
    pos = cmt.find(" prime pillar");
    if (pos == 0) {
        set_extrusion_role(GCodeExtrusionRole::WipeTower);
        return true;
    }

    // ; ooze shield
    pos = cmt.find(" ooze shield");
    if (pos == 0) {
        set_extrusion_role(GCodeExtrusionRole::None); // Missing mapping
        return true;
    }

    // ; raft
    pos = cmt.find(" raft");
    if (pos == 0) {
        set_extrusion_role(GCodeExtrusionRole::SupportMaterial);
        return true;
    }

    // ; internal single extrusion
    pos = cmt.find(" internal single extrusion");
    if (pos == 0) {
        set_extrusion_role(GCodeExtrusionRole::None); // Missing mapping
        return true;
    }

    // geometry
    // ; tool
    std::string tag = " tool";
    pos = cmt.find(tag);
    if (pos == 0) {
        const std::string_view data = cmt.substr(pos + tag.length());
        std::string h_tag = "H";
        size_t h_start = data.find(h_tag);
        size_t h_end = data.find_first_of(' ', h_start);
        std::string w_tag = "W";
        size_t w_start = data.find(w_tag);
        size_t w_end = data.find_first_of(' ', w_start);
        if (h_start != data.npos) {
            if (!parse_number(data.substr(h_start + 1, (h_end != data.npos) ? h_end - h_start - 1 : h_end), m_forced_height))
                BOOST_LOG_TRIVIAL(error) << "GCodeProcessor encountered an invalid value for Height (" << comment << ").";
        }
        if (w_start != data.npos) {
            if (!parse_number(data.substr(w_start + 1, (w_end != data.npos) ? w_end - w_start - 1 : w_end), m_forced_width))
                BOOST_LOG_TRIVIAL(error) << "GCodeProcessor encountered an invalid value for Width (" << comment << ").";
        }

        return true;
    }

    // ; layer | ;layer
    tag = "layer";
    pos = cmt.find(tag);
    if (pos == 0 || pos == 1) {
        // skip lines "; layer end"
        const std::string_view data = cmt.substr(pos + tag.length());
        size_t end_start = data.find("end");
        if (end_start == data.npos)
            ++m_layer_id;

        return true;
    }

    return false;
}

bool GCodeProcessor::process_craftware_tags(const std::string_view comment)
{
    // segType -> extrusion role
    std::string tag = "segType:";
    size_t pos = comment.find(tag);
    if (pos != comment.npos) {
        const std::string_view type = comment.substr(pos + tag.length());
        if (type == "Skirt")
            set_extrusion_role(GCodeExtrusionRole::Skirt);
        else if (type == "Perimeter")
            set_extrusion_role(GCodeExtrusionRole::ExternalPerimeter);
        else if (type == "HShell")
            set_extrusion_role(GCodeExtrusionRole::Perimeter); // check if really perimeter <<<<<<<<<<<<<<<<<<<<<<<<<<<<<<<<<<<<<<<<<<<<<<<<<<
        else if (type == "InnerHair")
            set_extrusion_role(GCodeExtrusionRole::None); // <<<<<<<<<<<<<<<<<<<<<<<<<<<<<<<<<<<<<<<<<<<<<<<<<<
        else if (type == "Loop")
            set_extrusion_role(GCodeExtrusionRole::Perimeter); // check if really perimeter <<<<<<<<<<<<<<<<<<<<<<<<<<<<<<<<<<<<<<<<<<<<<<<<<<
        else if (type == "Infill")
            set_extrusion_role(GCodeExtrusionRole::InternalInfill);
        else if (type == "Raft")
            set_extrusion_role(GCodeExtrusionRole::Skirt);
        else if (type == "Support")
            set_extrusion_role(GCodeExtrusionRole::SupportMaterial);
        else if (type == "SupportTouch")
            set_extrusion_role(GCodeExtrusionRole::SupportMaterial);
        else if (type == "SoftSupport")
            set_extrusion_role(GCodeExtrusionRole::SupportMaterialInterface);
        else if (type == "Pillar")
            set_extrusion_role(GCodeExtrusionRole::WipeTower);
        else {
            set_extrusion_role(GCodeExtrusionRole::None);
            BOOST_LOG_TRIVIAL(warning) << "GCodeProcessor found unknown extrusion role: " << type;
        }

        if (m_extrusion_role == GCodeExtrusionRole::ExternalPerimeter)
            m_seams_detector.activate(true);

        return true;
    }

    // layer
    pos = comment.find(" Layer #");
    if (pos == 0) {
        ++m_layer_id;
        return true;
    }

    return false;
}

bool GCodeProcessor::process_ideamaker_tags(const std::string_view comment)
{
    // TYPE -> extrusion role
    std::string tag = "TYPE:";
    size_t pos = comment.find(tag);
    if (pos != comment.npos) {
        const std::string_view type = comment.substr(pos + tag.length());
        if (type == "RAFT")
            set_extrusion_role(GCodeExtrusionRole::Skirt);
        else if (type == "WALL-OUTER")
            set_extrusion_role(GCodeExtrusionRole::ExternalPerimeter);
        else if (type == "WALL-INNER")
            set_extrusion_role(GCodeExtrusionRole::Perimeter);
        else if (type == "SOLID-FILL")
            set_extrusion_role(GCodeExtrusionRole::SolidInfill);
        else if (type == "FILL")
            set_extrusion_role(GCodeExtrusionRole::InternalInfill);
        else if (type == "BRIDGE")
            set_extrusion_role(GCodeExtrusionRole::BridgeInfill);
        else if (type == "SUPPORT")
            set_extrusion_role(GCodeExtrusionRole::SupportMaterial);
        else {
            set_extrusion_role(GCodeExtrusionRole::None);
            BOOST_LOG_TRIVIAL(warning) << "GCodeProcessor found unknown extrusion role: " << type;
        }

        if (m_extrusion_role == GCodeExtrusionRole::ExternalPerimeter)
            m_seams_detector.activate(true);

        return true;
    }

    // geometry
    // width
    tag = "WIDTH:";
    pos = comment.find(tag);
    if (pos != comment.npos) {
        if (!parse_number(comment.substr(pos + tag.length()), m_forced_width))
            BOOST_LOG_TRIVIAL(error) << "GCodeProcessor encountered an invalid value for Width (" << comment << ").";
        return true;
    }

    // height
    tag = "HEIGHT:";
    pos = comment.find(tag);
    if (pos != comment.npos) {
        if (!parse_number(comment.substr(pos + tag.length()), m_forced_height))
            BOOST_LOG_TRIVIAL(error) << "GCodeProcessor encountered an invalid value for Height (" << comment << ").";
        return true;
    }

    // layer
    pos = comment.find("LAYER:");
    if (pos == 0) {
        ++m_layer_id;
        return true;
    }

    return false;
}

bool GCodeProcessor::process_kissslicer_tags(const std::string_view comment)
{
    // extrusion roles

    // ; 'Raft Path'
    size_t pos = comment.find(" 'Raft Path'");
    if (pos == 0) {
        set_extrusion_role(GCodeExtrusionRole::Skirt);
        return true;
    }

    // ; 'Support Interface Path'
    pos = comment.find(" 'Support Interface Path'");
    if (pos == 0) {
        set_extrusion_role(GCodeExtrusionRole::SupportMaterialInterface);
        return true;
    }

    // ; 'Travel/Ironing Path'
    pos = comment.find(" 'Travel/Ironing Path'");
    if (pos == 0) {
        set_extrusion_role(GCodeExtrusionRole::Ironing);
        return true;
    }

    // ; 'Support (may Stack) Path'
    pos = comment.find(" 'Support (may Stack) Path'");
    if (pos == 0) {
        set_extrusion_role(GCodeExtrusionRole::SupportMaterial);
        return true;
    }

    // ; 'Perimeter Path'
    pos = comment.find(" 'Perimeter Path'");
    if (pos == 0) {
        set_extrusion_role(GCodeExtrusionRole::ExternalPerimeter);
        m_seams_detector.activate(true);
        return true;
    }

    // ; 'Pillar Path'
    pos = comment.find(" 'Pillar Path'");
    if (pos == 0) {
        set_extrusion_role(GCodeExtrusionRole::None); // <<<<<<<<<<<<<<<<<<<<<<<<<<<<<<<<<<<<<<<<<<<<<<<<<<
        return true;
    }

    // ; 'Destring/Wipe/Jump Path'
    pos = comment.find(" 'Destring/Wipe/Jump Path'");
    if (pos == 0) {
        set_extrusion_role(GCodeExtrusionRole::None); // <<<<<<<<<<<<<<<<<<<<<<<<<<<<<<<<<<<<<<<<<<<<<<<<<<
        return true;
    }

    // ; 'Prime Pillar Path'
    pos = comment.find(" 'Prime Pillar Path'");
    if (pos == 0) {
        set_extrusion_role(GCodeExtrusionRole::None); // <<<<<<<<<<<<<<<<<<<<<<<<<<<<<<<<<<<<<<<<<<<<<<<<<<
        return true;
    }

    // ; 'Loop Path'
    pos = comment.find(" 'Loop Path'");
    if (pos == 0) {
        set_extrusion_role(GCodeExtrusionRole::None); // <<<<<<<<<<<<<<<<<<<<<<<<<<<<<<<<<<<<<<<<<<<<<<<<<<
        return true;
    }

    // ; 'Crown Path'
    pos = comment.find(" 'Crown Path'");
    if (pos == 0) {
        set_extrusion_role(GCodeExtrusionRole::None); // <<<<<<<<<<<<<<<<<<<<<<<<<<<<<<<<<<<<<<<<<<<<<<<<<<
        return true;
    }

    // ; 'Solid Path'
    pos = comment.find(" 'Solid Path'");
    if (pos == 0) {
        set_extrusion_role(GCodeExtrusionRole::None);
        return true;
    }

    // ; 'Stacked Sparse Infill Path'
    pos = comment.find(" 'Stacked Sparse Infill Path'");
    if (pos == 0) {
        set_extrusion_role(GCodeExtrusionRole::InternalInfill);
        return true;
    }

    // ; 'Sparse Infill Path'
    pos = comment.find(" 'Sparse Infill Path'");
    if (pos == 0) {
        set_extrusion_role(GCodeExtrusionRole::SolidInfill);
        return true;
    }

    // geometry

    // layer
    pos = comment.find(" BEGIN_LAYER_");
    if (pos == 0) {
        ++m_layer_id;
        return true;
    }

    return false;
}

bool GCodeProcessor::process_bambustudio_tags(const std::string_view comment)
{
    // extrusion roles

    std::string tag = "FEATURE: ";
    size_t pos = comment.find(tag);
    if (pos != comment.npos) {
        const std::string_view type = comment.substr(pos + tag.length());
        if (type == "Custom")
            set_extrusion_role(GCodeExtrusionRole::Custom);
        else if (type == "Inner wall")
            set_extrusion_role(GCodeExtrusionRole::Perimeter);
        else if (type == "Outer wall")
            set_extrusion_role(GCodeExtrusionRole::ExternalPerimeter);
        else if (type == "Overhang wall")
            set_extrusion_role(GCodeExtrusionRole::OverhangPerimeter);
        else if (type == "Gap infill")
            set_extrusion_role(GCodeExtrusionRole::GapFill);
        else if (type == "Bridge")
            set_extrusion_role(GCodeExtrusionRole::BridgeInfill);
        else if (type == "Sparse infill")
            set_extrusion_role(GCodeExtrusionRole::InternalInfill);
        else if (type == "Internal solid infill")
            set_extrusion_role(GCodeExtrusionRole::SolidInfill);
        else if (type == "Top surface")
            set_extrusion_role(GCodeExtrusionRole::TopSolidInfill);
        else if (type == "Bottom surface")
            set_extrusion_role(GCodeExtrusionRole::None);
        else if (type == "Ironing")
            set_extrusion_role(GCodeExtrusionRole::Ironing);
        else if (type == "Skirt")
            set_extrusion_role(GCodeExtrusionRole::Skirt);
        else if (type == "Brim")
            set_extrusion_role(GCodeExtrusionRole::Skirt);
        else if (type == "Support")
            set_extrusion_role(GCodeExtrusionRole::SupportMaterial);
        else if (type == "Support interface")
            set_extrusion_role(GCodeExtrusionRole::SupportMaterialInterface);
        else if (type == "Support transition")
            set_extrusion_role(GCodeExtrusionRole::None);
        else if (type == "Prime tower")
            set_extrusion_role(GCodeExtrusionRole::WipeTower);
        else {
            set_extrusion_role(GCodeExtrusionRole::None);
            BOOST_LOG_TRIVIAL(warning) << "GCodeProcessor found unknown extrusion role: " << type;
        }

        if (m_extrusion_role == GCodeExtrusionRole::ExternalPerimeter)
            m_seams_detector.activate(true);

        return true;
    }

    return false;
}

bool GCodeProcessor::detect_producer(const std::string_view comment)
{
    for (const auto& [id, search_string] : Producers) {
        const size_t pos = comment.find(search_string);
        if (pos != comment.npos) {
            m_producer = id;
            BOOST_LOG_TRIVIAL(info) << "Detected gcode producer: " << search_string;
            return true;
        }
    }
    return false;
}

void GCodeProcessor::process_G0(const GCodeReader::GCodeLine& line)
{
    process_G1(line);
}

void GCodeProcessor::process_G1(const GCodeReader::GCodeLine& line)
{
    std::array<std::optional<double>, 4> g1_axes = { std::nullopt, std::nullopt, std::nullopt, std::nullopt };
    if (line.has_x()) g1_axes[X] = (double)line.x();
    if (line.has_y()) g1_axes[Y] = (double)line.y();
    if (line.has_z()) g1_axes[Z] = (double)line.z();
    if (line.has_e()) g1_axes[E] = (double)line.e();
    std::optional<double> g1_feedrate = std::nullopt;
    if (line.has_f()) g1_feedrate = (double)line.f();
    //reprap thingy, ignore
    if (line.has('R') || line.has('H'))
        return;
    process_G1(g1_axes, g1_feedrate);
}

void GCodeProcessor::process_G1(const std::array<std::optional<double>, 4>& axes, const std::optional<double>& feedrate,
    G1DiscretizationOrigin origin, const std::optional<unsigned int>& remaining_internal_g1_lines)
{
    const float filament_diameter = (static_cast<size_t>(m_extruder_id) < m_result.filament_diameters.size()) ? m_result.filament_diameters[m_extruder_id] : m_result.filament_diameters.back();
    const float filament_radius = 0.5f * filament_diameter;
    const double area_filament_cross_section = (M_PI) * sqr(filament_radius);

    auto move_type = [this](const AxisCoords& delta_pos) {
        if (m_wiping)
            return EMoveType::Wipe;
        else if (delta_pos[E] < 0.0f)
            return (delta_pos[X] != 0.0f || delta_pos[Y] != 0.0f || delta_pos[Z] != 0.0f) ? EMoveType::Travel : EMoveType::Retract;
        else if (delta_pos[E] > 0.0f) {
            if (delta_pos[X] == 0.0f && delta_pos[Y] == 0.0f)
                return (delta_pos[Z] == 0.0f) ? EMoveType::Unretract : EMoveType::Travel;
            else if (delta_pos[X] != 0.0f || delta_pos[Y] != 0.0f)
                return EMoveType::Extrude;
        }
        else if (delta_pos[X] != 0.0f || delta_pos[Y] != 0.0f || delta_pos[Z] != 0.0f)
            return EMoveType::Travel;

        assert(false); // imo shouldn't happen
        return EMoveType::Noop;
    };

    auto extract_absolute_position_on_axis = [&](Axis axis, std::optional<double> value, double area_filament_cross_section)
    {
        if (value.has_value()) {
            bool is_relative = (m_global_positioning_type == EPositioningType::Relative);
            if (axis == E)
                is_relative |= (m_e_local_positioning_type == EPositioningType::Relative);

            const double lengthsScaleFactor = (m_units == EUnits::Inches) ? double(INCHES_TO_MM) : 1.0;
            double ret = *value * lengthsScaleFactor;
            if (axis == E && m_use_volumetric_e)
                ret /= area_filament_cross_section;
            return is_relative ? m_start_position[axis] + ret : m_origin[axis] + ret;
        }
        else
            return m_start_position[axis];
    };

    ++m_g1_line_id;

    // enable processing of lines M201/M203/M204/M205
    m_time_processor.machine_envelope_processing_enabled = true;

    // updates axes positions from line
    for (unsigned char a = X; a <= E; ++a) {
        m_end_position[a] = extract_absolute_position_on_axis((Axis)a, axes[a], double(area_filament_cross_section));
    }

    // updates feedrate from line, if present
    if (feedrate.has_value()) {
        m_feedrate = (*feedrate) * MMMIN_TO_MMSEC;
        if (m_feed_multiply.size() > m_extruder_id)
            m_feedrate *= m_feed_multiply[m_extruder_id].current;
    }

    // calculates movement deltas
    AxisCoords delta_pos;
    for (unsigned char a = X; a <= E; ++a)
        delta_pos[a] = m_end_position[a] - m_start_position[a];

    if (std::all_of(delta_pos.begin(), delta_pos.end(), [](double d) { return d == 0.; }))
        return;

    float volume_extruded_filament = area_filament_cross_section * delta_pos[E];
    if (m_extrude_multiply.size() > m_extruder_id)
        volume_extruded_filament *= m_extrude_multiply[m_extruder_id];

    if (volume_extruded_filament != 0.)
        m_used_filaments.increase_caches(volume_extruded_filament, m_extruder_id, area_filament_cross_section * m_parking_position,
                                         area_filament_cross_section * m_extra_loading_move);

    const EMoveType type = move_type(delta_pos);
    float height_saved = -1;
    if (type == EMoveType::Extrude) {
        const double delta_xyz = std::sqrt(sqr(delta_pos[X]) + sqr(delta_pos[Y]) + sqr(delta_pos[Z]));
        const double area_toolpath_cross_section = volume_extruded_filament / delta_xyz;

        // volume extruded filament / tool displacement = area toolpath cross section
        m_mm3_per_mm = float(area_toolpath_cross_section);
#if ENABLE_GCODE_VIEWER_DATA_CHECKING
        m_mm3_per_mm_compare.update(area_toolpath_cross_section, m_extrusion_role);
#endif // ENABLE_GCODE_VIEWER_DATA_CHECKING

        if (m_forced_height > 0.0f) {
            // use height coming from the gcode tags
            m_height = m_forced_height;
        } else if (m_forced_width > 0.0f) {
            m_width = m_forced_width;
            if (m_extrusion_role == GCodeExtrusionRole::ExternalPerimeter)
                // cross section: rectangle
                m_height = static_cast<float>(delta_pos[E] * (M_PI * sqr(1.05f * filament_radius)) / (delta_xyz * m_width));
            else if (m_extrusion_role == GCodeExtrusionRole::OverhangPerimeter || m_extrusion_role == GCodeExtrusionRole::BridgeInfill ||
                     m_extrusion_role == GCodeExtrusionRole::InternalBridgeInfill || m_extrusion_role == GCodeExtrusionRole::None ||
                     m_extrusion_role == GCodeExtrusionRole::Travel)
                // cross section: circle
                m_height = static_cast<float>(m_result.filament_diameters[m_extruder_id] * std::sqrt(delta_pos[E] / delta_xyz));
            else
                // cross section: rectangle + 2 semicircles
                m_height = static_cast<float>(delta_pos[E] * (M_PI * sqr(filament_radius)) / (delta_xyz * m_width) + (1.0 - 0.25 * M_PI) * m_width);

            // if the value seems wrong, fall back to circular extrusion from flow
            //note: m_width > m_height * 10 is possible if spiral vase start
            if (m_width < m_height) {
                m_width = 2 * std::sqrt(m_mm3_per_mm / float(PI));
                height_saved = m_height;
                m_height = m_width;
            }
        }
        else if (m_layer_id == 0) { // first layer
            if (m_end_position[Z] > 0.0f)
                // use the current (clamped) z, if greater than zero  
                m_height = std::min<float>(m_end_position[Z], 2.0f);
            else
                // use the first layer height  
                m_height = m_first_layer_height + m_z_offset;
        }
        else if (origin == G1DiscretizationOrigin::G1) {
            if (m_end_position[Z] > m_extruded_last_z + EPSILON && delta_pos[Z] == 0.0)
                m_height = m_end_position[Z] - m_extruded_last_z;
        }

        if (m_height == 0.0f)
            m_height = DEFAULT_TOOLPATH_HEIGHT;

        if (origin == G1DiscretizationOrigin::G1)
            m_extruded_last_z = m_end_position[Z];
        m_options_z_corrector.update(m_height);

#if ENABLE_GCODE_VIEWER_DATA_CHECKING
        m_height_compare.update(m_height, m_extrusion_role);
#endif // ENABLE_GCODE_VIEWER_DATA_CHECKING

        if (m_forced_width > 0.0f) {
            // use width coming from the gcode tags
            m_width = m_forced_width;
        } else {
            if (m_extrusion_role == GCodeExtrusionRole::ExternalPerimeter)
                // cross section: rectangle
                m_width = static_cast<float>(delta_pos[E] * (M_PI * sqr(1.05f * filament_radius)) / (delta_xyz * m_height));
            else if (m_extrusion_role == GCodeExtrusionRole::OverhangPerimeter || m_extrusion_role == GCodeExtrusionRole::BridgeInfill ||
                     m_extrusion_role == GCodeExtrusionRole::InternalBridgeInfill || m_extrusion_role == GCodeExtrusionRole::None ||
                     m_extrusion_role == GCodeExtrusionRole::Travel)
                // cross section: circle
                m_width = static_cast<float>(m_result.filament_diameters[m_extruder_id] * std::sqrt(delta_pos[E] / delta_xyz));
            else
                // cross section: rectangle + 2 semicircles
                m_width = static_cast<float>(delta_pos[E] * (M_PI * sqr(filament_radius)) / (delta_xyz * m_height) + (1.0 - 0.25 * M_PI) * m_height);

            // if the value seems wrong, fall back to circular extrusion from flow
            if (m_width > m_height * 10 || m_width < m_height) {
                m_width = 2 * std::sqrt(m_mm3_per_mm / float(PI));
                height_saved = m_height;
                m_height = m_width;
            }
        }

#if ENABLE_GCODE_VIEWER_DATA_CHECKING
        m_width_compare.update(m_width, m_extrusion_role);
#endif // ENABLE_GCODE_VIEWER_DATA_CHECKING
    }

    // time estimate section
    auto move_length = [](const AxisCoords& delta_pos) {
        float sq_xyz_length = (float)sqr(delta_pos[X]) + (float)sqr(delta_pos[Y]) + (float)sqr(delta_pos[Z]);
        return (sq_xyz_length > 0.0f) ? std::sqrt(sq_xyz_length) : std::abs(delta_pos[E]);
    };

    auto is_extrusion_only_move = [](const AxisCoords& delta_pos) {
        return delta_pos[X] == 0.0f && delta_pos[Y] == 0.0f && delta_pos[Z] == 0.0f && delta_pos[E] != 0.0f;
    };

    const float distance = float(move_length(delta_pos));
    assert(distance != 0.0f);
    const float inv_distance = 1.0f / distance;

    for (size_t i = 0; i < static_cast<size_t>(PrintEstimatedStatistics::ETimeMode::Count); ++i) {
        TimeMachine& machine = m_time_processor.machines[i];
        if (!machine.enabled)
            continue;

        TimeMachine::State& curr = machine.curr;
        TimeMachine::State& prev = machine.prev;
        std::vector<TimeBlock>& blocks = machine.blocks;

        curr.feedrate = (delta_pos[E] == 0.0f) ? minimum_travel_feedrate(static_cast<PrintEstimatedStatistics::ETimeMode>(i), m_feedrate) :
            minimum_feedrate(static_cast<PrintEstimatedStatistics::ETimeMode>(i), m_feedrate);

        TimeBlock block;
        block.move_type = type;
        block.role = m_extrusion_role;
        block.distance = distance;
        block.g1_line_id = m_g1_line_id;
        block.remaining_internal_g1_lines = remaining_internal_g1_lines.has_value() ? *remaining_internal_g1_lines : 0;
        block.layer_id = std::max<unsigned int>(1, m_layer_id);

        // calculates block cruise feedrate
        double min_feedrate_factor = 1.0;
        for (unsigned char a = X; a <= E; ++a) {
            curr.axis_feedrate[a] = curr.feedrate * delta_pos[a] * inv_distance;
            //if (a == E) // can't see what it does, so i deactive it for now (merill) and use the M221 directly in the G1 code.
            //    curr.axis_feedrate[a] *= machine.extrude_factor_override_percentage;

            curr.abs_axis_feedrate[a] = std::abs(curr.axis_feedrate[a]);
            if (curr.abs_axis_feedrate[a] != 0.0f) {
                const double axis_max_feedrate = get_axis_max_feedrate(static_cast<PrintEstimatedStatistics::ETimeMode>(i), static_cast<Axis>(a));
                if (axis_max_feedrate != 0.0f)
                    min_feedrate_factor = std::min<float>(min_feedrate_factor, axis_max_feedrate / curr.abs_axis_feedrate[a]);
            }
        }

        block.feedrate_profile.cruise = float(min_feedrate_factor * curr.feedrate);

        if (min_feedrate_factor < 1.0f) {
            for (unsigned char a = X; a <= E; ++a) {
                curr.axis_feedrate[a] *= min_feedrate_factor;
                curr.abs_axis_feedrate[a] *= min_feedrate_factor;
            }
        }

        // calculates block acceleration
        float acceleration = (type == EMoveType::Travel) ? get_travel_acceleration(static_cast<PrintEstimatedStatistics::ETimeMode>(i)) :
            (is_extrusion_only_move(delta_pos) ? get_retract_acceleration(static_cast<PrintEstimatedStatistics::ETimeMode>(i)) :
            get_acceleration(static_cast<PrintEstimatedStatistics::ETimeMode>(i)));

        for (unsigned char a = X; a <= E; ++a) {
            const float axis_max_acceleration = get_axis_max_acceleration(static_cast<PrintEstimatedStatistics::ETimeMode>(i), static_cast<Axis>(a));
            if (acceleration * std::abs(delta_pos[a]) * inv_distance > axis_max_acceleration)
                acceleration = axis_max_acceleration;
        }

        block.acceleration = acceleration;

        // calculates block exit feedrate
        curr.safe_feedrate = block.feedrate_profile.cruise;

        for (unsigned char a = X; a <= E; ++a) {
            const float axis_max_jerk = get_axis_max_jerk(static_cast<PrintEstimatedStatistics::ETimeMode>(i), static_cast<Axis>(a));
            if (curr.abs_axis_feedrate[a] > axis_max_jerk)
                curr.safe_feedrate = std::min(curr.safe_feedrate, axis_max_jerk);
        }

        block.feedrate_profile.exit = curr.safe_feedrate;

        static const float PREVIOUS_FEEDRATE_THRESHOLD = 0.0001f;

        // calculates block entry feedrate
        float vmax_junction = curr.safe_feedrate;
        if (!blocks.empty() && prev.feedrate > PREVIOUS_FEEDRATE_THRESHOLD) {
            const bool prev_speed_larger = prev.feedrate > block.feedrate_profile.cruise;
            const float smaller_speed_factor = prev_speed_larger ? (block.feedrate_profile.cruise / prev.feedrate) : (prev.feedrate / block.feedrate_profile.cruise);
            // Pick the smaller of the nominal speeds. Higher speed shall not be achieved at the junction during coasting.
            vmax_junction = prev_speed_larger ? block.feedrate_profile.cruise : prev.feedrate;

            float v_factor = 1.0f;
            bool limited = false;

            for (unsigned char a = X; a <= E; ++a) {
                // Limit an axis. We have to differentiate coasting from the reversal of an axis movement, or a full stop.
                double v_exit = prev.axis_feedrate[a];
                double v_entry = curr.axis_feedrate[a];

                if (prev_speed_larger)
                    v_exit *= smaller_speed_factor;

                if (limited) {
                    v_exit *= v_factor;
                    v_entry *= v_factor;
                }

                // Calculate the jerk depending on whether the axis is coasting in the same direction or reversing a direction.
                const double jerk =
                    (v_exit > v_entry) ?
                    ((v_entry > 0.0f || v_exit < 0.0f) ?
                        // coasting
                        (v_exit - v_entry) :
                        // axis reversal
                        std::max(v_exit, -v_entry)) :
                    // v_exit <= v_entry
                    ((v_entry < 0.0f || v_exit > 0.0f) ?
                        // coasting
                        (v_entry - v_exit) :
                        // axis reversal
                        std::max(-v_exit, v_entry));

                const float axis_max_jerk = get_axis_max_jerk(static_cast<PrintEstimatedStatistics::ETimeMode>(i), static_cast<Axis>(a));
                if (float(jerk) > axis_max_jerk) {
                    v_factor *= axis_max_jerk / float(jerk);
                    limited = true;
                }
            }

            if (limited)
                vmax_junction *= v_factor;

            // Now the transition velocity is known, which maximizes the shared exit / entry velocity while
            // respecting the jerk factors, it may be possible, that applying separate safe exit / entry velocities will achieve faster prints.
            const float vmax_junction_threshold = vmax_junction * 0.99f;

            // Not coasting. The machine will stop and start the movements anyway, better to start the segment from start.
            if (prev.safe_feedrate > vmax_junction_threshold && curr.safe_feedrate > vmax_junction_threshold)
                vmax_junction = curr.safe_feedrate;
        }

        const float v_allowable = max_allowable_speed(-acceleration, curr.safe_feedrate, block.distance);
        block.feedrate_profile.entry = std::min(vmax_junction, v_allowable);

        block.max_entry_speed = vmax_junction;
        block.flags.nominal_length = (block.feedrate_profile.cruise <= v_allowable);
        block.flags.recalculate = true;
        block.safe_feedrate = curr.safe_feedrate;

        // calculates block trapezoid
        block.calculate_trapezoid();

        // updates previous
        prev = curr;

        blocks.push_back(block);

        if (blocks.size() > TimeProcessor::Planner::refresh_threshold)
            machine.calculate_time(TimeProcessor::Planner::queue_size);
    }

    if (m_seams_detector.is_active()) {
        // check for seam starting vertex
        if (type == EMoveType::Extrude && m_extrusion_role == GCodeExtrusionRole::ExternalPerimeter && !m_seams_detector.has_first_vertex())
            m_seams_detector.set_first_vertex(m_result.moves.back().position - m_extruder_offsets[m_extruder_id]);
        // check for seam ending vertex and store the resulting move
        else if ((type != EMoveType::Extrude || (m_extrusion_role != GCodeExtrusionRole::ExternalPerimeter && m_extrusion_role != GCodeExtrusionRole::OverhangPerimeter)) && m_seams_detector.has_first_vertex()) {
            auto set_end_position = [this](const Vec3f& pos) {
                m_end_position[X] = pos.x(); m_end_position[Y] = pos.y(); m_end_position[Z] = pos.z();
            };

            const Vec3f curr_pos(m_end_position[X], m_end_position[Y], m_end_position[Z]);
            const Vec3f new_pos = m_result.moves.back().position - m_extruder_offsets[m_extruder_id];
            const std::optional<Vec3f> first_vertex = m_seams_detector.get_first_vertex();
            // the threshold value = 0.0625f == 0.25 * 0.25 is arbitrary, we may find some smarter condition later

            if ((new_pos - *first_vertex).squaredNorm() < 0.0625f) {
                set_end_position(0.5f * (new_pos + *first_vertex) + m_z_offset * Vec3f::UnitZ());
                store_move_vertex(EMoveType::Seam);
                set_end_position(curr_pos);
            }

            m_seams_detector.activate(false);
        }
    }
    else if (type == EMoveType::Extrude && m_extrusion_role == GCodeExtrusionRole::ExternalPerimeter) {
        m_seams_detector.activate(true);
        m_seams_detector.set_first_vertex(m_result.moves.back().position - m_extruder_offsets[m_extruder_id]);
    }

    if (m_spiral_vase_active && !m_result.spiral_vase_layers.empty()) {
        if (m_result.spiral_vase_layers.back().first == FLT_MAX && delta_pos[Z] >= 0.0)
            // replace layer height placeholder with correct value
            m_result.spiral_vase_layers.back().first = static_cast<float>(m_end_position[Z]);
        if (!m_result.moves.empty())
            m_result.spiral_vase_layers.back().second.second = m_result.moves.size() - 1;
    }

    // store move
    store_move_vertex(type, origin == G1DiscretizationOrigin::G2G3);

    //restore
    if(height_saved > 0)
        m_height = height_saved;
}

void GCodeProcessor::process_G2_G3(const GCodeReader::GCodeLine& line, bool clockwise)
{
    enum class EFitting { None, IJ, R };
    std::string_view axis_pos_I;
    std::string_view axis_pos_J;
    EFitting fitting = EFitting::None;
    if (line.has('R')) {
        fitting = EFitting::R;
    } else {
        axis_pos_I = line.axis_pos('I');
        axis_pos_J = line.axis_pos('J');
        if (! axis_pos_I.empty() || ! axis_pos_J.empty())
            fitting = EFitting::IJ;
    }

    if (fitting == EFitting::None)
        return;

    const float filament_diameter = (static_cast<size_t>(m_extruder_id) < m_result.filament_diameters.size()) ? m_result.filament_diameters[m_extruder_id] : m_result.filament_diameters.back();
    const float filament_radius = 0.5f * filament_diameter;
    const float area_filament_cross_section = static_cast<float>(M_PI) * sqr(filament_radius);

    AxisCoords end_position = m_start_position;
    for (unsigned char a = X; a <= E; ++a) {
        end_position[a] = extract_absolute_position_on_axis((Axis)a, line, double(area_filament_cross_section));
    }

    // relative center
    Vec3f rel_center = Vec3f::Zero();
#ifndef NDEBUG
    double radius = 0.0;
#endif // NDEBUG
    if (fitting == EFitting::R) {
        float r;
        if (!line.has_value('R', r) || r == 0.0f)
            return;
#ifndef NDEBUG
        radius = (double)std::abs(r);
#endif // NDEBUG
        const Vec2f start_pos((float)m_start_position[X], (float)m_start_position[Y]);
        const Vec2f end_pos((float)end_position[X], (float)end_position[Y]);
        const Vec2f c = Geometry::ArcWelder::arc_center(start_pos, end_pos, r, !clockwise);
        rel_center.x() = c.x() - m_start_position[X];
        rel_center.y() = c.y() - m_start_position[Y];
    }
    else {
        assert(fitting == EFitting::IJ);
        if (! axis_pos_I.empty() && ! line.has_value(axis_pos_I, rel_center.x()))
            return;
        if (! axis_pos_J.empty() && ! line.has_value(axis_pos_J, rel_center.y()))
            return;
    }

    // scale center, if needed
    if (m_units == EUnits::Inches)
        rel_center *= INCHES_TO_MM;

    struct Arc
    {
        Vec3d start{ Vec3d::Zero() };
        Vec3d end{ Vec3d::Zero() };
        Vec3d center{ Vec3d::Zero() };

        double angle{ 0.0 };
        double delta_x() const { return end.x() - start.x(); }
        double delta_y() const { return end.y() - start.y(); }
        double delta_z() const { return end.z() - start.z(); }

        double length() const { return angle * start_radius(); }
        double travel_length() const { return std::sqrt(sqr(length()) + sqr(delta_z())); }
        double start_radius() const { return (start - center).norm(); }
        double end_radius() const { return (end - center).norm(); }

        Vec3d relative_start() const { return start - center; }
        Vec3d relative_end() const { return end - center; }

        bool is_full_circle() const { return std::abs(delta_x()) < EPSILON && std::abs(delta_y()) < EPSILON; }
    };

    Arc arc;

    // arc start endpoint
    arc.start = Vec3d(m_start_position[X], m_start_position[Y], m_start_position[Z]);

    // arc center
    arc.center = arc.start + rel_center.cast<double>();

    // arc end endpoint
    arc.end = Vec3d(end_position[X], end_position[Y], end_position[Z]);

    // radii
    if (std::abs(arc.end_radius() - arc.start_radius()) > EPSILON) {
        // what to do ???
    }

    assert(fitting != EFitting::R || std::abs(radius - arc.start_radius()) < EPSILON);

    // updates feedrate from line
    std::optional<float> feedrate;
    if (line.has_f())
        if (m_feed_multiply.size() > m_extruder_id)
            feedrate = m_feed_multiply[m_extruder_id].current * line.f() * MMMIN_TO_MMSEC;
        else
            feedrate = line.f() * MMMIN_TO_MMSEC;

    // updates extrusion from line
    std::optional<float> extrusion;
    if (line.has_e())
        extrusion = end_position[E] - m_start_position[E];

    // relative arc endpoints
    const Vec3d rel_arc_start = arc.relative_start();
    const Vec3d rel_arc_end   = arc.relative_end();

    // arc angle
    if (arc.is_full_circle())
        arc.angle = 2.0 * PI;
    else {
        arc.angle = std::atan2(rel_arc_start.x() * rel_arc_end.y() - rel_arc_start.y() * rel_arc_end.x(),
            rel_arc_start.x() * rel_arc_end.x() + rel_arc_start.y() * rel_arc_end.y());
        if (arc.angle < 0.0)
            arc.angle += 2.0 * PI;
        if (clockwise)
            arc.angle -= 2.0 * PI;
    }

    const double travel_length = arc.travel_length();
    if (travel_length < 0.001)
        return;

    auto adjust_target = [this, area_filament_cross_section](const AxisCoords& target, const AxisCoords& prev_position) {
        AxisCoords ret = target;
        if (m_global_positioning_type == EPositioningType::Relative) {
            for (unsigned char a = X; a <= E; ++a) {
                ret[a] -= prev_position[a];
            }
        }
        else if (m_e_local_positioning_type == EPositioningType::Relative)
            ret[E] -= prev_position[E];

        if (m_use_volumetric_e)
            ret[E] *= area_filament_cross_section;

        const double lengthsScaleFactor = (m_units == EUnits::Inches) ? double(INCHES_TO_MM) : 1.0;
        for (unsigned char a = X; a <= E; ++a) {
            ret[a] /= lengthsScaleFactor;
        }
        return ret;
    };

    auto internal_only_g1_line = [this](const AxisCoords& target, bool has_z, const std::optional<float>& feedrate,
        const std::optional<float>& extrusion, const std::optional<unsigned int>& remaining_internal_g1_lines = std::nullopt) {
          std::array<std::optional<double>, 4> g1_axes = { target[X], target[Y], std::nullopt, std::nullopt };
          std::optional<double> g1_feedrate = std::nullopt;
          if (has_z)
              g1_axes[Z] = target[Z];
          if (extrusion.has_value())
              g1_axes[E] = target[E];
          if (feedrate.has_value())
              g1_feedrate = (double)*feedrate;
          process_G1(g1_axes, g1_feedrate, G1DiscretizationOrigin::G2G3, remaining_internal_g1_lines);
    };

    // calculate arc segments
    // reference:
    // Prusa-Firmware\Firmware\motion_control.cpp - mc_arc()
    // https://github.com/prusa3d/Prusa-Firmware/blob/MK3/Firmware/motion_control.cpp

    // segments count
#if 0
    static const double MM_PER_ARC_SEGMENT = 1.0;
    const size_t segments = std::max<size_t>(std::floor(travel_length / MM_PER_ARC_SEGMENT), 1);
#else
    static const double gcode_arc_tolerance = 0.0125;
    const size_t segments = Geometry::ArcWelder::arc_discretization_steps(arc.start_radius(), std::abs(arc.angle), gcode_arc_tolerance);
#endif

    const double inv_segment = 1.0 / double(segments);
    const double theta_per_segment = arc.angle  * inv_segment;
    const double z_per_segment = arc.delta_z() * inv_segment;
    const double extruder_per_segment = (extrusion.has_value()) ? *extrusion * inv_segment : 0.0;

    const double cos_T = 1.0 - 0.5 * sqr(theta_per_segment); // Small angle approximation
    const double sin_T = theta_per_segment;

    AxisCoords prev_target = m_start_position;
    AxisCoords arc_target;

    // Initialize the linear axis
    arc_target[Z] = m_start_position[Z];

    // Initialize the extruder axis
    arc_target[E] = m_start_position[E];

    static const size_t N_ARC_CORRECTION = 25;
    Vec3d curr_rel_arc_start = arc.relative_start();
    size_t count = 0;

    for (size_t i = 1; i < segments; ++i) {
        if (count < N_ARC_CORRECTION) {
            // Apply vector rotation matrix 
            const float r_axisi = curr_rel_arc_start.x() * sin_T + curr_rel_arc_start.y() * cos_T;
            curr_rel_arc_start.x() = curr_rel_arc_start.x() * cos_T - curr_rel_arc_start.y() * sin_T;
            curr_rel_arc_start.y() = r_axisi;
            ++count;
        }
        else {
            // Arc correction to radius vector. Computed only every N_ARC_CORRECTION increments.
            // Compute exact location by applying transformation matrix from initial radius vector(=-offset).
            const double cos_Ti = ::cos(i * theta_per_segment);
            const double sin_Ti = ::sin(i * theta_per_segment);
            curr_rel_arc_start.x() = -double(rel_center.x()) * cos_Ti + double(rel_center.y()) * sin_Ti;
            curr_rel_arc_start.y() = -double(rel_center.x()) * sin_Ti - double(rel_center.y()) * cos_Ti;
            count = 0;
        }

        // Update arc_target location
        arc_target[X] = arc.center.x() + curr_rel_arc_start.x();
        arc_target[Y] = arc.center.y() + curr_rel_arc_start.y();
        arc_target[Z] += z_per_segment;
        arc_target[E] += extruder_per_segment;

        m_start_position = m_end_position; // this is required because we are skipping the call to process_gcode_line()
        internal_only_g1_line(adjust_target(arc_target, prev_target), z_per_segment != 0.0, (i == 1) ? feedrate : std::nullopt,
            extrusion, segments - i);
        prev_target = arc_target;
    }

    // Ensure last segment arrives at target location.
    m_start_position = m_end_position; // this is required because we are skipping the call to process_gcode_line()
    internal_only_g1_line(adjust_target(end_position, prev_target), arc.delta_z() != 0.0, (segments == 1) ? feedrate : std::nullopt, extrusion);
}

void GCodeProcessor::process_G10(const GCodeReader::GCodeLine& line)
{
    if (m_flavor == gcfRepRap) {
        // similar to M104/M109
        float new_temp;
        if (line.has_value('S', new_temp)) {
            size_t id = m_extruder_id;
            float val;
            if (line.has_value('P', val)) {
                const size_t eid = static_cast<size_t>(val);
                if (eid < m_extruder_temps.size())
                    id = eid;
            }

            set_extruder_temp(new_temp, id);
            return;
        }
    }

    // stores retract move
    store_move_vertex(EMoveType::Retract);
}

void GCodeProcessor::process_G11(const GCodeReader::GCodeLine& line)
{
    // stores unretract move
    store_move_vertex(EMoveType::Unretract);
}

void GCodeProcessor::process_G20(const GCodeReader::GCodeLine& line)
{
    m_units = EUnits::Inches;
}

void GCodeProcessor::process_G21(const GCodeReader::GCodeLine& line)
{
    m_units = EUnits::Millimeters;
}

void GCodeProcessor::process_G22(const GCodeReader::GCodeLine& line)
{
    // stores retract move
    store_move_vertex(EMoveType::Retract);
}

void GCodeProcessor::process_G23(const GCodeReader::GCodeLine& line)
{
    // stores unretract move
    store_move_vertex(EMoveType::Unretract);
}

void GCodeProcessor::process_G28(const GCodeReader::GCodeLine& line)
{
    std::string_view cmd = line.cmd();
    std::string new_line_raw = { cmd.data(), cmd.size() };
    bool found = false;
    if (line.has('X')) {
        new_line_raw += " X0";
        found = true;
    }
    if (line.has('Y')) {
        new_line_raw += " Y0";
        found = true;
    }
    if (line.has('Z')) {
        new_line_raw += " Z0";
        found = true;
    }
    if (!found)
        new_line_raw += " X0  Y0  Z0";

    GCodeReader::GCodeLine new_gline;
    GCodeReader reader;
    reader.parse_line(new_line_raw, [&](GCodeReader& reader, const GCodeReader::GCodeLine& gline) { new_gline = gline; });
    process_G1(new_gline);
}

void GCodeProcessor::process_G60(const GCodeReader::GCodeLine& line)
{
    if (m_flavor == gcfMarlinLegacy || m_flavor == gcfMarlinFirmware)
        m_saved_position = m_end_position;
}

void GCodeProcessor::process_G61(const GCodeReader::GCodeLine& line)
{
    if (m_flavor == gcfMarlinLegacy || m_flavor == gcfMarlinFirmware) {
        bool modified = false;
        if (line.has_x()) {
            m_end_position[X] = m_saved_position[X];
            modified = true;
        }
        if (line.has_y()) {
            m_end_position[Y] = m_saved_position[Y];
            modified = true;
        }
        if (line.has_z()) {
            m_end_position[Z] = m_saved_position[Z];
            modified = true;
        }
        if (line.has_e()) {
            m_end_position[E] = m_saved_position[E];
            modified = true;
        }
        if (line.has_f())
            if (m_feed_multiply.size() > m_extruder_id)
                m_feedrate = m_feed_multiply[m_extruder_id].current * line.f();
            else
                m_feedrate = line.f();

        if (!modified)
            m_end_position = m_saved_position;


        store_move_vertex(EMoveType::Travel);
    }
}

void GCodeProcessor::process_G90(const GCodeReader::GCodeLine& line)
{
    m_global_positioning_type = EPositioningType::Absolute;
}

void GCodeProcessor::process_G91(const GCodeReader::GCodeLine& line)
{
    m_global_positioning_type = EPositioningType::Relative;
}

void GCodeProcessor::process_G92(const GCodeReader::GCodeLine& line)
{
    float lengths_scale_factor = (m_units == EUnits::Inches) ? INCHES_TO_MM : 1.0f;
    bool any_found = false;

    if (line.has_x()) {
        m_origin[X] = m_end_position[X] - line.x() * lengths_scale_factor;
        any_found = true;
    }

    if (line.has_y()) {
        m_origin[Y] = m_end_position[Y] - line.y() * lengths_scale_factor;
        any_found = true;
    }

    if (line.has_z()) {
        m_origin[Z] = m_end_position[Z] - line.z() * lengths_scale_factor;
        any_found = true;
    }

    if (line.has_e()) {
        // extruder coordinate can grow to the point where its float representation does not allow for proper addition with small increments,
        // we set the value taken from the G92 line as the new current position for it
        m_end_position[E] = line.e() * lengths_scale_factor;
        any_found = true;
    }
    else
        simulate_st_synchronize();

    if (!any_found && !line.has_unknown_axis()) {
        // The G92 may be called for axes that PrusaSlicer does not recognize, for example see GH issue #3510, 
        // where G92 A0 B0 is called although the extruder axis is till E.
        for (unsigned char a = X; a <= E; ++a) {
            m_origin[a] = m_end_position[a];
        }
    }
}

void GCodeProcessor::process_M1(const GCodeReader::GCodeLine& line)
{
    simulate_st_synchronize();
}

void GCodeProcessor::process_M82(const GCodeReader::GCodeLine& line)
{
    m_e_local_positioning_type = EPositioningType::Absolute;
}

void GCodeProcessor::process_M83(const GCodeReader::GCodeLine& line)
{
    m_e_local_positioning_type = EPositioningType::Relative;
}

void GCodeProcessor::process_M104(const GCodeReader::GCodeLine& line)
{
    float new_temp;
    if (line.has_value('S', new_temp)) {
        size_t id = m_extruder_id;
        float val;
        if (line.has_value('T', val)) {
            const size_t eid = static_cast<size_t>(val);
            if (eid < m_extruder_temps.size())
                id = eid;
        }

        set_extruder_temp(new_temp, id);
    }
}

void GCodeProcessor::process_M106(const GCodeReader::GCodeLine& line)
{
    if (!line.has('P')) {
        // The absence of P means the print cooling fan, so ignore anything else.
        float new_fan_speed;
        if (line.has_value('S', new_fan_speed))
            m_fan_speed = (100.0f / 255.0f) * new_fan_speed;
        else
            m_fan_speed = 100.0f;
    }
}

void GCodeProcessor::process_M107(const GCodeReader::GCodeLine& line)
{
    m_fan_speed = 0.0f;
}

void GCodeProcessor::process_M108(const GCodeReader::GCodeLine& line)
{
    // These M-codes are used by Sailfish to change active tool.
    // They have to be processed otherwise toolchanges will be unrecognised
    // by the analyzer - see https://github.com/prusa3d/PrusaSlicer/issues/2566

    if (m_flavor != gcfSailfish)
        return;

    std::string cmd = line.raw();
    size_t pos = cmd.find("T");
    if (pos != std::string::npos)
        process_T(cmd.substr(pos));
}

void GCodeProcessor::process_M109(const GCodeReader::GCodeLine& line)
{
    float new_temp;
    size_t id = (size_t)-1;
    if (line.has_value('R', new_temp)) {
        float val;
        if (line.has_value('T', val)) {
            const size_t eid = static_cast<size_t>(val);
            if (eid < m_extruder_temps.size())
                id = eid;
        }
        else
            id = m_extruder_id;
    }
    else if (line.has_value('S', new_temp))
        id = m_extruder_id;

    if (id != (size_t)-1)
        set_extruder_temp(new_temp, id);
}

void GCodeProcessor::process_M132(const GCodeReader::GCodeLine& line)
{
    // This command is used by Makerbot to load the current home position from EEPROM
    // see: https://github.com/makerbot/s3g/blob/master/doc/GCodeProtocol.md
    // Using this command to reset the axis origin to zero helps in fixing: https://github.com/prusa3d/PrusaSlicer/issues/3082

    if (line.has('X'))
        m_origin[X] = 0.0f;

    if (line.has('Y'))
        m_origin[Y] = 0.0f;

    if (line.has('Z'))
        m_origin[Z] = 0.0f;

    if (line.has('E'))
        m_origin[E] = 0.0f;
}

void GCodeProcessor::process_M135(const GCodeReader::GCodeLine& line)
{
    // These M-codes are used by MakerWare to change active tool.
    // They have to be processed otherwise toolchanges will be unrecognised
    // by the analyzer - see https://github.com/prusa3d/PrusaSlicer/issues/2566

    if (m_flavor != gcfMakerWare)
        return;

    std::string cmd = line.raw();
    size_t pos = cmd.find("T");
    if (pos != std::string::npos)
        process_T(cmd.substr(pos));
}

void GCodeProcessor::process_M201(const GCodeReader::GCodeLine& line)
{
    // see http://reprap.org/wiki/G-code#M201:_Set_max_printing_acceleration
    float factor = ((m_flavor != gcfSprinter && m_flavor != gcfRepRap) && m_units == EUnits::Inches) ? INCHES_TO_MM : 1.0f;

    for (size_t i = 0; i < static_cast<size_t>(PrintEstimatedStatistics::ETimeMode::Count); ++i) {
        if (static_cast<PrintEstimatedStatistics::ETimeMode>(i) == PrintEstimatedStatistics::ETimeMode::Normal ||
            m_time_processor.machine_envelope_processing_enabled) {
            if (line.has_x())
                set_option_value(m_time_processor.machine_limits.machine_max_acceleration_x, i, line.x() * factor);

            if (line.has_y())
                set_option_value(m_time_processor.machine_limits.machine_max_acceleration_y, i, line.y() * factor);

            if (line.has_z())
                set_option_value(m_time_processor.machine_limits.machine_max_acceleration_z, i, line.z() * factor);

            if (line.has_e())
                set_option_value(m_time_processor.machine_limits.machine_max_acceleration_e, i, line.e() * factor);
        }
    }
}

void GCodeProcessor::process_M203(const GCodeReader::GCodeLine& line)
{
    // see http://reprap.org/wiki/G-code#M203:_Set_maximum_feedrate
    if (m_flavor == gcfRepetier)
        return;

    // see http://reprap.org/wiki/G-code#M203:_Set_maximum_feedrate
    // http://smoothieware.org/supported-g-codes
    float factor = (m_flavor == gcfMarlinLegacy || m_flavor == gcfMarlinFirmware || m_flavor == gcfSmoothie) ? 1.0f : MMMIN_TO_MMSEC;

    for (size_t i = 0; i < static_cast<size_t>(PrintEstimatedStatistics::ETimeMode::Count); ++i) {
        if (static_cast<PrintEstimatedStatistics::ETimeMode>(i) == PrintEstimatedStatistics::ETimeMode::Normal ||
            m_time_processor.machine_envelope_processing_enabled) {
            if (line.has_x())
                set_option_value(m_time_processor.machine_limits.machine_max_feedrate_x, i, line.x() * factor);

            if (line.has_y())
                set_option_value(m_time_processor.machine_limits.machine_max_feedrate_y, i, line.y() * factor);

            if (line.has_z())
                set_option_value(m_time_processor.machine_limits.machine_max_feedrate_z, i, line.z() * factor);

            if (line.has_e())
                set_option_value(m_time_processor.machine_limits.machine_max_feedrate_e, i, line.e() * factor);
        }
    }
}

void GCodeProcessor::process_M204(const GCodeReader::GCodeLine& line)
{
    float value;
    for (size_t i = 0; i < static_cast<size_t>(PrintEstimatedStatistics::ETimeMode::Count); ++i) {
        if (static_cast<PrintEstimatedStatistics::ETimeMode>(i) == PrintEstimatedStatistics::ETimeMode::Normal ||
            m_time_processor.machine_envelope_processing_enabled) {
            if (line.has_value('S', value)) {
                // Legacy acceleration format. This format is used by the legacy Marlin, MK2 or MK3 firmware
                // It is also generated by PrusaSlicer to control acceleration per extrusion type
                // (perimeters, first layer etc) when 'Marlin (legacy)' flavor is used.
                set_acceleration(static_cast<PrintEstimatedStatistics::ETimeMode>(i), value);
                set_travel_acceleration(static_cast<PrintEstimatedStatistics::ETimeMode>(i), value);
                if (line.has_value('T', value))
                    set_retract_acceleration(static_cast<PrintEstimatedStatistics::ETimeMode>(i), value);
            }
            else {
                // New acceleration format, compatible with the upstream Marlin.
                if (line.has_value('P', value))
                    set_acceleration(static_cast<PrintEstimatedStatistics::ETimeMode>(i), value);
                if (line.has_value('R', value))
                    set_retract_acceleration(static_cast<PrintEstimatedStatistics::ETimeMode>(i), value);
                if (line.has_value('T', value))
                    // Interpret the T value as the travel acceleration in the new Marlin format.
                    set_travel_acceleration(static_cast<PrintEstimatedStatistics::ETimeMode>(i), value);
            }
        }
    }
}

void GCodeProcessor::process_M205(const GCodeReader::GCodeLine& line)
{
    // Note: Sprinter / Marlin gcode
    for (size_t i = 0; i < static_cast<size_t>(PrintEstimatedStatistics::ETimeMode::Count); ++i) {
        if (static_cast<PrintEstimatedStatistics::ETimeMode>(i) == PrintEstimatedStatistics::ETimeMode::Normal ||
            m_time_processor.machine_envelope_processing_enabled) {
            if (line.has_x()) {
                float max_jerk = line.x();
                set_option_value(m_time_processor.machine_limits.machine_max_jerk_x, i, max_jerk);
                set_option_value(m_time_processor.machine_limits.machine_max_jerk_y, i, max_jerk);
            }

            if (line.has_y())
                set_option_value(m_time_processor.machine_limits.machine_max_jerk_y, i, line.y());

            if (line.has_z())
                set_option_value(m_time_processor.machine_limits.machine_max_jerk_z, i, line.z());

            if (line.has_e())
                set_option_value(m_time_processor.machine_limits.machine_max_jerk_e, i, line.e());

            float value;
            if (line.has_value('S', value))
                set_option_value(m_time_processor.machine_limits.machine_min_extruding_rate, i, value);

            if (line.has_value('T', value))
                set_option_value(m_time_processor.machine_limits.machine_min_travel_rate, i, value);
        }
    }
}

void GCodeProcessor::process_M220(const GCodeReader::GCodeLine& line)
{
    float value_temp;

    // get extruder id if any

    uint16_t extruder_id = m_extruder_id;
    {
        if (line.has_value('T', value_temp))
            extruder_id = std::min(uint16_t(1000), std::max(uint16_t(0), uint16_t(value_temp)));
        else if (line.has_value('D', value_temp))
            extruder_id = std::min(uint16_t(1000), std::max(uint16_t(0), uint16_t(value_temp)));
    }

    // ensure that there is enough m_feed_multiply for our needs
    while (m_feed_multiply.size() <= extruder_id)
        m_feed_multiply.emplace_back(1.0f, 1.0f);

    if (line.has('B'))
        m_feed_multiply[extruder_id].saved = m_feed_multiply[extruder_id].current;
    if (line.has_value('S', value_temp))
        m_feed_multiply[extruder_id].current = value_temp * 0.01f;;
    if (line.has('R'))
        m_feed_multiply[extruder_id].current = m_feed_multiply[extruder_id].saved;
}

void GCodeProcessor::process_M221(const GCodeReader::GCodeLine& line)
{
    float value_s;
    if (line.has_value('S', value_s)) {
        float value_t = 0;
        if (!line.has_value('T', value_t))
            if (!line.has_value('D', value_t)) {
                value_t = (float)m_extruder_id;
            }
        value_s *= 0.01f;
        uint16_t extruder = std::min(uint16_t(1000), std::max(uint16_t(0), uint16_t(value_t)));
        while (m_extrude_multiply.size() <= extruder)
            m_extrude_multiply.push_back(1.0f);
        m_extrude_multiply[extruder] = value_s;
        //not sure of what it does...
        for (size_t i = 0; i < static_cast<size_t>(PrintEstimatedStatistics::ETimeMode::Count); ++i) {
            m_time_processor.machines[i].extrude_factor_override_percentage = value_s;
        }
    }
}

void GCodeProcessor::process_M401(const GCodeReader::GCodeLine& line)
{
    if (m_flavor != gcfRepetier)
        return;

    for (unsigned char a = 0; a <= 3; ++a) {
        m_cached_position.position[a] = m_start_position[a];
    }
    m_cached_position.feedrate = m_feedrate;
}

void GCodeProcessor::process_M402(const GCodeReader::GCodeLine& line)
{
    if (m_flavor != gcfRepetier)
        return;

    // see for reference:
    // https://github.com/repetier/Repetier-Firmware/blob/master/src/ArduinoAVR/Repetier/Printer.cpp
    // void Printer::GoToMemoryPosition(bool x, bool y, bool z, bool e, float feed)

    bool has_xyz = !(line.has('X') || line.has('Y') || line.has('Z'));

    float p = FLT_MAX;
    for (unsigned char a = X; a <= Z; ++a) {
        if (has_xyz || line.has(a)) {
            p = float(m_cached_position.position[a]);
            if (p != FLT_MAX)
                m_start_position[a] = p;
        }
    }

    p = float(m_cached_position.position[E]);
    if (p != FLT_MAX)
        m_start_position[E] = p;

    p = FLT_MAX;
    if (!line.has_value(4, p))
        p = m_cached_position.feedrate;

    if (p != FLT_MAX)
        m_feedrate = p;
}

void GCodeProcessor::process_M566(const GCodeReader::GCodeLine& line)
{
    // RepRapFirmware gcode
    for (size_t i = 0; i < static_cast<size_t>(PrintEstimatedStatistics::ETimeMode::Count); ++i) {
        if (line.has_x())
            set_option_value(m_time_processor.machine_limits.machine_max_jerk_x, i, line.x() * MMMIN_TO_MMSEC);

        if (line.has_y())
            set_option_value(m_time_processor.machine_limits.machine_max_jerk_y, i, line.y() * MMMIN_TO_MMSEC);

        if (line.has_z())
            set_option_value(m_time_processor.machine_limits.machine_max_jerk_z, i, line.z() * MMMIN_TO_MMSEC);

        if (line.has_e())
            set_option_value(m_time_processor.machine_limits.machine_max_jerk_e, i, line.e() * MMMIN_TO_MMSEC);
    }
}

void GCodeProcessor::process_M702(const GCodeReader::GCodeLine& line)
{
    if (line.has('C')) {
        // MK3 MMU2 specific M code:
        // M702 C is expected to be sent by the custom end G-code when finalizing a print.
        // The MK3 unit shall unload and park the active filament into the MMU2 unit.
        m_time_processor.extruder_unloaded = true;
        simulate_st_synchronize(get_filament_unload_time(m_extruder_id));
    }
}

void GCodeProcessor::process_T(const GCodeReader::GCodeLine& line)
{
    process_T(line.cmd());
}

void GCodeProcessor::process_T(const std::string_view command)
{
    if (command.length() > 1) {
        int eid = 0;
        if (!parse_number(command.substr(1), eid) || eid < 0 || eid > 255) {
            // Specific to the MMU2 V2 (see https://www.help.prusa3d.com/en/article/prusa-specific-g-codes_112173):
            if ((m_flavor == gcfMarlinLegacy || m_flavor == gcfMarlinFirmware) && (command == "Tx" || command == "Tc" || command == "T?"))
                return;

            // T-1 is a valid gcode line for RepRap Firmwares (used to deselects all tools) see https://github.com/prusa3d/PrusaSlicer/issues/5677
            if ((m_flavor != gcfRepRap && m_flavor != gcfSprinter) || eid != -1)
                BOOST_LOG_TRIVIAL(error) << "GCodeProcessor encountered an invalid toolchange (" << command << ").";
        }
        else {
            uint16_t id = static_cast<uint16_t>(eid);
            if (m_extruder_id != id) {
                if (((m_producer == EProducer::PrusaSlicer || m_producer == EProducer::Slic3rPE || m_producer == EProducer::Slic3r) && id >= m_result.extruders_count) ||
                    ((m_producer != EProducer::PrusaSlicer && m_producer != EProducer::Slic3rPE && m_producer != EProducer::Slic3r) && id >= m_result.extruder_colors.size()))
                    BOOST_LOG_TRIVIAL(error) << "GCodeProcessor encountered an invalid toolchange, maybe from a custom gcode (" << command << ").";
                else
                   process_T(id);
            }
        }
    }
}

void GCodeProcessor::process_T(uint16_t new_id)
{
    if (m_extruder_id != new_id) {
        unsigned char old_extruder_id = m_extruder_id;
        process_filaments(CustomGCode::ToolChange);
        m_extruder_id = new_id;
        m_cp_color.current = m_extruder_colors[new_id];
        // Specific to the MK3 MMU2:
        // The initial value of extruder_unloaded is set to true indicating
        // that the filament is parked in the MMU2 unit and there is nothing to be unloaded yet.
        float extra_time = get_filament_unload_time(static_cast<size_t>(old_extruder_id));
        m_time_processor.extruder_unloaded = false;
        extra_time += get_filament_load_time(static_cast<size_t>(m_extruder_id));
        extra_time += m_time_processor.time_toolchange;
        if (m_producer == EProducer::KissSlicer && m_flavor == gcfMarlinLegacy)
            extra_time += m_kissslicer_toolchange_time_correction;
        simulate_st_synchronize(extra_time);
        // specific to single extruder multi material, set the new extruder temperature
        // to match the old one (not needed, as all extruders are at the same temp, via set_extruder_temp)
        //if (m_single_extruder_multi_material)
        //    m_extruder_temps[m_extruder_id] = m_extruder_temps[old_extruder_id];

        m_result.extruders_count = std::max<size_t>(m_result.extruders_count, m_extruder_id + 1);


        // store tool change move
        store_move_vertex(EMoveType::Tool_change);
    }
}

void GCodeProcessor::post_process()
{
    FilePtr in{ boost::nowide::fopen(m_result.filename.c_str(), "rb") };
    if (in.f == nullptr)
        throw Slic3r::RuntimeError(std::string("GCode processor post process export failed.\nCannot open file for reading.\n"));

    // temporary file to contain modified gcode
    std::string out_path = m_result.filename + ".postprocess";
    FilePtr out{ boost::nowide::fopen(out_path.c_str(), "wb") };
    if (out.f == nullptr)
        throw Slic3r::RuntimeError(std::string("GCode processor post process export failed.\nCannot open file for writing.\n"));

    std::vector<double> filament_mm(m_result.extruders_count, 0.0);
    std::vector<double> filament_cm3(m_result.extruders_count, 0.0);
    std::vector<double> filament_g(m_result.extruders_count, 0.0);
    std::vector<double> filament_cost(m_result.extruders_count, 0.0);

    double filament_total_g = 0.0;
    double filament_total_cost = 0.0;

    for (const auto& [id, volume] : m_result.print_statistics.volumes_per_extruder) {
        filament_mm[id] = volume / (static_cast<double>(M_PI) * sqr(0.5 * m_result.filament_diameters[id]));
        filament_cm3[id] = volume * 0.001;
        filament_g[id] = filament_cm3[id] * double(m_result.filament_densities[id]);
        filament_cost[id] = filament_g[id] * double(m_result.filament_cost[id]) * 0.001;
        filament_total_g += filament_g[id];
        filament_total_cost += filament_cost[id];
    }

    if (m_binarizer.is_enabled()) {
        // update print metadata
        auto stringify = [](const std::vector<double>& values) {
            std::string ret;
            char buf[1024];
            for (size_t i = 0; i < values.size(); ++i) {
                sprintf(buf, i < values.size() - 1 ? "%.2lf, " : "%.2lf", values[i]);
                ret += buf;
            }
            return ret;
        };

        // update binary data
        bgcode::binarize::BinaryData& binary_data = m_binarizer.get_binary_data();
        binary_data.print_metadata.raw_data.emplace_back(PrintStatistics::FilamentUsedMm, stringify(filament_mm));
        binary_data.print_metadata.raw_data.emplace_back(PrintStatistics::FilamentUsedCm3, stringify(filament_cm3));
        binary_data.print_metadata.raw_data.emplace_back(PrintStatistics::FilamentUsedG, stringify(filament_g));
        binary_data.print_metadata.raw_data.emplace_back(PrintStatistics::FilamentCost, stringify(filament_cost));
        binary_data.print_metadata.raw_data.emplace_back(PrintStatistics::TotalFilamentUsedG, stringify({ filament_total_g }));
        binary_data.print_metadata.raw_data.emplace_back(PrintStatistics::TotalFilamentCost, stringify({ filament_total_cost }));

        binary_data.printer_metadata.raw_data.emplace_back(PrintStatistics::FilamentUsedMm, stringify(filament_mm)); // duplicated into print metadata
        binary_data.printer_metadata.raw_data.emplace_back(PrintStatistics::FilamentUsedG, stringify(filament_g));   // duplicated into print metadata
        binary_data.printer_metadata.raw_data.emplace_back(PrintStatistics::FilamentCost, stringify(filament_cost));   // duplicated into print metadata
        binary_data.printer_metadata.raw_data.emplace_back(PrintStatistics::FilamentUsedCm3, stringify(filament_cm3)); // duplicated into print metadata

        for (size_t i = 0; i < static_cast<size_t>(PrintEstimatedStatistics::ETimeMode::Count); ++i) {
            const TimeMachine& machine = m_time_processor.machines[i];
            PrintEstimatedStatistics::ETimeMode mode = static_cast<PrintEstimatedStatistics::ETimeMode>(i);
            if (mode == PrintEstimatedStatistics::ETimeMode::Normal || machine.enabled) {
                char buf[128];
                sprintf(buf, "(%s mode)", (mode == PrintEstimatedStatistics::ETimeMode::Normal) ? "normal" : "silent");
                binary_data.print_metadata.raw_data.emplace_back("estimated printing time " + std::string(buf), get_time_dhms(machine.time));
                binary_data.print_metadata.raw_data.emplace_back("estimated first layer printing time " + std::string(buf), get_time_dhms(machine.layers_time.empty() ? 0.f : machine.layers_time.front()));

                binary_data.printer_metadata.raw_data.emplace_back("estimated printing time " + std::string(buf), get_time_dhms(machine.time));
            }
        }

        const bgcode::core::EResult res = m_binarizer.initialize(*out.f, s_binarizer_config);
        if (res != bgcode::core::EResult::Success)
            throw Slic3r::RuntimeError(format("Unable to initialize the gcode binarizer.\nError: %1%", bgcode::core::translate_result(res)));
    }

    auto time_in_minutes = [](float time_in_seconds) {
        assert(time_in_seconds >= 0.f);
        return int((time_in_seconds + 0.5f) / 60.0f);
    };

    auto time_in_last_minute = [](float time_in_seconds) {
        assert(time_in_seconds <= 60.0f);
        return time_in_seconds / 60.0f;
    };

    // superseeded by print_M73
    // auto format_line_M73_main = [](const std::string& mask, int percent, int time) {
        // char line_M73[64];
        // sprintf(line_M73, mask.c_str(),
            // std::to_string(percent).c_str(),
            // std::to_string(time).c_str());
        // return std::string(line_M73);
    // };

    // superseeded by print_M73
    // auto format_line_M73_stop_int = [](const std::string& mask, int time) {
        // char line_M73[64];
        // sprintf(line_M73, mask.c_str(), std::to_string(time).c_str());
        // return std::string(line_M73);
    // };

    auto format_time_float = [](float time) {
        return Slic3r::float_to_string_decimal_point(time, 2);
    };

    // superseeded by print_M73
    // auto format_line_M73_stop_float = [format_time_float](const std::string& mask, float time) {
        // char line_M73[64];
        // sprintf(line_M73, mask.c_str(), format_time_float(time).c_str());
        // return std::string(line_M73);
    // };

    std::string gcode_line;
    size_t g1_lines_counter = 0;
    // superseeded by print_M73
    // // keeps track of last exported pair <percent, remaining time>
    // std::array<std::pair<int, int>, static_cast<size_t>(PrintEstimatedStatistics::ETimeMode::Count)> last_exported_main;
    // for (size_t i = 0; i < static_cast<size_t>(PrintEstimatedStatistics::ETimeMode::Count); ++i) {
        // last_exported_main[i] = { 0, time_in_minutes(m_time_processor.machines[i].time) };
    // }

    // // keeps track of last exported remaining time to next printer stop
    // std::array<int, static_cast<size_t>(PrintEstimatedStatistics::ETimeMode::Count)> last_exported_stop;
    // for (size_t i = 0; i < static_cast<size_t>(PrintEstimatedStatistics::ETimeMode::Count); ++i) {
        // last_exported_stop[i] = time_in_minutes(m_time_processor.machines[i].time);
    // }

    std::map<RemainingTimeType, std::array<int32_t, static_cast<size_t>(PrintEstimatedStatistics::ETimeMode::Count)>> machine_TO_last_time_elapsed{ {rtM73,{ -1 }},{rtM117,{ -1 }} };
    std::map<RemainingTimeType, std::array<int32_t, static_cast<size_t>(PrintEstimatedStatistics::ETimeMode::Count)>> machine_TO_last_time_left{ {rtM73,{ -1 }},{rtM117,{ -1 }} };
    std::map<RemainingTimeType, std::array<int32_t, static_cast<size_t>(PrintEstimatedStatistics::ETimeMode::Count)>> machine_TO_last_next_interaction{ {rtM73,{ -1 }},{rtM117,{ -1 }} };

    auto print_M73 = [&](const TimeMachine& machine, const float time_elapsed_seconds, const float next_interaction_seconds, unsigned int& extra_lines_count) {
        std::string ret;
        const float total_time_seconds = machine.time;
        const float time_left_seconds = total_time_seconds - time_elapsed_seconds;
        // P Percent in normal mode ; R Time remaining in normal mode(minutes) ; C Time to change / pause / user interaction
        if ((machine.remaining_times_type & rtM73) != 0 || (machine.remaining_times_type & rtM73_Quiet) != 0 ) {
            int32_t& last_time_elapsed = machine_TO_last_time_elapsed[rtM73][(size_t)machine.time_mode];
            int32_t& last_time_left = machine_TO_last_time_left[rtM73][(size_t)machine.time_mode];
            int32_t& last_next_interaction = machine_TO_last_next_interaction[rtM73][(size_t)machine.time_mode];
            auto m73_pr = (machine.remaining_times_type & rtM73) != 0 ? "M73 P%1% R%2%\n" : "M73 Q%1% S%2%\n";
            auto m73_c = (machine.remaining_times_type & rtM73) != 0 ? "M73 C%1%\n" : "M73 D%1%\n";
            int32_t time_elapsed = total_time_seconds == 0 ? 0 : int32_t(time_elapsed_seconds * 100 / total_time_seconds);
            int32_t time_left = time_in_minutes(time_left_seconds);
            int32_t next_interaction = time_in_minutes(next_interaction_seconds);
            if (last_time_elapsed != time_elapsed || last_time_left != time_left) {
                ret += (boost::format(m73_pr)
                    % std::to_string(time_elapsed)
                    % std::to_string(time_left)).str();
                last_time_elapsed = time_elapsed;
                last_time_left = time_left;
                ++extra_lines_count;
            }
            if (next_interaction_seconds > 0 && last_next_interaction != next_interaction) {
                ret += (boost::format(m73_c) % next_interaction).str();
                last_next_interaction = next_interaction;
                ++extra_lines_count;
            }
        }
        if ((machine.remaining_times_type & rtM117) != 0) {
            int32_t& last_time_elapsed = machine_TO_last_time_elapsed[rtM117][(size_t)machine.time_mode];
            int32_t& last_time_left = machine_TO_last_time_left[rtM117][(size_t)machine.time_mode];
            int32_t& last_next_interaction = machine_TO_last_next_interaction[rtM117][(size_t)machine.time_mode];
            if (time_left_seconds <= 0 || total_time_seconds == 0) {
                ret += "M117 Time Left 0s\n";
            } else {
                int32_t time_elapsed = int32_t(time_elapsed_seconds);
                int32_t time_left = int32_t(time_left_seconds);
                int32_t next_interaction = int32_t(next_interaction_seconds);
                if (next_interaction_seconds > 0) {
                    if (last_time_left != time_left || last_next_interaction != next_interaction) {
                        ret += (boost::format("M117 Pause in %1%h%2%m%3%s / %4%h%5%m%6%s\n")
                            % std::to_string(next_interaction / 3600) % std::to_string((next_interaction / 60) % 60) % std::to_string(next_interaction % 60)
                            % std::to_string(time_left / 3600) % std::to_string((time_left / 60) % 60) % std::to_string(time_left % 60)
                            ).str();
                        ++extra_lines_count;
                        last_time_left = time_left;
                        last_next_interaction = next_interaction;
                    }
                } else if (last_time_elapsed != time_elapsed) {
                    ret += (boost::format("M117 Time Left %1%h%2%m%3%s\n")
                        % std::to_string(time_left / 3600) % std::to_string((time_left / 60) % 60) % std::to_string(time_left % 60)
                        ).str();
                    last_time_elapsed = time_elapsed;
                }
            }
        }
        //else none
        return ret;
    };


    // Helper class to modify and export gcode to file
    class ExportLines
    {
    public:
        struct Backtrace
        {
            float time{ 60.0f };
            unsigned int steps{ 10 };
            float time_step() const { return time / float(steps); }
        };

        enum class EWriteType
        {
            BySize,
            ByTime
        };

    private:
        struct LineData
        {
            std::string line;
            float time;
        };

#ifndef NDEBUG
        class Statistics
        {
            ExportLines& m_parent;
            size_t m_max_size{ 0 };
            size_t m_lines_count{ 0 };
            size_t m_max_lines_count{ 0 };

        public:
            explicit Statistics(ExportLines& parent)
            : m_parent(parent)
            {}

            void add_line(size_t line_size) {
                ++m_lines_count;
                m_max_size = std::max(m_max_size, m_parent.get_size() + line_size);
                m_max_lines_count = std::max(m_max_lines_count, m_lines_count);
            }

            void remove_line() { --m_lines_count; }
            void remove_all_lines() { m_lines_count = 0; }
        };

        Statistics m_statistics;
#endif // NDEBUG

        EWriteType m_write_type{ EWriteType::BySize };
        // Time machine containing g1 times cache
        TimeMachine& m_machine;
        // Current time
        float m_time{ 0.0f };
        // Current size in bytes
        size_t m_size{ 0 };

        // gcode lines cache
        std::deque<LineData> m_lines;
        size_t m_added_lines_counter{ 0 };
        // map of gcode line ids from original to final 
        // used to update m_result.moves[].gcode_id
        std::vector<std::pair<size_t, size_t>> m_gcode_lines_map;

        size_t m_times_cache_id{ 0 };
        size_t m_out_file_pos{ 0 };

        bgcode::binarize::Binarizer& m_binarizer;

    public:
        ExportLines(bgcode::binarize::Binarizer& binarizer, EWriteType type, TimeMachine& machine)
#ifndef NDEBUG
        : m_statistics(*this), m_binarizer(binarizer), m_write_type(type), m_machine(machine) {}
#else
        : m_binarizer(binarizer), m_write_type(type), m_machine(machine) {}
#endif // NDEBUG

        // return: number of internal G1 lines (from G2/G3 splitting) processed
        unsigned int update(const std::string& line, size_t lines_counter, size_t g1_lines_counter) {
            unsigned int ret = 0;
            m_gcode_lines_map.push_back({ lines_counter, 0 });

            if (GCodeReader::GCodeLine::cmd_is(line, "G0") ||
                GCodeReader::GCodeLine::cmd_is(line, "G1") ||
                GCodeReader::GCodeLine::cmd_is(line, "G2") ||
                GCodeReader::GCodeLine::cmd_is(line, "G3") ||
                GCodeReader::GCodeLine::cmd_is(line, "G28"))
                ++g1_lines_counter;
            else
                return ret;

            auto init_it = m_machine.g1_times_cache.begin() + m_times_cache_id;
            auto it = init_it;
            while (it != m_machine.g1_times_cache.end() && it->id < g1_lines_counter) {
                ++it;
                ++m_times_cache_id;
            }

            if (it->id > g1_lines_counter)
                return ret;

            // search for internal G1 lines
            if (GCodeReader::GCodeLine::cmd_is(line, "G2") || GCodeReader::GCodeLine::cmd_is(line, "G3")) {
                while (it != m_machine.g1_times_cache.end() && it->remaining_internal_g1_lines > 0) {
                    ++it;
                    ++m_times_cache_id;
                    ++g1_lines_counter;
                    ++ret;
                }
            }

            if (it != m_machine.g1_times_cache.end() && it->id == g1_lines_counter)
                m_time = it->elapsed_time;

            return ret;
        }

        // add the given gcode line to the cache
        void append_line(const std::string& line) {
            m_lines.push_back({ line, m_time });
#ifndef NDEBUG
            m_statistics.add_line(line.length());
#endif // NDEBUG
            m_size += line.length();
            ++m_added_lines_counter;
            assert(!m_gcode_lines_map.empty());
            m_gcode_lines_map.back().second = m_added_lines_counter;
        }

        // Insert the gcode lines required by the command cmd by backtracing into the cache
        void insert_lines(const Backtrace& backtrace, const std::string& cmd, std::function<std::string(unsigned int, float, float)> line_inserter,
            std::function<std::string(const std::string&)> line_replacer) {
            assert(!m_lines.empty());
            const float time_step = backtrace.time_step();
            size_t rev_it_dist = 0; // distance from the end of the cache of the starting point of the backtrace
            float last_time_insertion = 0.0f; // used to avoid inserting two lines at the same time
            for (unsigned int i = 0; i < backtrace.steps; ++i) {
                const float backtrace_time_i = (i + 1) * time_step;
                const float time_threshold_i = m_time - backtrace_time_i;
                auto rev_it = m_lines.rbegin() + rev_it_dist;
                auto start_rev_it = rev_it;

                std::string curr_cmd = GCodeReader::GCodeLine::extract_cmd(rev_it->line);
                // backtrace into the cache to find the place where to insert the line
                while (rev_it != m_lines.rend() && rev_it->time > time_threshold_i && curr_cmd != cmd && curr_cmd != "G28" && curr_cmd != "G29") {
                    rev_it->line = line_replacer(rev_it->line);
                    ++rev_it;
                    if (rev_it != m_lines.rend())
                        curr_cmd = GCodeReader::GCodeLine::extract_cmd(rev_it->line);
                }

                // we met the previous evenience of cmd, or a G28/G29 command. stop inserting lines
                if (rev_it != m_lines.rend() && (curr_cmd == cmd || curr_cmd == "G28" || curr_cmd == "G29"))
                    break;

                // insert the line for the current step
                if (rev_it != m_lines.rend() && rev_it != start_rev_it && rev_it->time != last_time_insertion) {
                    last_time_insertion = rev_it->time;
                    const std::string out_line = line_inserter(i + 1, last_time_insertion, m_time - last_time_insertion);
                    rev_it_dist = std::distance(m_lines.rbegin(), rev_it) + 1;
                    m_lines.insert(rev_it.base(), { out_line, rev_it->time });
#ifndef NDEBUG
                    m_statistics.add_line(out_line.length());
#endif // NDEBUG
                    m_size += out_line.length();
                    // synchronize gcode lines map
                    for (auto map_it = m_gcode_lines_map.rbegin(); map_it != m_gcode_lines_map.rbegin() + rev_it_dist - 1; ++map_it) {
                        ++map_it->second;
                    }

                    ++m_added_lines_counter;
                }
            }
        }

        // write to file:
        // m_write_type == EWriteType::ByTime - all lines older than m_time - backtrace_time
        // m_write_type == EWriteType::BySize - all lines if current size is greater than 65535 bytes
        void write(FilePtr& out, float backtrace_time, GCodeProcessorResult& result, const std::string& out_path) {
            if (m_lines.empty())
                return;

            // collect lines to write into a single string
            std::string out_string;
            if (!m_lines.empty()) {
                if (m_write_type == EWriteType::ByTime) {
                    while (m_lines.front().time < m_time - backtrace_time) {
                        const LineData& data = m_lines.front();
                        out_string += data.line;
                        m_size -= data.line.length();
                        m_lines.pop_front();
#ifndef NDEBUG
                        m_statistics.remove_line();
#endif // NDEBUG
                    }
                }
                else {
                    if (m_size > 65535) {
                        while (!m_lines.empty()) {
                            out_string += m_lines.front().line;
                            m_lines.pop_front();
                        }
                        m_size = 0;
#ifndef NDEBUG
                        m_statistics.remove_all_lines();
#endif // NDEBUG
                    }
                }
            }

            if (m_binarizer.is_enabled()) {
                if (m_binarizer.append_gcode(out_string) != bgcode::core::EResult::Success)
                    throw Slic3r::RuntimeError("Error while sending gcode to the binarizer.");
            }
            else {
                write_to_file(out, out_string, result, out_path);
                update_lines_ends_and_out_file_pos(out_string, result.lines_ends.front(), &m_out_file_pos);
            }
        }

        // flush the current content of the cache to file
        void flush(FilePtr& out, GCodeProcessorResult& result, const std::string& out_path) {
            // collect lines to flush into a single string
            std::string out_string;
            while (!m_lines.empty()) {
                out_string += m_lines.front().line;
                m_lines.pop_front();
            }
            m_size = 0;
#ifndef NDEBUG
            m_statistics.remove_all_lines();
#endif // NDEBUG

            if (m_binarizer.is_enabled()) {
                if (m_binarizer.append_gcode(out_string) != bgcode::core::EResult::Success)
                    throw Slic3r::RuntimeError("Error while sending gcode to the binarizer.");
            }
            else {
                write_to_file(out, out_string, result, out_path);
                update_lines_ends_and_out_file_pos(out_string, result.lines_ends.front(), &m_out_file_pos);
            }
        }

        void synchronize_moves(GCodeProcessorResult& result) const {
            auto it = m_gcode_lines_map.begin();
            for (GCodeProcessorResult::MoveVertex& move : result.moves) {
                while (it != m_gcode_lines_map.end() && it->first < move.gcode_id) {
                    ++it;
                }
                if (it != m_gcode_lines_map.end() && it->first == move.gcode_id)
                    move.gcode_id = it->second;
            }
        }

        size_t get_size() const { return m_size; }

    private:
        void write_to_file(FilePtr& out, const std::string& out_string, GCodeProcessorResult& result, const std::string& out_path) {
            if (!out_string.empty()) {
                if (!m_binarizer.is_enabled()) {
                    fwrite((const void*)out_string.c_str(), 1, out_string.length(), out.f);
                    if (ferror(out.f)) {
                        out.close();
                        boost::nowide::remove(out_path.c_str());
                        throw Slic3r::RuntimeError("GCode processor post process export failed.\nIs the disk full?");
                    }
                }
            }
        }
    };

    ExportLines export_lines(m_binarizer, m_result.backtrace_enabled ? ExportLines::EWriteType::ByTime : ExportLines::EWriteType::BySize, m_time_processor.machines[0]);

    // replace placeholder lines with the proper final value
    // gcode_line is in/out parameter, to reduce expensive memory allocation
    auto process_placeholders = [&](std::string& gcode_line) {
        bool processed = false;
        unsigned int extra_lines_count = 0;

        // remove trailing '\n'
        auto line = std::string_view(gcode_line).substr(0, gcode_line.length() - 1);

        if (line.length() > 1) {
            line = line.substr(1);
            if (m_time_processor.export_remaining_time_enabled &&
                (line == reserved_tag(ETags::First_Line_M73_Placeholder) || line == reserved_tag(ETags::Last_Line_M73_Placeholder))) {
                for (size_t i = 0; i < static_cast<size_t>(PrintEstimatedStatistics::ETimeMode::Count); ++i) {
                    const TimeMachine& machine = m_time_processor.machines[i];
                    if (machine.enabled) {
                        // export pair <percent, remaining time>
                        export_lines.append_line(
                            print_M73(machine,
                                (line == reserved_tag(ETags::First_Line_M73_Placeholder)) ? 0.f : machine.time,
                                (line == reserved_tag(ETags::First_Line_M73_Placeholder) && !machine.stop_times.empty()) 
                                    ? machine.stop_times.front().elapsed_time 
                                    : 0.f,
                                extra_lines_count));
                        processed = true;
                    }
                }
            }
            else if (line == reserved_tag(ETags::Estimated_Printing_Time_Placeholder)) {
                for (size_t i = 0; i < static_cast<size_t>(PrintEstimatedStatistics::ETimeMode::Count); ++i) {
                    const TimeMachine& machine = m_time_processor.machines[i];
                    PrintEstimatedStatistics::ETimeMode mode = static_cast<PrintEstimatedStatistics::ETimeMode>(i);
                    if (mode == PrintEstimatedStatistics::ETimeMode::Normal || machine.enabled) {
                        char buf[128];
                        sprintf(buf, "; estimated printing time (%s mode) = %s\n",
                            (mode == PrintEstimatedStatistics::ETimeMode::Normal) ? "normal" : "silent",
                            get_time_dhms(machine.time).c_str());
                        export_lines.append_line(buf);
                        processed = true;
                    }
                }
                for (size_t i = 0; i < static_cast<size_t>(PrintEstimatedStatistics::ETimeMode::Count); ++i) {
                    const TimeMachine& machine = m_time_processor.machines[i];
                    PrintEstimatedStatistics::ETimeMode mode = static_cast<PrintEstimatedStatistics::ETimeMode>(i);
                    if (mode == PrintEstimatedStatistics::ETimeMode::Normal || machine.enabled) {
                        char buf[128];
                        sprintf(buf, "; estimated first layer printing time (%s mode) = %s\n",
                            (mode == PrintEstimatedStatistics::ETimeMode::Normal) ? "normal" : "silent",
                            get_time_dhms(machine.layers_time.empty() ? 0.f : machine.layers_time.front()).c_str());
                        export_lines.append_line(buf);
                        processed = true;
                    }
                }
            }
        }

        //return std::pair<bool, size_t>(processed, (extra_lines_count == 0) ? extra_lines_count : extra_lines_count - 1); prusa doesn't return the extra_lines_count anymore.
        return processed;
    };

    auto process_used_filament = [&](std::string& gcode_line) {
        // Prefilter for parsing speed.
        if (gcode_line.size() < 8 || gcode_line[0] != ';' || gcode_line[1] != ' ')
            return false;
        if (const char c = gcode_line[2]; c != 'f' && c != 't')
            return false;
        auto process_tag = [](std::string& gcode_line, const std::string_view tag, const std::vector<double>& values) {
            if (boost::algorithm::starts_with(gcode_line, tag)) {
                gcode_line = tag;
                char buf[1024];
                for (size_t i = 0; i < values.size(); ++i) {
                    sprintf(buf, i == values.size() - 1 ? " %.2lf\n" : " %.2lf,", values[i]);
                    gcode_line += buf;
                }
                return true;
            }
            return false;
        };

        bool ret = false;
        ret |= process_tag(gcode_line, PrintStatistics::FilamentUsedMmMask, filament_mm);
        ret |= process_tag(gcode_line, PrintStatistics::FilamentUsedGMask, filament_g);
        ret |= process_tag(gcode_line, PrintStatistics::TotalFilamentUsedGMask, { filament_total_g });
        ret |= process_tag(gcode_line, PrintStatistics::FilamentUsedCm3Mask, filament_cm3);
        ret |= process_tag(gcode_line, PrintStatistics::FilamentCostMask, filament_cost);
        ret |= process_tag(gcode_line, PrintStatistics::TotalFilamentCostMask, { filament_total_cost });
        return ret;
    };

    // check for temporary lines
    auto is_temporary_decoration = [](const std::string_view gcode_line) {
        // remove trailing '\n'
        assert(!gcode_line.empty());
        assert(gcode_line.back() == '\n');

        // return true for decorations which are used in processing the gcode but that should not be exported into the final gcode
        // i.e.:
        // bool ret = gcode_line.substr(0, gcode_line.length() - 1) == ";" + Layer_Change_Tag;
        // ...
        // return ret;
        return false;
    };

    // Iterators for the normal and silent cached time estimate entry recently processed, used by process_line_G1.
    auto g1_times_cache_it = Slic3r::reserve_vector<std::vector<TimeMachine::G1LinesCacheItem>::const_iterator>(m_time_processor.machines.size());
    for (const auto& machine : m_time_processor.machines)
        g1_times_cache_it.emplace_back(machine.g1_times_cache.begin());

    // add lines M73 to exported gcode
    auto process_line_G1 = [this,
        // Lambdas, mostly for string formatting, all with an empty capture block.
        time_in_minutes, format_time_float, print_M73, time_in_last_minute,
        // Caches, to be modified
        &g1_times_cache_it,
        &export_lines]
        (const size_t g1_lines_counter) {
        if (m_time_processor.export_remaining_time_enabled) {
            for (size_t i = 0; i < static_cast<size_t>(PrintEstimatedStatistics::ETimeMode::Count); ++i) {
                const TimeMachine& machine = m_time_processor.machines[i];
                if (machine.enabled) {
                    // export pair <percent, remaining time>
                    // Skip all machine.g1_times_cache below g1_lines_counter.
                    auto& it = g1_times_cache_it[i];
                    while (it != machine.g1_times_cache.end() && it->id < g1_lines_counter)
                        ++it;
                    if (it != machine.g1_times_cache.end() && it->id == g1_lines_counter) {
                        float time_to_next_stop = 0;
                        // export remaining time to next printer stop
                        auto it_stop = std::upper_bound(machine.stop_times.begin(), machine.stop_times.end(), it->elapsed_time,
                            [](float value, const TimeMachine::StopTime& t) { return value < t.elapsed_time; });
                        if (it_stop != machine.stop_times.end()) {
                            int to_export_stop = time_in_minutes(it_stop->elapsed_time - it->elapsed_time);
                            if (to_export_stop > 0) {
                                time_to_next_stop = to_export_stop;
                            }
                            else {
                                bool is_last = false;
                                auto next_it = it + 1;
                                is_last |= (next_it == machine.g1_times_cache.end());

                                if (next_it != machine.g1_times_cache.end()) {
                                    auto next_it_stop = std::upper_bound(machine.stop_times.begin(), machine.stop_times.end(), next_it->elapsed_time,
                                        [](float value, const TimeMachine::StopTime& t) { return value < t.elapsed_time; });
                                    is_last |= (next_it_stop != it_stop);
                                    std::string time_float_str = format_time_float(time_in_last_minute(it_stop->elapsed_time - it->elapsed_time));
                                    std::string next_time_float_str = format_time_float(time_in_last_minute(it_stop->elapsed_time - next_it->elapsed_time));
                                    is_last |= (string_to_double_decimal_point(time_float_str) > 0. && string_to_double_decimal_point(next_time_float_str) == 0.);
                                }
                                if (is_last) {
                                    if (std::distance(machine.stop_times.begin(), it_stop) == static_cast<ptrdiff_t>(machine.stop_times.size() - 1))
                                        time_to_next_stop = to_export_stop;
                                    else
                                        time_to_next_stop = time_in_last_minute(it_stop->elapsed_time - it->elapsed_time);
                                }
                            }
                        }
                        unsigned int discarded_exported_lines_count;
                        export_lines.append_line(print_M73(machine,
                            it->elapsed_time,
                            time_to_next_stop,
                            discarded_exported_lines_count));
                    }
                }
            }
        }
    };

    // add lines M104 to exported gcode
    auto process_line_T = [this, &export_lines](const std::string& gcode_line, const size_t g1_lines_counter, const ExportLines::Backtrace& backtrace) {
        const std::string cmd = GCodeReader::GCodeLine::extract_cmd(gcode_line);
        if (cmd.size() >= 2) {
            std::stringstream ss(cmd.substr(1));
            int tool_number = -1;
            ss >> tool_number;
            if (tool_number != -1) {
                if (tool_number < 0 || (int)m_extruder_temps_config.size() <= tool_number) {
                    // found an invalid value, clamp it to a valid one
                    tool_number = std::clamp<int>(0, m_extruder_temps_config.size() - 1, tool_number);
                    // emit warning
                    std::string warning = _u8L("GCode Post-Processor encountered an invalid toolchange, maybe from a custom gcode:");
                    warning += "\n> ";
                    warning += gcode_line;
                    warning += _u8L("Generated M104 lines may be incorrect.");
                    BOOST_LOG_TRIVIAL(error) << warning;
                    if (m_status_monitor != nullptr)
                        m_status_monitor->active_step_add_warning(PrintStateBase::WarningLevel::CRITICAL, warning);
                }
            }
            export_lines.insert_lines(backtrace, cmd,
                // line inserter
                [tool_number, this](unsigned int id, float time, float time_diff) {
                    int temperature = int( m_layer_id != 1 ? m_extruder_temps_config[tool_number] : m_extruder_temps_first_layer_config[tool_number]);
                    const std::string out = "M104 T" + std::to_string(tool_number) + " P" + std::to_string(int(std::round(time_diff))) + " S" + std::to_string(temperature) + "\n";
                    return out;
                },
                // line replacer
                [this, tool_number](const std::string& line) {
                    if (GCodeReader::GCodeLine::cmd_is(line, "M104")) {
                        GCodeReader::GCodeLine gline;
                        GCodeReader reader;
                        reader.parse_line(line, [&gline](GCodeReader& reader, const GCodeReader::GCodeLine& l) { gline = l; });

                        float val;
                        if (gline.has_value('T', val) && gline.raw().find("cooldown") != std::string::npos && m_is_XL_printer) {
                            if (static_cast<int>(val) == tool_number)
                                return std::string("; removed M104\n");
                        }
                    }
                    return line;
                });
        }
    };

    m_result.lines_ends.clear();
    m_result.lines_ends.emplace_back(std::vector<size_t>());

    unsigned int line_id = 0;
    // Backtrace data for Tx gcode lines
    static const ExportLines::Backtrace backtrace_T = { 120.0f, 10 };
    // In case there are multiple sources of backtracing, keeps track of the longest backtrack time needed
    // to flush the backtrace cache accordingly
    float max_backtrace_time = 120.0f;

    {
        // Read the input stream 64kB at a time, extract lines and process them.
        std::vector<char> buffer(65536 * 10, 0);
        // Line buffer.
        assert(gcode_line.empty());
        for (;;) {
            size_t cnt_read = ::fread(buffer.data(), 1, buffer.size(), in.f);
            if (::ferror(in.f))
                throw Slic3r::RuntimeError(std::string("GCode processor post process export failed.\nError while reading from file.\n"));
            bool eof = cnt_read == 0;
            auto it = buffer.begin();
            auto it_bufend = buffer.begin() + cnt_read;
            while (it != it_bufend || (eof && !gcode_line.empty())) {
                // Find end of line.
                bool eol = false;
                auto it_end = it;
                for (; it_end != it_bufend && !(eol = *it_end == '\r' || *it_end == '\n'); ++it_end);
                // End of line is indicated also if end of file was reached.
                eol |= eof && it_end == it_bufend;
                gcode_line.insert(gcode_line.end(), it, it_end);
                if (eol) {
                    ++line_id;
                    gcode_line += "\n";
                    const unsigned int internal_g1_lines_counter = export_lines.update(gcode_line, line_id, g1_lines_counter);
                    // replace placeholder lines
                    bool processed = process_placeholders(gcode_line);
                    if (processed)
                        gcode_line.clear();
                    if (!processed)
                        processed = process_used_filament(gcode_line);
                    if (!processed && !is_temporary_decoration(gcode_line)) {
                        if (GCodeReader::GCodeLine::cmd_is(gcode_line, "G0") || GCodeReader::GCodeLine::cmd_is(gcode_line, "G1")) {
                            export_lines.append_line(gcode_line);
                            // add lines M73 where needed
                            process_line_G1(g1_lines_counter++);
                            gcode_line.clear();
                        }
                        else if (GCodeReader::GCodeLine::cmd_is(gcode_line, "G2") || GCodeReader::GCodeLine::cmd_is(gcode_line, "G3")) {
                            export_lines.append_line(gcode_line);
                            // add lines M73 where needed
                            process_line_G1(g1_lines_counter + internal_g1_lines_counter);
                            g1_lines_counter += (1 + internal_g1_lines_counter);
                            gcode_line.clear();
                        }
                        else if (GCodeReader::GCodeLine::cmd_is(gcode_line, "G28")) {
                            ++g1_lines_counter;
                        }
                        else if (m_result.backtrace_enabled && GCodeReader::GCodeLine::cmd_starts_with(gcode_line, "T")) {
                            // add lines M104 where needed
                            process_line_T(gcode_line, g1_lines_counter, backtrace_T);
                            max_backtrace_time = std::max(max_backtrace_time, backtrace_T.time);
                        }
                    }

                    if (!gcode_line.empty())
                        export_lines.append_line(gcode_line);
                    export_lines.write(out, 1.1f * max_backtrace_time, m_result, out_path);
                    gcode_line.clear();
                }
                // Skip EOL.
                it = it_end;
                if (it != it_bufend && *it == '\r')
                    ++it;
                if (it != it_bufend && *it == '\n')
                    ++it;
            }
            if (eof)
                break;
        }
    }

    export_lines.flush(out, m_result, out_path);

    if (m_binarizer.is_enabled()) {
        if (m_binarizer.finalize() != bgcode::core::EResult::Success)
            throw Slic3r::RuntimeError("Error while finalizing the gcode binarizer.");
    }

    out.close();
    in.close();

    const std::string result_filename = m_result.filename;
    if (m_binarizer.is_enabled()) {
        // The list of lines in the binary gcode is different from the original one.
        // This requires to re-process the binarized file to be able to synchronize with it all the data needed by the preview,
        // as gcode window, tool position and moves slider which relies on indexing the gcode lines.
        reset();
        // the following call modifies m_result.filename
        process_binary_file(out_path);
        // restore the proper filename
        m_result.filename = result_filename;
    }
    else
        export_lines.synchronize_moves(m_result);

    std::error_code err_code;
    if (err_code = rename_file(out_path, result_filename)) {
        std::string err_msg = (std::string("Failed to rename the output G-code file from ") + out_path + " to " + result_filename + '\n' +
            "Is " + out_path + " locked? (gcp)" + err_code.message() + '\n');
        if (copy_file(out_path, result_filename, err_msg, true) != SUCCESS)
            throw Slic3r::RuntimeError(std::string("Failed to rename the output G-code file from ") + out_path + " to " + result_filename + '\n' +
                "Is " + out_path + " locked? (gcp)" + err_code.message() + '\n');
    }
}

void GCodeProcessor::store_move_vertex(EMoveType type, bool internal_only)
{
    m_last_line_id = (type == EMoveType::Color_change || type == EMoveType::Pause_Print || type == EMoveType::Custom_GCode) ?
        m_line_id + 1 :
        ((type == EMoveType::Seam) ? m_last_line_id : m_line_id);
    assert(type != EMoveType::Noop);

    m_result.moves.emplace_back(
        m_last_line_id,
        type,
        m_extrusion_role,
        m_extruder_id,
        m_cp_color.current,
        Vec3f(m_end_position[X], m_end_position[Y], m_end_position[Z] - m_z_offset) + m_extruder_offsets[m_extruder_id],
        float(m_end_position[E] - m_start_position[E]), // delta_extruder
        m_feedrate,
        m_width,
        (m_height == 0 && m_forced_height > 0) ? m_forced_height : m_height,
        m_mm3_per_mm,
        m_fan_speed,
        m_extruder_temps[m_extruder_id],
        m_time_processor.machines[0].time, //time: set later
        static_cast<float>(m_layer_id), //layer_duration: set later
        m_layer_id,
        internal_only
    );

    // stores stop time placeholders for later use
    if (type == EMoveType::Color_change || type == EMoveType::Pause_Print) {
        for (size_t i = 0; i < static_cast<size_t>(PrintEstimatedStatistics::ETimeMode::Count); ++i) {
            TimeMachine& machine = m_time_processor.machines[i];
            if (!machine.enabled)
                continue;

            machine.stop_times.push_back({ m_g1_line_id, 0.0f });
        }
    }
}

void GCodeProcessor::set_extrusion_role(GCodeExtrusionRole role)
{
    m_used_filaments.process_role_cache(this);
    m_extrusion_role = role;
}

float GCodeProcessor::minimum_feedrate(PrintEstimatedStatistics::ETimeMode mode, float feedrate) const
{
    if (m_time_processor.machine_limits.machine_min_extruding_rate.empty())
        return feedrate;

    return std::max(feedrate, get_option_value(m_time_processor.machine_limits.machine_min_extruding_rate, static_cast<size_t>(mode)));
}

float GCodeProcessor::minimum_travel_feedrate(PrintEstimatedStatistics::ETimeMode mode, float feedrate) const
{
    if (m_time_processor.machine_limits.machine_min_travel_rate.empty())
        return feedrate;

    return std::max(feedrate, get_option_value(m_time_processor.machine_limits.machine_min_travel_rate, static_cast<size_t>(mode)));
}

float GCodeProcessor::get_axis_max_feedrate(PrintEstimatedStatistics::ETimeMode mode, Axis axis) const
{
    switch (axis)
    {
    case X: { return get_option_value(m_time_processor.machine_limits.machine_max_feedrate_x, static_cast<size_t>(mode)); }
    case Y: { return get_option_value(m_time_processor.machine_limits.machine_max_feedrate_y, static_cast<size_t>(mode)); }
    case Z: { return get_option_value(m_time_processor.machine_limits.machine_max_feedrate_z, static_cast<size_t>(mode)); }
    case E: { return get_option_value(m_time_processor.machine_limits.machine_max_feedrate_e, static_cast<size_t>(mode)); }
    default: { return 0.0f; }
    }
}

float GCodeProcessor::get_axis_max_acceleration(PrintEstimatedStatistics::ETimeMode mode, Axis axis) const
{
    switch (axis)
    {
    case X: { return get_option_value(m_time_processor.machine_limits.machine_max_acceleration_x, static_cast<size_t>(mode)); }
    case Y: { return get_option_value(m_time_processor.machine_limits.machine_max_acceleration_y, static_cast<size_t>(mode)); }
    case Z: { return get_option_value(m_time_processor.machine_limits.machine_max_acceleration_z, static_cast<size_t>(mode)); }
    case E: { return get_option_value(m_time_processor.machine_limits.machine_max_acceleration_e, static_cast<size_t>(mode)); }
    default: { return 0.0f; }
    }
}

float GCodeProcessor::get_axis_max_jerk(PrintEstimatedStatistics::ETimeMode mode, Axis axis) const
{
    switch (axis)
    {
    case X: { return get_option_value(m_time_processor.machine_limits.machine_max_jerk_x, static_cast<size_t>(mode)); }
    case Y: { return get_option_value(m_time_processor.machine_limits.machine_max_jerk_y, static_cast<size_t>(mode)); }
    case Z: { return get_option_value(m_time_processor.machine_limits.machine_max_jerk_z, static_cast<size_t>(mode)); }
    case E: { return get_option_value(m_time_processor.machine_limits.machine_max_jerk_e, static_cast<size_t>(mode)); }
    default: { return 0.0f; }
    }
}

float GCodeProcessor::get_retract_acceleration(PrintEstimatedStatistics::ETimeMode mode) const
{
    size_t id = static_cast<size_t>(mode);
    return (id < m_time_processor.machines.size()) ? m_time_processor.machines[id].retract_acceleration : DEFAULT_RETRACT_ACCELERATION;
}

void GCodeProcessor::set_retract_acceleration(PrintEstimatedStatistics::ETimeMode mode, float value)
{
    size_t id = static_cast<size_t>(mode);
    if (id < m_time_processor.machines.size()) {
        m_time_processor.machines[id].retract_acceleration = (m_time_processor.machines[id].max_retract_acceleration == 0.0f) ? value :
            // Clamp the acceleration with the maximum.
            std::min(value, m_time_processor.machines[id].max_retract_acceleration);
    }
}

float GCodeProcessor::get_acceleration(PrintEstimatedStatistics::ETimeMode mode) const
{
    size_t id = static_cast<size_t>(mode);
    return (id < m_time_processor.machines.size()) ? m_time_processor.machines[id].acceleration : DEFAULT_ACCELERATION;
}

void GCodeProcessor::set_acceleration(PrintEstimatedStatistics::ETimeMode mode, float value)
{
    size_t id = static_cast<size_t>(mode);
    if (id < m_time_processor.machines.size()) {
        m_time_processor.machines[id].acceleration = (m_time_processor.machines[id].max_acceleration == 0.0f) ? value :
            // Clamp the acceleration with the maximum.
            std::min(value, m_time_processor.machines[id].max_acceleration);
    }
}

float GCodeProcessor::get_travel_acceleration(PrintEstimatedStatistics::ETimeMode mode) const
{
    size_t id = static_cast<size_t>(mode);
    return (id < m_time_processor.machines.size()) ? m_time_processor.machines[id].travel_acceleration : DEFAULT_TRAVEL_ACCELERATION;
}

void GCodeProcessor::set_travel_acceleration(PrintEstimatedStatistics::ETimeMode mode, float value)
{
    size_t id = static_cast<size_t>(mode);
    if (id < m_time_processor.machines.size()) {
        m_time_processor.machines[id].travel_acceleration = (m_time_processor.machines[id].max_travel_acceleration == 0.0f) ? value :
            // Clamp the acceleration with the maximum.
            std::min(value, m_time_processor.machines[id].max_travel_acceleration);
    }
}

float GCodeProcessor::get_filament_load_time(size_t extruder_id)
{
    if (m_is_XL_printer)
        return 4.5f; // FIXME
    return (m_time_processor.filament_load_times.empty() || m_time_processor.extruder_unloaded) ?
        0.0f :
        ((extruder_id < m_time_processor.filament_load_times.size()) ?
            m_time_processor.filament_load_times[extruder_id] : m_time_processor.filament_load_times.front());
}

float GCodeProcessor::get_filament_unload_time(size_t extruder_id)
{
    if (m_is_XL_printer)
        return 0.f; // FIXME
    return (m_time_processor.filament_unload_times.empty() || m_time_processor.extruder_unloaded) ?
        0.0f :
        ((extruder_id < m_time_processor.filament_unload_times.size()) ?
            m_time_processor.filament_unload_times[extruder_id] : m_time_processor.filament_unload_times.front());
}

void GCodeProcessor::process_custom_gcode_time(CustomGCode::Type code)
{
    for (size_t i = 0; i < static_cast<size_t>(PrintEstimatedStatistics::ETimeMode::Count); ++i) {
        TimeMachine& machine = m_time_processor.machines[i];
        if (!machine.enabled)
            continue;

        TimeMachine::CustomGCodeTime& gcode_time = machine.gcode_time;
        gcode_time.needed = true;
        //FIXME this simulates st_synchronize! is it correct?
        // The estimated time may be longer than the real print time.
        machine.simulate_st_synchronize();
        if (gcode_time.cache != 0.0f) {
            gcode_time.times.push_back({ code, gcode_time.cache });
            gcode_time.cache = 0.0f;
        }
    }
}

void GCodeProcessor::process_filaments(CustomGCode::Type code)
{
    if (code == CustomGCode::ColorChange)
        m_used_filaments.process_color_change_cache();

    if (code == CustomGCode::ToolChange)
        m_used_filaments.process_extruder_cache(m_extruder_id);
}

void GCodeProcessor::simulate_st_synchronize(float additional_time)
{
    for (size_t i = 0; i < static_cast<size_t>(PrintEstimatedStatistics::ETimeMode::Count); ++i) {
        m_time_processor.machines[i].simulate_st_synchronize(additional_time);
    }
}

void GCodeProcessor::update_estimated_statistics()
{
    auto update_mode = [this](PrintEstimatedStatistics::ETimeMode mode) {
        PrintEstimatedStatistics::Mode& data = m_result.print_statistics.modes[static_cast<size_t>(mode)];
        data.time = get_time(mode);
        data.travel_time = get_travel_time(mode);
        data.custom_gcode_times = get_custom_gcode_times(mode, true);
        data.moves_times = get_moves_time(mode);
        data.roles_times = get_roles_time(mode);
        data.layers_times = get_layers_time(mode);
    };

    update_mode(PrintEstimatedStatistics::ETimeMode::Normal);
    if (m_time_processor.machines[static_cast<size_t>(PrintEstimatedStatistics::ETimeMode::Stealth)].enabled)
        update_mode(PrintEstimatedStatistics::ETimeMode::Stealth);
    else
        m_result.print_statistics.modes[static_cast<size_t>(PrintEstimatedStatistics::ETimeMode::Stealth)].reset();

    m_result.print_statistics.volumes_per_color_change  = m_used_filaments.volumes_per_color_change;
    m_result.print_statistics.volumes_per_extruder      = m_used_filaments.volumes_per_extruder;
    m_result.print_statistics.used_filaments_per_role   = m_used_filaments.filaments_per_role;
}

double GCodeProcessor::extract_absolute_position_on_axis(Axis axis, const GCodeReader::GCodeLine& line, double area_filament_cross_section)
{
    if (line.has(Slic3r::Axis(axis))) {
        bool is_relative = (m_global_positioning_type == EPositioningType::Relative);
        if (axis == E)
            is_relative |= (m_e_local_positioning_type == EPositioningType::Relative);

        const double lengthsScaleFactor = (m_units == EUnits::Inches) ? double(INCHES_TO_MM) : 1.0;
        double ret = line.value(Slic3r::Axis(axis)) * lengthsScaleFactor;
        if (axis == E && m_use_volumetric_e)
            ret /= area_filament_cross_section;
        return is_relative ? m_start_position[axis] + ret : m_origin[axis] + ret;
    }
    else
        return m_start_position[axis];
}

} /* namespace Slic3r */
<|MERGE_RESOLUTION|>--- conflicted
+++ resolved
@@ -1162,25 +1162,10 @@
 
         // if the gcode was produced by this slicer,
         // extract the config from it
-<<<<<<< HEAD
       try {
         if (m_producer == EProducer::PrusaSlicer || m_producer == EProducer::Slic3rPE) {
             apply_config_prusaslicer(filename);
         } else if (m_producer == EProducer::Simplify3D) {
-=======
-        try {
-        if (m_producer == EProducer::PrusaSlicer || m_producer == EProducer::Slic3rPE || m_producer == EProducer::Slic3r || m_producer == EProducer::SuperSlicer) {
-            DynamicPrintConfig config;
-            config.apply(FullPrintConfig::defaults());
-            // Silently substitute unknown values by new ones for loading configurations from PrusaSlicer's own G-code.
-            // Showing substitution log or errors may make sense, but we are not really reading many values from the G-code config,
-            // thus a probability of incorrect substitution is low and the G-code viewer is a consumer-only anyways.
-            config.load_from_gcode_file(filename, ForwardCompatibilitySubstitutionRule::EnableSilent);
-            if (m_producer == EProducer::PrusaSlicer || m_producer == EProducer::Slic3rPE)
-                config.convert_from_prusa(true);
-            apply_config(config);
-        } else if (m_producer == EProducer::Simplify3D)
->>>>>>> 0670fbfb
             apply_config_simplify3d(filename);
         } else if (m_producer == EProducer::Slic3r || m_producer == EProducer::SuperSlicer) {
             apply_config_superslicer(filename);
@@ -1546,7 +1531,7 @@
     // Showing substitution log or errors may make sense, but we are not really reading many values from the G-code config,
     // thus a probability of incorrect substitution is low and the G-code viewer is a consumer-only anyways.
     load_from_slic3r_gcode_file(filename, config, ForwardCompatibilitySubstitutionRule::EnableSilent);
-    config.convert_from_prusa();
+    config.convert_from_prusa(true);
     apply_config(config);
 }
 
