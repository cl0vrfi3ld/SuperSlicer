///|/ Copyright (c) Prusa Research 2020 - 2022 Vojtěch Bubník @bubnikv, Lukáš Hejl @hejllukas
///|/
///|/ PrusaSlicer is released under the terms of the AGPLv3 or higher
///|/
#include "../Layer.hpp"
#include "../GCode.hpp"
#include "../EdgeGrid.hpp"
#include "../Print.hpp"
#include "../Polygon.hpp"
#include "../ExPolygon.hpp"
#include "../Geometry.hpp"
#include "../ClipperUtils.hpp"
#include "../SVG.hpp"
#include "AvoidCrossingPerimeters.hpp"

#include <boost/log/trivial.hpp>

#include <numeric>
#include <unordered_set>
#include <boost/range/adaptor/reversed.hpp>

//#define AVOID_CROSSING_PERIMETERS_DEBUG_OUTPUT

namespace Slic3r {

struct TravelPoint
{
    Point point;
    // Index of the polygon containing this point. A negative value indicates that the point is not on any border.
    int   border_idx;
    // simplify_travel() doesn't remove this point.
    bool  do_not_remove = false;
};

struct Intersection
{
    // Index of the polygon containing this point of intersection.
    size_t border_idx;
    // Index of the line on the polygon containing this point of intersection.
    size_t line_idx;
    // Point of intersection.
    Point  point;
    // Distance from the first point in the corresponding boundary
    float  distance;
    // simplify_travel() doesn't remove this point.
    bool   do_not_remove = false;
};

struct ClosestLine
{
    // Index of the polygon containing this line.
    size_t border_idx;
    // Index of this line on the polygon containing it.
    size_t line_idx;
    // Closest point on the line.
    Point  point;
};

// Finding all intersections of a set of contours with a line segment.
struct AllIntersectionsVisitor
{
    AllIntersectionsVisitor(const EdgeGrid::Grid &grid, std::vector<Intersection> &intersections) : grid(grid), intersections(intersections)
    {
        intersection_set.reserve(intersections.capacity());
    }

    AllIntersectionsVisitor(const EdgeGrid::Grid &grid, std::vector<Intersection> &intersections, const Line &travel_line)
        : grid(grid), intersections(intersections), travel_line(travel_line)
    {
        intersection_set.reserve(intersections.capacity());
    }

    void reset() {
        intersection_set.clear();
    }

    bool operator()(coord_t iy, coord_t ix)
    {
        // Called with a row and column of the grid cell, which is intersected by a line.
        auto cell_data_range = grid.cell_data_range(iy, ix);
        for (auto it_contour_and_segment = cell_data_range.first; it_contour_and_segment != cell_data_range.second; ++it_contour_and_segment) {
            Point intersection_point;
            if (travel_line.intersection(grid.line(*it_contour_and_segment), &intersection_point) &&
                intersection_set.find(*it_contour_and_segment) == intersection_set.end()) {
                intersections.push_back({ it_contour_and_segment->first, it_contour_and_segment->second, intersection_point });
                intersection_set.insert(*it_contour_and_segment);
            }
        }
        // Continue traversing the grid along the edge.
        return true;
    }

    const EdgeGrid::Grid                                                                 &grid;
    std::vector<Intersection>                                                            &intersections;
    Line                                                                                  travel_line;
    std::unordered_set<std::pair<size_t, size_t>, boost::hash<std::pair<size_t, size_t>>> intersection_set;
};

// Visitor to check for any collision of a line segment with any contour stored inside the edge_grid.
struct FirstIntersectionVisitor
{
    explicit FirstIntersectionVisitor(const EdgeGrid::Grid &grid) : grid(grid) {}

    bool operator()(coord_t iy, coord_t ix)
    {
        assert(pt_current != nullptr);
        assert(pt_next != nullptr);
        // Called with a row and column of the grid cell, which is intersected by a line.
        auto cell_data_range = grid.cell_data_range(iy, ix);
        this->intersect      = false;
        for (auto it_contour_and_segment = cell_data_range.first; it_contour_and_segment != cell_data_range.second; ++it_contour_and_segment) {
            // End points of the line segment and their vector.
            auto segment = grid.segment(*it_contour_and_segment);
            if (Geometry::segments_intersect(segment.first, segment.second, *pt_current, *pt_next)) {
                this->intersect = true;
                return false;
            }
        }
        // Continue traversing the grid along the edge.
        return true;
    }

    const EdgeGrid::Grid &grid;
    const Slic3r::Point  *pt_current = nullptr;
    const Slic3r::Point  *pt_next    = nullptr;
    bool                  intersect  = false;
};

// Visitor to create a list of closet lines to a defined point.
struct MinDistanceVisitor
{
    explicit MinDistanceVisitor(const EdgeGrid::Grid &grid, const Point &center, double max_distance_squared)
        : grid(grid), center(center), max_distance_squared(max_distance_squared)
    {}

    void init()
    {
        this->closest_lines.clear();
        this->closest_lines_set.clear();
    }

    bool operator()(coord_t iy, coord_t ix)
    {
        // Called with a row and column of the grid cell, which is inside a bounding box.
        auto cell_data_range = grid.cell_data_range(iy, ix);
        for (auto it_contour_and_segment = cell_data_range.first; it_contour_and_segment != cell_data_range.second; ++it_contour_and_segment) {
            // End points of the line segment and their vector.
            auto  segment = grid.segment(*it_contour_and_segment);
            Point closest_point;
            if (closest_lines_set.find(*it_contour_and_segment) == closest_lines_set.end() &&
                line_alg::distance_to_squared(Line(segment.first, segment.second), center, &closest_point) <= this->max_distance_squared) {
                closest_lines.push_back({it_contour_and_segment->first, it_contour_and_segment->second, closest_point});
                closest_lines_set.insert(*it_contour_and_segment);
            }
        }
        // Continue traversing the grid along the edge.
        return true;
    }

    const EdgeGrid::Grid &                                                                grid;
    const Slic3r::Point                                                                   center;
    std::vector<ClosestLine>                                                              closest_lines;
    std::unordered_set<std::pair<size_t, size_t>, boost::hash<std::pair<size_t, size_t>>> closest_lines_set;
    double                                                                                max_distance_squared = std::numeric_limits<double>::max();
};

// Returns sorted list of closest lines to a passed point within a passed radius
static std::vector<ClosestLine> get_closest_lines_in_radius(const EdgeGrid::Grid &grid, const Point &center, float search_radius)
{
    Point              radius_vector(search_radius, search_radius);
    MinDistanceVisitor visitor(grid, center, search_radius * search_radius);
    grid.visit_cells_intersecting_box(BoundingBox(center - radius_vector, center + radius_vector), visitor);
    std::sort(visitor.closest_lines.begin(), visitor.closest_lines.end(), [&center](const auto &l, const auto &r) {
        return (center - l.point).template cast<double>().squaredNorm() < (center - r.point).template cast<double>().squaredNorm();
    });

    return visitor.closest_lines;
}

// When the offset is too big, then original travel doesn't have to cross created boundaries.
// For these cases, this function adds another intersection with lines around the start and the end point of the original travel.
static std::vector<Intersection> extend_for_closest_lines(const std::vector<Intersection>         &intersections,
                                                          const AvoidCrossingPerimeters::Boundary &boundary,
                                                          const Point                             &start,
                                                          const Point                             &end,
                                                          const float                              search_radius)
{
    const std::vector<ClosestLine> start_lines = get_closest_lines_in_radius(boundary.grid, start, search_radius);
    const std::vector<ClosestLine> end_lines   = get_closest_lines_in_radius(boundary.grid, end, search_radius);

    // Compute distance to the closest point in the ClosestLine from begin of contour.
    auto compute_distance = [&boundary](const ClosestLine &closest_line) -> float {
        float dist_from_line_begin = (closest_line.point - boundary.boundaries[closest_line.border_idx][closest_line.line_idx]).cast<float>().norm();
        return boundary.boundaries_params[closest_line.border_idx][closest_line.line_idx] + dist_from_line_begin;
    };

    // It tries to find closest lines for both start point and end point of the travel which has the same border_idx
    auto endpoints_close_to_same_boundary = [&start_lines, &end_lines]() -> std::pair<size_t, size_t> {
        std::unordered_set<size_t> boundaries_from_start;
        for (const ClosestLine &cl_start : start_lines)
            boundaries_from_start.insert(cl_start.border_idx);
        for (const ClosestLine &cl_end : end_lines)
            if (boundaries_from_start.find(cl_end.border_idx) != boundaries_from_start.end())
                for (const ClosestLine &cl_start : start_lines)
                    if (cl_start.border_idx == cl_end.border_idx) {
                        size_t cl_start_idx = &cl_start - &start_lines.front();
                        size_t cl_end_idx   = &cl_end - &end_lines.front();
                        return std::make_pair(cl_start_idx, cl_end_idx);
                    }
        return std::make_pair(std::numeric_limits<size_t>::max(), std::numeric_limits<size_t>::max());
    };

    // If the existing two lines within the search radius start and end point belong to the same boundary,
    // discard all intersection points because the whole detour could be on one boundary.
    if (!start_lines.empty() && !end_lines.empty()) {
        std::pair<size_t, size_t> cl_indices = endpoints_close_to_same_boundary();
        if (cl_indices.first != std::numeric_limits<size_t>::max()) {
            assert(cl_indices.second != std::numeric_limits<size_t>::max());
            const ClosestLine &cl_start = start_lines[cl_indices.first];
            const ClosestLine &cl_end   = end_lines[cl_indices.second];
            std::vector<Intersection> new_intersections;
            new_intersections.push_back({cl_start.border_idx, cl_start.line_idx, cl_start.point, compute_distance(cl_start), true});
            new_intersections.push_back({cl_end.border_idx, cl_end.line_idx, cl_end.point, compute_distance(cl_end), true});
            return new_intersections;
        }
    }

    // Returns ClosestLine which is closer to the point "close_to" then point inside passed Intersection.
    auto get_closer = [&search_radius](const std::vector<ClosestLine> &closest_lines, const Intersection &intersection,
                                       const Point &close_to) -> size_t {
        for (const ClosestLine &cl : closest_lines) {
            double old_dist = (close_to - intersection.point).cast<float>().squaredNorm();
            if (cl.border_idx == intersection.border_idx && old_dist <= (search_radius * search_radius) &&
                (close_to - cl.point).cast<float>().squaredNorm() < old_dist)
                return &cl - &closest_lines.front();
        }
        return std::numeric_limits<size_t>::max();
    };

    // Try to find ClosestLine with same boundary_idx as any existing Intersection
    auto find_closest_line_with_same_boundary_idx = [](const std::vector<ClosestLine> & closest_lines,
                                                       const std::vector<Intersection> &intersections, const bool reverse) -> size_t {
        std::unordered_set<size_t> boundaries_indices;
        for (const ClosestLine &closest_line : closest_lines)
            boundaries_indices.insert(closest_line.border_idx);

        // This function must be called only in the case that exists closest_line with boundary_idx equals to intersection.border_idx
        auto find_closest_line_index = [&closest_lines](const Intersection &intersection) -> size_t {
            for (const ClosestLine &closest_line : closest_lines)
                if (closest_line.border_idx == intersection.border_idx) return &closest_line - &closest_lines.front();
            // This is an invalid state.
            assert(false);
            return std::numeric_limits<size_t>::max();
        };

        if (reverse) {
            for (const Intersection &intersection : boost::adaptors::reverse(intersections))
                if (boundaries_indices.find(intersection.border_idx) != boundaries_indices.end())
                    return find_closest_line_index(intersection);
        } else {
            for (const Intersection &intersection : intersections)
                if (boundaries_indices.find(intersection.border_idx) != boundaries_indices.end())
                    return find_closest_line_index(intersection);
        }
        return std::numeric_limits<size_t>::max();
    };

    std::vector<Intersection> new_intersections = intersections;
    if (!new_intersections.empty() && !start_lines.empty()) {
        size_t cl_start_idx = get_closer(start_lines, new_intersections.front(), start);
        if (cl_start_idx != std::numeric_limits<size_t>::max()) {
            // If there is any ClosestLine around the start point closer to the Intersection, then replace this Intersection with ClosestLine.
            const ClosestLine &cl_start = start_lines[cl_start_idx];
            new_intersections.front()   = {cl_start.border_idx, cl_start.line_idx, cl_start.point, compute_distance(cl_start), true};
        } else {
            // Check if there is any ClosestLine with the same boundary_idx as any Intersection. If this ClosestLine exists, then add it to the
            // vector of intersections. This allows in some cases when it is more than one around ClosestLine start point chose that one which
            // minimizes the number of contours (also length of the detour) in result detour. If there doesn't exist any ClosestLine like this, then
            // use the first one, which is the closest one to the start point.
            size_t             start_closest_lines_idx = find_closest_line_with_same_boundary_idx(start_lines, new_intersections, true);
            const ClosestLine &cl_start                = (start_closest_lines_idx != std::numeric_limits<size_t>::max()) ? start_lines[start_closest_lines_idx] : start_lines.front();
            new_intersections.insert(new_intersections.begin(),{cl_start.border_idx, cl_start.line_idx, cl_start.point, compute_distance(cl_start), true});
        }
    }

    if (!new_intersections.empty() && !end_lines.empty()) {
        size_t cl_end_idx = get_closer(end_lines, new_intersections.back(), end);
        if (cl_end_idx != std::numeric_limits<size_t>::max()) {
            // If there is any ClosestLine around the end point closer to the Intersection, then replace this Intersection with ClosestLine.
            const ClosestLine &cl_end = end_lines[cl_end_idx];
            new_intersections.back()  = {cl_end.border_idx, cl_end.line_idx, cl_end.point, compute_distance(cl_end), true};
        } else {
            // Check if there is any ClosestLine with the same boundary_idx as any Intersection. If this ClosestLine exists, then add it to the
            // vector of intersections. This allows in some cases when it is more than one around ClosestLine end point chose that one which
            // minimizes the number of contours (also length of the detour) in result detour. If there doesn't exist any ClosestLine like this, then
            // use the first one, which is the closest one to the end point.
            size_t             end_closest_lines_idx = find_closest_line_with_same_boundary_idx(end_lines, new_intersections, false);
            const ClosestLine &cl_end                = (end_closest_lines_idx != std::numeric_limits<size_t>::max()) ? end_lines[end_closest_lines_idx] : end_lines.front();
            new_intersections.push_back({cl_end.border_idx, cl_end.line_idx, cl_end.point, compute_distance(cl_end), true});
        }
    }
    return new_intersections;
}

// point_idx is the index from which is different vertex is searched.
template<bool forward>
static Point find_first_different_vertex(const Polygon &polygon, const size_t point_idx, const Point &point)
{
    assert(point_idx < polygon.size());
    // Solve case when vertex on passed index point_idx is different that pass point. This helps the following code keep simple.
    if (point != polygon.points[point_idx])
        return polygon.points[point_idx];

    auto line_idx = (int(point_idx) + 1) % int(polygon.points.size());
    assert(line_idx != int(point_idx));
    if constexpr (forward)
        for (; point == polygon.points[line_idx] && line_idx != int(point_idx); line_idx = line_idx + 1 < int(polygon.points.size()) ? line_idx + 1 : 0);
    else
        for (; point == polygon.points[line_idx] && line_idx != int(point_idx); line_idx = line_idx - 1 >= 0 ? line_idx - 1 : int(polygon.points.size()) - 1);
    assert(point != polygon.points[line_idx]);
    return polygon.points[line_idx];
}

static Vec2d three_points_inward_normal(const Point &left, const Point &middle, const Point &right)
{
    assert(left != middle);
    assert(middle != right);
    return (perp(Point(middle - left)).cast<double>().normalized() + perp(Point(right - middle)).cast<double>().normalized()).normalized();
}

// Compute normal of the polygon's vertex in an inward direction
static Vec2d get_polygon_vertex_inward_normal(const Polygon &polygon, const size_t point_idx)
{
    const size_t left_idx  = prev_idx_modulo(point_idx, polygon.points);
    const size_t right_idx = next_idx_modulo(point_idx, polygon.points);
    const Point &middle    = polygon.points[point_idx];
    const Point &left      = find_first_different_vertex<false>(polygon, left_idx, middle);
    const Point &right     = find_first_different_vertex<true>(polygon, right_idx, middle);
    return three_points_inward_normal(left, middle, right);
}

// Compute offset of point_idx of the polygon in a direction of inward normal
static Point get_polygon_vertex_offset(const Polygon &polygon, const size_t point_idx, const int offset)
{
    return polygon.points[point_idx] + (get_polygon_vertex_inward_normal(polygon, point_idx) * double(offset)).cast<coord_t>();
}

// Compute offset (in the direction of inward normal) of the point(passed on "middle") based on the nearest points laying on the polygon (left_idx and right_idx).
static Point get_middle_point_offset(const Polygon &polygon, const size_t left_idx, const size_t right_idx, const Point &middle, const coord_t offset)
{
    const Point &left  = find_first_different_vertex<false>(polygon, left_idx, middle);
    const Point &right = find_first_different_vertex<true>(polygon, right_idx, middle);
    return middle + (three_points_inward_normal(left, middle, right) * double(offset)).cast<coord_t>();
}

static Polyline to_polyline(const std::vector<TravelPoint> &travel)
{
    Polyline result;
    result.points.reserve(travel.size());
    for (const TravelPoint &t_point : travel)
        result.append(t_point.point);
    return result;
}

#ifdef AVOID_CROSSING_PERIMETERS_DEBUG_OUTPUT
static void export_travel_to_svg(const Polygons                  &boundary,
                                 const Line                      &original_travel,
                                 const Polyline                  &result_travel,
                                 const std::vector<Intersection> &intersections,
                                 const std::string               &path)
{
    coordf_t      stroke_width = scale_(0.05);
    BoundingBox   bbox         = get_extents(boundary);
    ::Slic3r::SVG svg(path, bbox);
    svg.draw_outline(boundary, "green", stroke_width);
    svg.draw(original_travel, "blue", stroke_width);
    svg.draw(result_travel, "red", stroke_width);
    svg.draw(original_travel.a, "black", stroke_width);
    svg.draw(original_travel.b, "grey", stroke_width);

    for (const Intersection &intersection : intersections)
        svg.draw(intersection.point, "lightseagreen", stroke_width);
}

static void export_travel_to_svg(const Polygons                  &boundary,
                                 const Line                      &original_travel,
                                 const std::vector<TravelPoint>  &result_travel,
                                 const std::vector<Intersection> &intersections,
                                 const std::string               &path)
{
    export_travel_to_svg(boundary, original_travel, to_polyline(result_travel), intersections, path);
}
#endif /* AVOID_CROSSING_PERIMETERS_DEBUG_OUTPUT */

// Returns a direction of the shortest path along the polygon boundary
enum class Direction { Forward, Backward };
// Returns a direction of the shortest path along the polygon boundary
static Direction get_shortest_direction(const AvoidCrossingPerimeters::Boundary &boundary,
                                        const Intersection                      &intersection_first,
                                        const Intersection                      &intersection_second,
                                        float                                    contour_length)
{
    assert(intersection_first.border_idx == intersection_second.border_idx);
    const Polygon &poly        = boundary.boundaries[intersection_first.border_idx];
    float          dist_first  = intersection_first.distance;
    float          dist_second = intersection_second.distance;

    assert(dist_first  >= 0.f && dist_first  <= contour_length);
    assert(dist_second >= 0.f && dist_second <= contour_length);

    bool reversed = false;
    if (dist_first > dist_second) {
        std::swap(dist_first, dist_second);
        reversed = true;
    }
    float total_length_forward  = dist_second - dist_first;
    float total_length_backward = dist_first + contour_length - dist_second;
    if (reversed) std::swap(total_length_forward, total_length_backward);

    total_length_forward  -= (intersection_first.point - poly[intersection_first.line_idx]).cast<float>().norm();
    total_length_backward -= (poly[(intersection_first.line_idx + 1) % poly.size()] - intersection_first.point).cast<float>().norm();

    total_length_forward  -= (poly[(intersection_second.line_idx + 1) % poly.size()] - intersection_second.point).cast<float>().norm();
    total_length_backward -= (intersection_second.point - poly[intersection_second.line_idx]).cast<float>().norm();

    if (total_length_forward < total_length_backward) return Direction::Forward;
    return Direction::Backward;
}

// Straighten the travel path as long as it does not collide with the contours stored in edge_grid.
static std::vector<TravelPoint> simplify_travel(const AvoidCrossingPerimeters::Boundary &boundary, const std::vector<TravelPoint> &travel)
{
    FirstIntersectionVisitor visitor(boundary.grid);
    std::vector<TravelPoint> simplified_path;
    simplified_path.reserve(travel.size());
    simplified_path.emplace_back(travel.front());

    // Try to skip some points in the path.
    //FIXME maybe use a binary search to trim the line?
    //FIXME how about searching tangent point at long segments? 
    for (size_t point_idx = 1; point_idx < travel.size(); ++point_idx) {
        const Point &current_point = travel[point_idx - 1].point;
        TravelPoint  next          = travel[point_idx];

        visitor.pt_current = &current_point;

        if (!next.do_not_remove)
            for (size_t point_idx_2 = point_idx + 1; point_idx_2 < travel.size(); ++point_idx_2) {
                // Workaround for some issue in MSVC 19.29.30037 32-bit compiler.
#if defined(_WIN32) && !defined(_WIN64)
                if (bool volatile do_not_remove = travel[point_idx_2].do_not_remove; do_not_remove)
                    break;
#else
                if (travel[point_idx_2].do_not_remove)
                    break;
#endif
                if (travel[point_idx_2].point == current_point) {
                    next      = travel[point_idx_2];
                    point_idx = point_idx_2;
                    continue;
                }

                visitor.pt_next = &travel[point_idx_2].point;
                boundary.grid.visit_cells_intersecting_line(*visitor.pt_current, *visitor.pt_next, visitor);
                // Check if deleting point causes crossing a boundary
                if (!visitor.intersect) {
                    next      = travel[point_idx_2];
                    point_idx = point_idx_2;
                }
            }

        simplified_path.emplace_back(next);
    }

    return simplified_path;
}

// called by get_perimeter_spacing() / get_perimeter_spacing_external()
static inline float get_default_perimeter_spacing(const PrintObject &print_object)
{
    std::set<uint16_t> printing_extruders = print_object.object_extruders();
    assert(!printing_extruders.empty());
    float avg_extruder = 0;
    for(unsigned int extruder_id : printing_extruders)
        avg_extruder += float(scale_(print_object.print()->config().nozzle_diameter.get_at(extruder_id)));
    avg_extruder /= printing_extruders.size();
    return avg_extruder;
}

// called by get_boundary() / avoid_perimeters_inner()
static float get_perimeter_spacing(const Layer &layer)
{
    size_t regions_count     = 0;
    float  perimeter_spacing = 0.f;
    for (const LayerRegion *layer_region : layer.regions())
<<<<<<< HEAD
        if (layer_region != nullptr && !layer_region->slices().empty()) {
=======
        if (layer_region != nullptr && ! layer_region->slices().empty()) {
>>>>>>> 3284959e
            perimeter_spacing += layer_region->flow(frPerimeter).scaled_spacing();
            ++regions_count;
        }

    assert(perimeter_spacing >= 0.f);
    if (regions_count != 0)
        perimeter_spacing /= float(regions_count);
    else
        perimeter_spacing = get_default_perimeter_spacing(*layer.object());
    return perimeter_spacing;
}

// called by get_boundary_external()
static float get_perimeter_spacing_external(const Layer &layer)
{
    size_t regions_count     = 0;
    float  perimeter_spacing = 0.f;
    for (const PrintObject *object : layer.object()->print()->objects())
        if (const Layer *l = object->get_layer_at_printz(layer.print_z, EPSILON); l)
            for (const LayerRegion *layer_region : l->regions())
<<<<<<< HEAD
                if (layer_region != nullptr && !layer_region->slices().empty()) {
=======
                if (layer_region != nullptr && ! layer_region->slices().empty()) {
>>>>>>> 3284959e
                    perimeter_spacing += layer_region->flow(frPerimeter).scaled_spacing();
                    ++ regions_count;
                }

    assert(perimeter_spacing >= 0.f);
    if (regions_count != 0)
        perimeter_spacing /= float(regions_count);
    else
        perimeter_spacing = get_default_perimeter_spacing(*layer.object());
    return perimeter_spacing;
}

<<<<<<< HEAD
bool is_in_internal_boundary(const AvoidCrossingPerimeters::Boundary& boundary, const Point& pt) {
    for (const std::pair<ExPolygon, ExPolygons>& bound : boundary.boundary_growth)
        for (const ExPolygon& poly : bound.second)
            if (poly.contains(pt))
                return true;
    return false;
}

bool find_point_on_boundary(Point& pt_to_move, const AvoidCrossingPerimeters::Boundary& boundary, coord_t max_dist) {

    if (!is_in_internal_boundary(boundary, pt_to_move)) {
        //get nearest point
        EdgeGrid::Grid::ClosestPointResult pt_closest = boundary.grid.closest_point_signed_distance(pt_to_move, max_dist);
        Point contour_pt;
        if (pt_closest.contour_idx == size_t(-1)) {
            //manual search on edges
            bool found = false;
            for (const std::pair<ExPolygon, ExPolygons>& bound : boundary.boundary_growth)
                if (bound.first.contains(pt_to_move)) {
                    coordf_t dist2 = std::numeric_limits<coordf_t>::max();
                    for (const Polygon& poly : to_polygons(bound.second)) {
                        Point test_point = *poly.closest_point(pt_to_move);
                        coordf_t dist2_test = test_point.distance_to_square(pt_to_move);
                        if (dist2_test < dist2) {
                            dist2 = dist2_test;
                            contour_pt = test_point;
                            found = true;
                        }
                    }
                    if(std::sqrt(dist2) > max_dist)
                        for (const Polygon& poly : to_polygons(bound.second)) {
                            Point test_point = pt_to_move.projection_onto(poly);
                            coordf_t dist2_test = test_point.distance_to_square(pt_to_move);
                            if (dist2_test < dist2) {
                                dist2 = dist2_test;
                                contour_pt = test_point;
                                found = true;
                            }
                        }
                    break;
                }
            if (!found) {
                return false;
            }
        } else {
            const EdgeGrid::Contour& pts = boundary.grid.contours()[pt_closest.contour_idx];
            contour_pt = pts.segment_start(pt_closest.start_point_idx).interpolate(pt_closest.t, pts.segment_end(pt_closest.start_point_idx));
        }
        //push it a bit to be sure it's inside
        Line l{ pt_to_move, contour_pt };
        l.extend_end(SCALED_EPSILON);
        pt_to_move = l.b;
    }
    return true;
=======
// Returns average perimeter width calculated from all LayerRegion within the layer.
static float get_external_perimeter_width(const Layer &layer)
{
    size_t regions_count     = 0;
    float  perimeter_width   = 0.f;
    for (const LayerRegion *layer_region : layer.regions())
        if (layer_region != nullptr && ! layer_region->slices().empty()) {
            perimeter_width += float(layer_region->flow(frExternalPerimeter).scaled_width());
            ++regions_count;
        }

    assert(perimeter_width >= 0.f);
    if (regions_count != 0)
        perimeter_width /= float(regions_count);
    else
        perimeter_width = get_default_perimeter_spacing(*layer.object());
    return perimeter_width;
>>>>>>> 3284959e
}

// Called by avoid_perimeters() and by simplify_travel_heuristics().
static size_t avoid_perimeters_inner(const AvoidCrossingPerimeters::Boundary &boundary,
                                     const Point                             &real_start,
                                     const Point                             &real_end,
                                           coord_t                            extrusion_spacing,
                                     const Layer                             &layer,
                                     std::vector<TravelPoint>                &result_out)
{
    const Polygons           &boundaries = boundary.boundaries;
    const EdgeGrid::Grid     &edge_grid  = boundary.grid;

    Point start = real_start;
    Point end = real_end;

    //ensure that start & end are inside
    if(extrusion_spacing > 0)
        if (!find_point_on_boundary(start, boundary, (extrusion_spacing * 3)/2) || !find_point_on_boundary(end, boundary, (extrusion_spacing * 3) / 2)) {
            BOOST_LOG_TRIVIAL(info) << "Fail to find a point in the contour for avoid_perimeter.";
            //{
            //    static int isazfn = 0;
            //    std::stringstream stri;
            //    stri << "avoid_peri_initbad_" << isazfn++ << ".svg";
            //    SVG svg(stri.str());
            //    for (auto elt : boundary.boundary_growth)
            //        svg.draw((elt.first), "grey");
            //    for (auto elt : boundary.boundary_growth)
            //        svg.draw((elt.second), "pink");
            //    //svg.draw((boundary.boundaries), "pink");
            //    svg.draw((Line{ start,end }), "red");
            //    svg.draw((Line{ real_start,real_end }), "green");
            //    svg.Close();
            //}
            result_out = { {start,-1}, {end,-1} };
            return 0;
        }

    // Find all intersections between boundaries and the line segment, sort them along the line segment.
    std::vector<Intersection> intersections;
    {
        intersections.reserve(boundaries.size());
        AllIntersectionsVisitor visitor(edge_grid, intersections, Line(start, end));
        edge_grid.visit_cells_intersecting_line(start, end, visitor);
        Vec2d dir = (end - start).cast<double>();
        for (Intersection &intersection : intersections) {
            float dist_from_line_begin = (intersection.point - boundary.boundaries[intersection.border_idx][intersection.line_idx]).cast<float>().norm();
            intersection.distance = boundary.boundaries_params[intersection.border_idx][intersection.line_idx] + dist_from_line_begin;
        }
        std::sort(intersections.begin(), intersections.end(), [dir](const auto &l, const auto &r) { return (r.point - l.point).template cast<double>().dot(dir) > 0.; });

        // Search radius should always be at least equals to the value of offset used for computing boundaries.
        const float search_radius = 2.f * get_perimeter_spacing(layer);
        // When the offset is too big, then original travel doesn't have to cross created boundaries.
        // These cases are fixed by calling extend_for_closest_lines.
//TODO: check if it isn't detrimental to changes for going around second perimeter...
        intersections             = extend_for_closest_lines(intersections, boundary, start, end, search_radius);
    }

    std::vector<TravelPoint> result;
    result.push_back({start, -1});

#if 0
    auto crossing_boundary_from_inside = [&boundary](const Point &start, const Intersection &intersection) {
        const Polygon &poly             = boundary.boundaries[intersection.border_idx];
        Vec2d          poly_line        = Line(poly[intersection.line_idx], poly[(intersection.line_idx + 1) % poly.size()]).normal().cast<double>();
        Vec2d          intersection_vec = (intersection.point - start).cast<double>();
        return poly_line.normalized().dot(intersection_vec.normalized()) >= 0;
    };
#endif

    for (auto it_first = intersections.begin(); it_first != intersections.end(); ++it_first) {
        // The entry point to the boundary polygon
        const Intersection &intersection_first = *it_first;
//        if(!crossing_boundary_from_inside(start, intersection_first))
//            continue;
        // Skip the it_first from the search for the farthest exit point from the boundary polygon
        auto it_last_item = std::make_reverse_iterator(it_first) - 1;
        // Search for the farthest intersection different from it_first but with the same border_idx
        auto it_second_r  = std::find_if(intersections.rbegin(), it_last_item, [&intersection_first](const Intersection &intersection) {
            return intersection_first.border_idx == intersection.border_idx;
        });

        // Append the first intersection into the path
        size_t left_idx  = intersection_first.line_idx;
        size_t right_idx = intersection_first.line_idx + 1 == boundaries[intersection_first.border_idx].points.size() ? 0 : intersection_first.line_idx + 1;
        // Offset of the polygon's point using get_middle_point_offset is used to simplify the calculation of intersection between the
        // boundary and the travel. The appended point is translated in the direction of inward normal. This translation ensures that the
        // appended point will be inside the polygon and not on the polygon border.
        result.push_back({get_middle_point_offset(boundaries[intersection_first.border_idx], left_idx, right_idx, intersection_first.point, coord_t(SCALED_EPSILON)), int(intersection_first.border_idx), intersection_first.do_not_remove});

        // Check if intersection line also exit the boundary polygon
        if (it_second_r != it_last_item) {
            // Transform reverse iterator to forward
            auto it_second = it_second_r.base() - 1;
            // The exit point from the boundary polygon
            const Intersection &intersection_second = *it_second;
            Direction           shortest_direction  = get_shortest_direction(boundary, intersection_first, intersection_second,
                                                                             boundary.boundaries_params[intersection_first.border_idx].back());
            // Append the path around the border into the path
            if (shortest_direction == Direction::Forward)
                for (int line_idx = int(intersection_first.line_idx); line_idx != int(intersection_second.line_idx);
                    line_idx      = line_idx + 1 < int(boundaries[intersection_first.border_idx].size()) ? line_idx + 1 : 0)
                    result.push_back({get_polygon_vertex_offset(boundaries[intersection_first.border_idx],
                                                                (line_idx + 1 == int(boundaries[intersection_first.border_idx].points.size())) ? 0 : (line_idx + 1), coord_t(SCALED_EPSILON)), int(intersection_first.border_idx)});
            else
                for (int line_idx = int(intersection_first.line_idx); line_idx != int(intersection_second.line_idx);
                    line_idx      = line_idx - 1 >= 0 ? line_idx - 1 : int(boundaries[intersection_first.border_idx].size()) - 1)
                    result.push_back({get_polygon_vertex_offset(boundaries[intersection_second.border_idx], line_idx + 0, coord_t(SCALED_EPSILON)), int(intersection_first.border_idx)});

            // Append the farthest intersection into the path
            left_idx  = intersection_second.line_idx;
            right_idx = (intersection_second.line_idx >= (boundaries[intersection_second.border_idx].points.size() - 1)) ? 0 : (intersection_second.line_idx + 1);
            result.push_back({get_middle_point_offset(boundaries[intersection_second.border_idx], left_idx, right_idx, intersection_second.point, coord_t(SCALED_EPSILON)), int(intersection_second.border_idx), intersection_second.do_not_remove});
            // Skip intersections in between
            it_first = it_second;
        }
    }

    result.push_back({end, -1});

#ifdef AVOID_CROSSING_PERIMETERS_DEBUG_OUTPUT
    {
        static int iRun = 0;
        export_travel_to_svg(boundaries, Line(start, end), result, intersections, debug_out_path("AvoidCrossingPerimetersInner-initial-%d-%d.svg", layer.id(), iRun++));
    }
#endif /* AVOID_CROSSING_PERIMETERS_DEBUG_OUTPUT */

    if (! intersections.empty())
        result = simplify_travel(boundary, result);

#ifdef AVOID_CROSSING_PERIMETERS_DEBUG_OUTPUT
    {
        static int iRun = 0;
        export_travel_to_svg(boundaries, Line(start, end), result, intersections,
                             debug_out_path("AvoidCrossingPerimetersInner-final-%d-%d.svg", layer.id(), iRun++));
    }
#endif /* AVOID_CROSSING_PERIMETERS_DEBUG_OUTPUT */
    if(start != real_start)
        result_out.push_back({ real_start, -1 });
    append(result_out, std::move(result));
    if (end != real_end)
        result_out.push_back({ real_end, -1 });
    return intersections.size();
}

// Called by AvoidCrossingPerimeters::travel_to()
static size_t avoid_perimeters(const AvoidCrossingPerimeters::Boundary &boundary,
                               const Point                             &start,
                               const Point                             &end,
                                   coord_t                              spacing,
                               const Layer                             &layer,
                               Polyline                                &result_out)
{
    // Travel line is completely or partially inside the bounding box.
    std::vector<TravelPoint> path;
    size_t num_intersections = avoid_perimeters_inner(boundary, start, end, spacing, layer, path);
    result_out = to_polyline(path);

#ifdef AVOID_CROSSING_PERIMETERS_DEBUG_OUTPUT
    {
        static int iRun = 0;
        export_travel_to_svg(boundary.boundaries, Line(start, end), path, {}, debug_out_path("AvoidCrossingPerimeters-final-%d-%d.svg", layer.id(), iRun ++));
    }
#endif /* AVOID_CROSSING_PERIMETERS_DEBUG_OUTPUT */

    return num_intersections;
}

// Check if anyone of ExPolygons contains whole travel.
// called by need_wipe() and AvoidCrossingPerimeters::travel_to()
// FIXME Lukas H.: Maybe similar approach could also be used for ExPolygon::contains()
static bool any_expolygon_contains(const ExPolygons               &lslices_offset,
                                   const std::vector<BoundingBox> &lslices_offset_bboxes,
                                   const EdgeGrid::Grid            &grid_lslices_offset,
                                   const Line                      &travel)
{
    assert(lslices_offset.size() == lslices_offset_bboxes.size());
    if(!grid_lslices_offset.bbox().contains(travel.a) || !grid_lslices_offset.bbox().contains(travel.b))
        return false;

    FirstIntersectionVisitor visitor(grid_lslices_offset);
    visitor.pt_current = &travel.a;
    visitor.pt_next    = &travel.b;
    grid_lslices_offset.visit_cells_intersecting_line(*visitor.pt_current, *visitor.pt_next, visitor);
    if (!visitor.intersect) {
        for (const ExPolygon &ex_polygon : lslices_offset) {
            const BoundingBox &bbox = lslices_offset_bboxes[&ex_polygon - &lslices_offset.front()];
            if (bbox.contains(travel.a) && bbox.contains(travel.b) && ex_polygon.contains(travel.a))
                return true;
        }
    }
    return false;
}

// Check if anyone of ExPolygons contains whole travel.
// called by need_wipe()
static bool any_expolygon_contains(const ExPolygons &ex_polygons, const std::vector<BoundingBox> &ex_polygons_bboxes, const EdgeGrid::Grid &grid_lslice_offset, const Polyline &travel)
{
    assert(ex_polygons.size() == ex_polygons_bboxes.size());
    if(std::any_of(travel.points.begin(), travel.points.end(), [&grid_lslice_offset](const Point &point) { return !grid_lslice_offset.bbox().contains(point); }))
        return false;

    FirstIntersectionVisitor visitor(grid_lslice_offset);
    bool any_intersection = false;
    for (size_t line_idx = 1; line_idx < travel.size(); ++line_idx) {
        visitor.pt_current = &travel.points[line_idx - 1];
        visitor.pt_next    = &travel.points[line_idx];
        grid_lslice_offset.visit_cells_intersecting_line(*visitor.pt_current, *visitor.pt_next, visitor);
        any_intersection = visitor.intersect;
        if (any_intersection) break;
    }

    if (!any_intersection) {
        for (const ExPolygon &ex_polygon : ex_polygons) {
            const BoundingBox &bbox = ex_polygons_bboxes[&ex_polygon - &ex_polygons.front()];
            if (std::all_of(travel.points.begin(), travel.points.end(), [&bbox](const Point &point) { return bbox.contains(point); }) &&
                ex_polygon.contains(travel.points.front()))
                return true;
        }
    }
    return false;
}

static bool need_wipe(const GCodeGenerator           &gcodegen,
                      const ExPolygons               &lslices_offset,
                      const std::vector<BoundingBox> &lslices_offset_bboxes,
                      const EdgeGrid::Grid           &grid_lslices_offset,
                      const Line                     &original_travel,
                      const Polyline                 &result_travel,
                      const size_t                    intersection_count)
{
<<<<<<< HEAD
    const ExPolygons               &lslices        = gcodegen.layer()->lslices;
    const std::vector<BoundingBox> &lslices_bboxes = gcodegen.layer()->lslices_bboxes;
    bool z_lift_enabled = gcodegen.config().retract_lift.get_at(gcodegen.writer().tool()->id()) > 0.;
=======
    bool z_lift_enabled = gcodegen.config().travel_max_lift.get_at(gcodegen.writer().extruder()->id()) > 0.;
>>>>>>> 3284959e
    bool wipe_needed    = false;

    // If the original unmodified path doesn't have any intersection with boundary, then it is entirely inside the object otherwise is entirely
    // outside the object.
    if (intersection_count > 0) {
        // The original layer is intersected with defined boundaries. Then it is necessary to make a detailed test.
        // If the z-lift is enabled, then a wipe is needed when the original travel leads above the holes.
        if (z_lift_enabled) {
            if (any_expolygon_contains(lslices_offset, lslices_offset_bboxes, grid_lslices_offset, original_travel)) {
                // Check if original_travel and result_travel are not same.
                // If both are the same, then it is possible to skip testing of result_travel
                wipe_needed = !(result_travel.size() > 2 && result_travel.first_point() == original_travel.a && result_travel.last_point() == original_travel.b) &&
                              !any_expolygon_contains(lslices_offset, lslices_offset_bboxes, grid_lslices_offset, result_travel);
            } else {
                wipe_needed = true;
            }
        } else {
            wipe_needed = !any_expolygon_contains(lslices_offset, lslices_offset_bboxes, grid_lslices_offset, result_travel);
        }
    }

    return wipe_needed;
}

// Adds points around all vertices so that the offset affects only small sections around these vertices.
static void resample_polygon(Polygon &polygon, double dist_from_vertex, double max_allowed_distance)
{
    Points resampled_poly;
    resampled_poly.reserve(3 * polygon.size());
    for (size_t pt_idx = 0; pt_idx < polygon.size(); ++pt_idx) {
        resampled_poly.emplace_back(polygon[pt_idx]);

        const Point &p1          = polygon[pt_idx];
        const Point &p2          = polygon[next_idx_modulo(pt_idx, polygon.size())];
        const Vec2d  line_vec    = (p2 - p1).cast<double>();
        double       line_length = line_vec.norm();
        const Vector vertex_offset_vec = (line_vec.normalized() * dist_from_vertex).cast<coord_t>();
        if (line_length > 2 * dist_from_vertex && vertex_offset_vec != Vector(0, 0)) {
            resampled_poly.emplace_back(p1 + vertex_offset_vec);

            const Vec2d  new_vertex_vec        = (p2 - p1 - 2 * vertex_offset_vec).cast<double>();
            const double new_vertex_vec_length = new_vertex_vec.norm();
            if (new_vertex_vec_length > max_allowed_distance) {
                const Vec2d &prev_point  = resampled_poly.back().cast<double>();
                const size_t parts_count = size_t(ceil(new_vertex_vec_length / max_allowed_distance));
                for (size_t part_idx = 1; part_idx < parts_count; ++part_idx) {
                    const double part_param = double(part_idx) / double(parts_count);
                    const Vec2d  new_point  = prev_point + new_vertex_vec * part_param;
                    resampled_poly.emplace_back(new_point.cast<coord_t>());
                }
            }

            resampled_poly.emplace_back(p2 - vertex_offset_vec);
        }
    }
    polygon.points = std::move(resampled_poly);
}

static void resample_expolygon(ExPolygon &ex_polygon, double dist_from_vertex, double max_allowed_distance)
{
    resample_polygon(ex_polygon.contour, dist_from_vertex, max_allowed_distance);
    for (Polygon &polygon : ex_polygon.holes)
        resample_polygon(polygon, dist_from_vertex, max_allowed_distance);
}

static void resample_expolygons(ExPolygons &ex_polygons, double dist_from_vertex, double max_allowed_distance)
{
    for (ExPolygon &ex_poly : ex_polygons)
        resample_expolygon(ex_poly, dist_from_vertex, max_allowed_distance);
}

static void precompute_polygon_distances(const Polygon &polygon, std::vector<float> &polygon_distances_out)
{
    polygon_distances_out.assign(polygon.size() + 1, 0.f);
    for (size_t point_idx = 1; point_idx < polygon.size(); ++point_idx)
        polygon_distances_out[point_idx] = polygon_distances_out[point_idx - 1] + float((polygon[point_idx] - polygon[point_idx - 1]).cast<double>().norm());
    polygon_distances_out.back() = polygon_distances_out[polygon.size() - 1] + float((polygon.points.back() - polygon.points.front()).cast<double>().norm());
}

static void precompute_expolygon_distances(const ExPolygon &ex_polygon, std::vector<std::vector<float>> &expolygon_distances_out)
{
    expolygon_distances_out.assign(ex_polygon.holes.size() + 1, std::vector<float>());
    precompute_polygon_distances(ex_polygon.contour, expolygon_distances_out.front());
    for (size_t hole_idx = 0; hole_idx < ex_polygon.holes.size(); ++hole_idx)
        precompute_polygon_distances(ex_polygon.holes[hole_idx], expolygon_distances_out[hole_idx + 1]);
}

// It is highly based on the function contour_distance2 from the ElephantFootCompensation.cpp
static std::vector<float> contour_distance(const EdgeGrid::Grid     &grid,
                                    const std::vector<float> &poly_distances,
                                    const size_t              contour_idx,
                                    const Polygon            &polygon,
                                    double                    compensation,
                                    double                    search_radius)
{
    assert(! polygon.empty());
    assert(polygon.size() >= 2);

    std::vector<float> out;

    if (polygon.size() > 2)
    {
        struct Visitor {
            Visitor(const EdgeGrid::Grid &grid, const size_t contour_idx, const std::vector<float> &polygon_distances, double dist_same_contour_accept, double dist_same_contour_reject) :
                grid(grid), idx_contour(contour_idx), contour(grid.contours()[contour_idx]), boundary_parameters(polygon_distances), dist_same_contour_accept(dist_same_contour_accept), dist_same_contour_reject(dist_same_contour_reject) {}

            void init(const Points &contour, const Point &apoint)
            {
                this->idx_point  = &apoint - contour.data();
                this->point      = apoint;
                this->found      = false;
                this->dir_inside = this->dir_inside_at_point(contour, this->idx_point);
                this->distance   = std::numeric_limits<double>::max();
            }

            bool operator()(coord_t iy, coord_t ix)
            {
                // Called with a row and colum of the grid cell, which is intersected by a line.
                auto cell_data_range = this->grid.cell_data_range(iy, ix);
                for (auto it_contour_and_segment = cell_data_range.first; it_contour_and_segment != cell_data_range.second;
                     ++it_contour_and_segment) {
                    // End points of the line segment and their vector.
                    std::pair<const Point &, const Point &> segment = this->grid.segment(*it_contour_and_segment);
                    const Vec2d  v        = (segment.second - segment.first).cast<double>();
                    const Vec2d  va       = (this->point - segment.first).cast<double>();
                    const double l2       = v.squaredNorm(); // avoid a sqrt
                    const double t        = (l2 == 0.0) ? 0. : std::clamp(va.dot(v) / l2, 0., 1.);
                    // Closest point from this->point to the segment.
                    const Vec2d  foot     = segment.first.cast<double>() + t * v;
                    const Vec2d  bisector = foot - this->point.cast<double>();
                    const double dist     = bisector.norm();

                    if ((!this->found || dist < this->distance) && this->dir_inside.dot(bisector) > 0) {
                        bool accept = true;
                        if (it_contour_and_segment->first == idx_contour) {
                            // Complex case: The closest segment originates from the same contour as the starting point.
                            // Reject the closest point if its distance along the contour is reasonable compared to the current contour bisector
                            // (this->pt, foot).
                            const EdgeGrid::Contour &contour   = grid.contours()[it_contour_and_segment->first];
                            double                   param_lo  = boundary_parameters[this->idx_point];
                            double                   param_hi  = t * sqrt(l2);
                            double                   param_end = boundary_parameters.back();
                            const size_t ipt = it_contour_and_segment->second;
                            if (contour.begin() + ipt + 1 < contour.end())
                                param_hi += boundary_parameters[ipt];
                            if (param_lo > param_hi)
                                std::swap(param_lo, param_hi);
                            assert(param_lo > -SCALED_EPSILON && param_lo <= param_end + SCALED_EPSILON);
                            assert(param_hi > -SCALED_EPSILON && param_hi <= param_end + SCALED_EPSILON);
                            double dist_along_contour = std::min(param_hi - param_lo, param_lo + param_end - param_hi);
                            if (dist_along_contour < dist_same_contour_accept)
                                accept = false;
                            else if (dist < dist_same_contour_reject + SCALED_EPSILON) {
                                // this->point is close to foot. This point will only be accepted if the path along the contour is significantly
                                // longer than the bisector. That is, the path shall not bulge away from the bisector too much.
                                // Bulge is estimated by 0.6 of the circle circumference drawn around the bisector.
                                // Test whether the contour is convex or concave.
                                bool inside = (t == 0.) ? this->inside_corner(contour, ipt, this->point) :
                                              (t == 1.) ? this->inside_corner(contour, contour.segment_idx_next(ipt), this->point) :
                                                          this->left_of_segment(contour, ipt, this->point);
                                accept      = inside && dist_along_contour > 0.6 * M_PI * dist;
                            }
                        }
                        if (accept && (!this->found || dist < this->distance)) {
                            // Simple case: Just measure the shortest distance.
                            this->distance = dist;
                            this->found    = true;
                        }
                    }
                }
                // Continue traversing the grid.
                return true;
            }

            const EdgeGrid::Grid 			   &grid;
            const size_t 		  				idx_contour;
            const EdgeGrid::Contour            &contour;

            const std::vector<float>           &boundary_parameters;
            const double                        dist_same_contour_accept;
            const double 						dist_same_contour_reject;

            size_t 								idx_point;
            Point			      				point;
            // Direction inside the contour from idx_point, not normalized.
            Vec2d								dir_inside;
            bool 								found;
            double 								distance;

        private:
            static Vec2d dir_inside_at_point(const Points &contour, size_t i)
            {
                size_t iprev = prev_idx_modulo(i, contour);
                size_t inext = next_idx_modulo(i, contour);
                Vec2d  v1    = (contour[i] - contour[iprev]).cast<double>();
                Vec2d  v2    = (contour[inext] - contour[i]).cast<double>();
                return Vec2d(-v1.y() - v2.y(), v1.x() + v2.x());
            }

            static bool inside_corner(const EdgeGrid::Contour &contour, size_t i, const Point &pt_oposite)
            {
                const Vec2d pt         = pt_oposite.cast<double>();
                const Point &pt_prev   = contour.segment_prev(i);
                const Point &pt_this   = contour.segment_start(i);
                const Point &pt_next   = contour.segment_end(i);
                Vec2d       v1         = (pt_this - pt_prev).cast<double>();
                Vec2d       v2         = (pt_next - pt_this).cast<double>();
                bool        left_of_v1 = cross2(v1, pt - pt_prev.cast<double>()) > 0.;
                bool        left_of_v2 = cross2(v2, pt - pt_this.cast<double>()) > 0.;
                return cross2(v1, v2) > 0 ? left_of_v1 && left_of_v2 : // convex corner
                                            left_of_v1 || left_of_v2;                   // concave corner
            }

            static bool left_of_segment(const EdgeGrid::Contour &contour, size_t i, const Point &pt_oposite)
            {
                const Vec2d  pt      = pt_oposite.cast<double>();
                const Point &pt_this = contour.segment_start(i);
                const Point &pt_next = contour.segment_end(i);
                Vec2d        v       = (pt_next - pt_this).cast<double>();
                return cross2(v, pt - pt_this.cast<double>()) > 0.;
            }
        } visitor(grid, contour_idx, poly_distances, 0.5 * compensation * M_PI, search_radius);

        out.reserve(polygon.size());
        Point radius_vector(search_radius, search_radius);
        for (const Point &pt : polygon.points) {
            visitor.init(polygon.points, pt);
            grid.visit_cells_intersecting_box(BoundingBox(pt - radius_vector, pt + radius_vector), visitor);
            out.emplace_back(float(visitor.found ? std::min(visitor.distance, search_radius) : search_radius));
        }
    }

    return out;
}

// Polygon offset which ensures that if a polygon breaks up into several separate parts, the original polygon will be used in these places.
// ExPolygons are handled one by one so returned ExPolygons could intersect.
static ExPolygons inner_offset(const ExPolygons &ex_polygons, double offset)
{
    const std::vector<double> min_contour_width_values = {offset / 2., offset, 2. * offset + SCALED_EPSILON};
    ExPolygons                ex_poly_result           = ex_polygons;
    resample_expolygons(ex_poly_result, offset / 2, scaled<double>(0.5));

    for (ExPolygon &ex_poly : ex_poly_result) {
        BoundingBox bbox(get_extents(ex_poly));
        bbox.offset(SCALED_EPSILON);

        // Filter out expolygons smaller than 0.1mm^2
        if (Vec2d bbox_size = bbox.size().cast<double>(); bbox_size.x() * bbox_size.y() < Slic3r::sqr(scale_(0.1f)))
            continue;

        for (const double &min_contour_width : min_contour_width_values) {
            const size_t min_contour_width_idx = &min_contour_width - &min_contour_width_values.front();
            const double search_radius         = 2. * (offset + min_contour_width);

            EdgeGrid::Grid grid;
            grid.set_bbox(bbox);
            grid.create(ex_poly, coord_t(0.7 * search_radius));

            std::vector<std::vector<float>> ex_poly_distances;
            precompute_expolygon_distances(ex_poly, ex_poly_distances);

            std::vector<std::vector<float>> offsets;
            offsets.reserve(ex_poly.holes.size() + 1);
            for (size_t idx_contour = 0; idx_contour <= ex_poly.holes.size(); ++idx_contour) {
                const Polygon &poly = (idx_contour == 0) ? ex_poly.contour : ex_poly.holes[idx_contour - 1];
                assert(poly.is_counter_clockwise() == (idx_contour == 0));
                std::vector<float> distances = contour_distance(grid, ex_poly_distances[idx_contour], idx_contour, poly, offset, search_radius);
                for (float &distance : distances) {
                    if (distance < min_contour_width)
                        distance = 0.f;
                    else if (distance > min_contour_width + 2. * offset)
                        distance = -float(offset);
                    else
                        distance = -(distance - float(min_contour_width)) / 2.f;
                }
                offsets.emplace_back(distances);
            }

            ExPolygons offset_ex_poly = variable_offset_inner_ex(ex_poly, offsets);
            // If variable_offset_inner_ex produces empty result, then original ex_polygon is used
            if (offset_ex_poly.size() == 1 && offset_ex_poly.front().holes.size() == ex_poly.holes.size()) {
                ex_poly = std::move(offset_ex_poly.front());
                break;
            } else if ((min_contour_width_idx + 1) < min_contour_width_values.size()) {
                continue; // Try the next round with bigger min_contour_width.
            } else if (offset_ex_poly.size() == 1) {
                ex_poly = std::move(offset_ex_poly.front());
                break;
            } else if (offset_ex_poly.size() > 1) {
                // fix_after_inner_offset called inside variable_offset_inner_ex sometimes produces
                // tiny artefacts polygons, so these artefacts are removed.
                double max_area     = offset_ex_poly.front().area();
                size_t max_area_idx = 0;
                for (size_t poly_idx = 1; poly_idx < offset_ex_poly.size(); ++poly_idx) {
                    double area = offset_ex_poly[poly_idx].area();
                    if (max_area < area) {
                        max_area     = area;
                        max_area_idx = poly_idx;
                    }
                }
                ex_poly = std::move(offset_ex_poly[max_area_idx]);
                break;
            }
        }
    }
    return ex_poly_result;
}

//#define INCLUDE_SUPPORTS_IN_BOUNDARY

// called by AvoidCrossingPerimeters::travel_to()
static ExPolygons get_boundary(const Layer &layer)
{
    const float perimeter_spacing = get_perimeter_spacing(layer);
    const float perimeter_offset  = perimeter_spacing / 2.f;
    auto const *support_layer     = dynamic_cast<const SupportLayer *>(&layer);
    ExPolygons  boundary          = union_ex(inner_offset(layer.lslices, 1.5 * perimeter_spacing));
    if(support_layer) {
#ifdef INCLUDE_SUPPORTS_IN_BOUNDARY
        append(boundary, inner_offset(support_layer->support_islands.expolygons, 1.5 * perimeter_spacing));
#endif
        auto *layer_below = layer.object()->get_first_layer_bellow_printz(layer.print_z, EPSILON);
        if (layer_below) //why?
            append(boundary, inner_offset(layer_below->lslices, 1.5 * perimeter_spacing));
        // After calling inner_offset it is necessary to call union_ex because of the possibility of intersection ExPolygons
        boundary = union_ex(boundary);
    }
    // Collect all top layers that will not be crossed.
    size_t      polygons_count    = 0;
    for (const LayerRegion *layer_region : layer.regions())
<<<<<<< HEAD
        for (const Surface &surface : layer_region->fill_surfaces.surfaces)
            if (surface.has_pos_top()) ++polygons_count;
=======
        for (const Surface &surface : layer_region->fill_surfaces())
            if (surface.is_top()) ++polygons_count;
>>>>>>> 3284959e

    if (polygons_count > 0) {
        ExPolygons top_layer_polygons;
        top_layer_polygons.reserve(polygons_count);
        for (const LayerRegion *layer_region : layer.regions())
<<<<<<< HEAD
            for (const Surface &surface : layer_region->fill_surfaces.surfaces)
                if (surface.has_pos_top()) top_layer_polygons.emplace_back(surface.expolygon);
=======
            for (const Surface &surface : layer_region->fill_surfaces())
                if (surface.is_top()) top_layer_polygons.emplace_back(surface.expolygon);
>>>>>>> 3284959e

        top_layer_polygons = union_ex(top_layer_polygons);
        return diff_ex(boundary, offset_ex(top_layer_polygons, -perimeter_offset));
    }

    return boundary;
}

// called by AvoidCrossingPerimeters::travel_to()
static Polygons get_boundary_external(const Layer &layer)
{
    const float perimeter_spacing = get_perimeter_spacing_external(layer);
    const float perimeter_offset  = perimeter_spacing / 2.f;
    auto const *support_layer     = dynamic_cast<const SupportLayer *>(&layer);
    Polygons    boundary;
#ifdef INCLUDE_SUPPORTS_IN_BOUNDARY
    ExPolygons  supports_boundary;
#endif
    // Collect all holes for all printed objects and their instances, which will be printed at the same time as passed "layer".
    for (const PrintObject *object : layer.object()->print()->objects()) {
        Polygons   holes_per_obj;
#ifdef INCLUDE_SUPPORTS_IN_BOUNDARY
        ExPolygons supports_per_obj;
#endif
        if (const Layer *l = object->get_layer_at_printz(layer.print_z, EPSILON); l)
            for (const ExPolygon &island : l->lslices)
                append(holes_per_obj, island.holes);
        if (support_layer) {
            auto *layer_below = object->get_first_layer_bellow_printz(layer.print_z, EPSILON);
            if (layer_below)
                for (const ExPolygon &island : layer_below->lslices)
                    append(holes_per_obj, island.holes);
#ifdef INCLUDE_SUPPORTS_IN_BOUNDARY
            append(supports_per_obj, support_layer->support_islands.expolygons);
#endif
        }

        // After 7ff76d07684858fd937ef2f5d863f105a10f798e, when expand is called on CW polygons (holes), they are shrunk
        // instead of expanded because union that makes CCW from CW isn't called anymore. So let's make it CCW.
        polygons_reverse(holes_per_obj);

        for (const PrintInstance &instance : object->instances()) {
            size_t boundary_idx = boundary.size();
            append(boundary, holes_per_obj);
            for (; boundary_idx < boundary.size(); ++boundary_idx)
                boundary[boundary_idx].translate(instance.shift);
#ifdef INCLUDE_SUPPORTS_IN_BOUNDARY
            size_t support_idx = supports_boundary.size();
            append(supports_boundary, supports_per_obj);
            for (; support_idx < supports_boundary.size(); ++support_idx)
                supports_boundary[support_idx].translate(instance.shift);
#endif
        }
    }

    // Used offset_ex for cases when another object will be in the hole of another polygon
    boundary = expand(boundary, perimeter_offset);
    // Reverse all polygons for making normals point from the polygon out.
    for (Polygon &poly : boundary)
        poly.reverse();
#ifdef INCLUDE_SUPPORTS_IN_BOUNDARY
    append(boundary, to_polygons(inner_offset(supports_boundary, perimeter_offset)));
#endif
    return boundary;
}

static void init_boundary_distances(AvoidCrossingPerimeters::Boundary *boundary)
{
    boundary->boundaries_params.assign(boundary->boundaries.size(), std::vector<float>());
    for (size_t poly_idx = 0; poly_idx < boundary->boundaries.size(); ++poly_idx)
        precompute_polygon_distances(boundary->boundaries[poly_idx], boundary->boundaries_params[poly_idx]);
}

static void init_boundary(AvoidCrossingPerimeters::Boundary *boundary, Polygons &&boundary_polygons)
{
    boundary->clear();
    boundary->boundaries = std::move(boundary_polygons);

    BoundingBox bbox(get_extents(boundary->boundaries));
    bbox.offset(SCALED_EPSILON);
    boundary->bbox = BoundingBoxf(bbox.min.cast<double>(), bbox.max.cast<double>());
    boundary->grid.set_bbox(bbox);
    // FIXME 1mm grid?
    boundary->grid.create(boundary->boundaries, coord_t(scale_(1.)));
    init_boundary_distances(boundary);
}

// Plan travel, which avoids perimeter crossings by following the boundaries of the layer.
Polyline AvoidCrossingPerimeters::travel_to(const GCodeGenerator &gcodegen, const Point &point, bool *could_be_wipe_disabled)
{
    // If use_external, then perform the path planning in the world coordinate system (correcting for the gcodegen offset).
    // Otherwise perform the path planning in the coordinate system of the active object.
    bool        use_external  = m_use_external_mp || m_use_external_mp_once;
    Point       scaled_origin = use_external ? Point::new_scale(gcodegen.origin()(0), gcodegen.origin()(1)) : Point(0, 0);
    const Point start         = gcodegen.last_pos() + scaled_origin;
    const Point end           = point + scaled_origin;
    const Line  travel(start, end);

    Polyline result_pl;
    size_t   travel_intersection_count = 0;
    Vec2d startf = start.cast<double>();
    Vec2d endf   = end  .cast<double>();

<<<<<<< HEAD
    const ExPolygons               &lslices          = gcodegen.layer()->lslices;
    const std::vector<BoundingBox> &lslices_bboxes   = gcodegen.layer()->lslices_bboxes;
    bool                            is_support_layer = dynamic_cast<const SupportLayer *>(gcodegen.layer()) != nullptr;
    const float perimeter_spacing = get_perimeter_spacing(*gcodegen.layer());
    if (!use_external && (is_support_layer || !lslices.empty()
        /*|| (!lslices.empty() && !any_expolygon_contains(lslices, lslices_bboxes, m_grid_lslice, travel)) already done by the caller */
        )) {
=======
    bool is_support_layer = dynamic_cast<const SupportLayer *>(gcodegen.layer()) != nullptr;
    if (!use_external && (is_support_layer || (!m_lslices_offset.empty() && !any_expolygon_contains(m_lslices_offset, m_lslices_offset_bboxes, m_grid_lslices_offset, travel)))) {
>>>>>>> 3284959e
        // Initialize m_internal only when it is necessary.
        if (m_internal.boundaries.empty()) {
            std::vector<std::pair<ExPolygon, ExPolygons>> boundary_growth;
            //create better slice (on second perimeter instead of the first)
            ExPolygons expoly_boundary;
            //as we are going to reduce, do it expoli per expoli
            for (const ExPolygon& origin : lslices) {
                ExPolygons second_peri = offset_ex(origin, -perimeter_spacing * 1.5f);
                //there is a collapse! try to add missing parts
                if (second_peri.size() > 1) {
                    // get the bits that are collapsed
                    ExPolygons missing_parts = diff_ex(ExPolygons{ origin }, offset_ex(second_peri, perimeter_spacing * 1.51f), ApplySafetyOffset::Yes);
                    //have to grow a bit to be able to fit inside the reduced thing
                    // then intersect to be sure it don't stick out of the initial poly
                    missing_parts = intersection_ex(ExPolygons{ origin }, offset_ex(missing_parts, perimeter_spacing * 1.1f));
                    // offset to second peri (-first) where possible, then union and reduce to the first.
                    second_peri = offset_ex(union_ex(missing_parts, offset_ex(origin, -perimeter_spacing * 0.9f)), -perimeter_spacing * .6f);
                } else if (second_peri.size() == 0) {
                    // try again with the first perimeter (should be 0.5, but even with overlapping peri, it's almost never a 50% overlap, so it's better that way)
                    second_peri = offset_ex(origin, -perimeter_spacing * .6f);
                }
                append(expoly_boundary, second_peri);
                boundary_growth.push_back({ origin, second_peri });
            }
            init_boundary(&m_internal, to_polygons(expoly_boundary));
            m_internal.boundary_growth = boundary_growth;
        }

        // Trim the travel line by the bounding box.
        if (!m_internal.boundaries.empty() && Geometry::liang_barsky_line_clipping(startf, endf, m_internal.bbox)) {
            travel_intersection_count = avoid_perimeters(m_internal, startf.cast<coord_t>(), endf.cast<coord_t>(), perimeter_spacing, *gcodegen.layer(), result_pl);
            result_pl.points.front()  = start;
            result_pl.points.back()   = end;
        }
    } else if(use_external) {
        // Initialize m_external only when exist any external travel for the current layer.
        if (m_external.boundaries.empty())
            init_boundary(&m_external, get_boundary_external(*gcodegen.layer()));

        // Trim the travel line by the bounding box.
        if (!m_external.boundaries.empty() && Geometry::liang_barsky_line_clipping(startf, endf, m_external.bbox)) {
            travel_intersection_count = avoid_perimeters(m_external, startf.cast<coord_t>(), endf.cast<coord_t>(), 0, *gcodegen.layer(), result_pl);
            result_pl.points.front()  = start;
            result_pl.points.back()   = end;
        }
    }

    if(result_pl.empty()) {
        // Travel line is completely outside the bounding box.
        result_pl                 = {start, end};
        travel_intersection_count = 0;
    }

    const ConfigOptionFloatOrPercent &opt_max_detour             = gcodegen.config().avoid_crossing_perimeters_max_detour;
    bool                              max_detour_length_exceeded = false;
    if (opt_max_detour.value > 0) {
        double direct_length     = travel.length();
        double detour            = result_pl.length() - direct_length;
        double max_detour_length = opt_max_detour.percent ?
            direct_length * 0.01 * opt_max_detour.value :
            scale_(opt_max_detour.value);
        if (detour > max_detour_length) {
            result_pl = {start, end};
            max_detour_length_exceeded = true;
        }
    }

    if (use_external) {
        result_pl.translate(-scaled_origin);
        *could_be_wipe_disabled = false;
    } else if (max_detour_length_exceeded) {
        *could_be_wipe_disabled = false;
<<<<<<< HEAD
    }
    // Not reliable enough, now using diff_pl(Polylines{ travel }, to_polygons(m_layer->lslices)); by the caller. supermerill/SuperSlicer#2154
//    else
//        *could_be_wipe_disabled = !need_wipe(gcodegen, m_grid_lslice, travel, result_pl, travel_intersection_count);
=======
    } else
        *could_be_wipe_disabled = !need_wipe(gcodegen, m_lslices_offset, m_lslices_offset_bboxes, m_grid_lslices_offset, travel, result_pl, travel_intersection_count);
>>>>>>> 3284959e

    return result_pl;
}

// ************************************* AvoidCrossingPerimeters::init_layer() *****************************************

void AvoidCrossingPerimeters::init_layer(const Layer &layer)
{
    m_internal.clear();
    m_external.clear();
    m_lslices_offset.clear();
    m_lslices_offset_bboxes.clear();

    float perimeter_offset = -get_external_perimeter_width(layer) / float(2.);
    m_lslices_offset        = offset_ex(layer.lslices, perimeter_offset);

    m_lslices_offset_bboxes.reserve(m_lslices_offset.size());
    for (const ExPolygon &ex_poly : m_lslices_offset)
        m_lslices_offset_bboxes.emplace_back(get_extents(ex_poly));

    BoundingBox bbox_slice(get_extents(layer.lslices));
    bbox_slice.offset(SCALED_EPSILON);

<<<<<<< HEAD
    m_grid_lslice.set_bbox(bbox_slice);
    //FIXME 1mm grid?
    m_grid_lslice.create(layer.lslices, coord_t(scale_(1.)));
    m_init = true;
=======
    m_grid_lslices_offset.set_bbox(bbox_slice);
    m_grid_lslices_offset.create(m_lslices_offset, coord_t(scale_(1.)));
>>>>>>> 3284959e
}

#if 0
static double travel_length(const std::vector<TravelPoint> &travel) {
    double total_length = 0;
    for (size_t idx = 1; idx < travel.size(); ++idx)
        total_length += (travel[idx].point - travel[idx - 1].point).cast<double>().norm();

    return total_length;
}

// Called by avoid_perimeters() and by simplify_travel_heuristics().
static size_t avoid_perimeters_inner(const AvoidCrossingPerimeters::Boundary &boundary,
                                     const Point              &start,
                                     const Point              &end,
                                     std::vector<TravelPoint> &result_out)
{
    const Polygons           &boundaries = boundary.boundaries;
    const EdgeGrid::Grid     &edge_grid = boundary.grid;
    // Find all intersections between boundaries and the line segment, sort them along the line segment.
    std::vector<Intersection> intersections;
    {
        intersections.reserve(boundaries.size());
        AllIntersectionsVisitor visitor(edge_grid, intersections, Line(start, end));
        edge_grid.visit_cells_intersecting_line(start, end, visitor);
        Vec2d dir = (end - start).cast<double>();
        for (Intersection &intersection : intersections)
            intersection.distance = boundary.boundaries_params[intersection.border_idx][intersection.line_idx];
        std::sort(intersections.begin(), intersections.end(), [dir](const auto &l, const auto &r) { return (r.point - l.point).template cast<double>().dot(dir) > 0.; });
    }

    std::vector<TravelPoint> result;
    result.push_back({start, -1});
    for (auto it_first = intersections.begin(); it_first != intersections.end(); ++it_first) {
        // The entry point to the boundary polygon
        const Intersection &intersection_first = *it_first;
        // Skip the it_first from the search for the farthest exit point from the boundary polygon
        auto it_last_item = std::make_reverse_iterator(it_first) - 1;
        // Search for the farthest intersection different from it_first but with the same border_idx
        auto it_second_r  = std::find_if(intersections.rbegin(), it_last_item, [&intersection_first](const Intersection &intersection) {
            return intersection_first.border_idx == intersection.border_idx;
        });

        // Append the first intersection into the path
        size_t left_idx  = intersection_first.line_idx;
        size_t right_idx = intersection_first.line_idx + 1 == boundaries[intersection_first.border_idx].points.size() ? 0 : intersection_first.line_idx + 1;
        // Offset of the polygon's point using get_middle_point_offset is used to simplify the calculation of intersection between the
        // boundary and the travel. The appended point is translated in the direction of inward normal. This translation ensures that the
        // appended point will be inside the polygon and not on the polygon border.
        result.push_back({get_middle_point_offset(boundaries[intersection_first.border_idx], left_idx, right_idx, intersection_first.point, coord_t(SCALED_EPSILON)), int(intersection_first.border_idx)});

        // Check if intersection line also exit the boundary polygon
        if (it_second_r != it_last_item) {
            // Transform reverse iterator to forward
            auto it_second = it_second_r.base() - 1;
            // The exit point from the boundary polygon
            const Intersection &intersection_second = *it_second;
            Direction           shortest_direction  = get_shortest_direction(boundary, intersection_first, intersection_second,
                                                                  boundary.boundaries_params[intersection_first.border_idx].back());
            // Append the path around the border into the path
            if (shortest_direction == Direction::Forward)
                for (int line_idx = int(intersection_first.line_idx); line_idx != int(intersection_second.line_idx);
                    line_idx      = line_idx + 1 < int(boundaries[intersection_first.border_idx].size()) ? line_idx + 1 : 0)
                    result.push_back({get_polygon_vertex_offset(boundaries[intersection_first.border_idx],
                                                                (line_idx + 1 == int(boundaries[intersection_first.border_idx].points.size())) ? 0 : (line_idx + 1), coord_t(SCALED_EPSILON)), int(intersection_first.border_idx)});
            else
                for (int line_idx = int(intersection_first.line_idx); line_idx != int(intersection_second.line_idx);
                    line_idx      = line_idx - 1 >= 0 ? line_idx - 1 : int(boundaries[intersection_first.border_idx].size()) - 1)
                    result.push_back({get_polygon_vertex_offset(boundaries[intersection_second.border_idx], line_idx + 0, coord_t(SCALED_EPSILON)), int(intersection_first.border_idx)});

            // Append the farthest intersection into the path
            left_idx  = intersection_second.line_idx;
            right_idx = (intersection_second.line_idx >= (boundaries[intersection_second.border_idx].points.size() - 1)) ? 0 : (intersection_second.line_idx + 1);
            result.push_back({get_middle_point_offset(boundaries[intersection_second.border_idx], left_idx, right_idx, intersection_second.point, coord_t(SCALED_EPSILON)), int(intersection_second.border_idx)});
            // Skip intersections in between
            it_first = it_second;
        }
    }

    result.push_back({end, -1});

#ifdef AVOID_CROSSING_PERIMETERS_DEBUG_OUTPUT
    {
        static int iRun = 0;
        export_travel_to_svg(boundaries, Line(start, end), result, intersections,
                             debug_out_path("AvoidCrossingPerimetersInner-initial-%d.svg", iRun++));
    }
#endif /* AVOID_CROSSING_PERIMETERS_DEBUG_OUTPUT */

    if (! intersections.empty())
        result = simplify_travel(boundary, result);

#ifdef AVOID_CROSSING_PERIMETERS_DEBUG_OUTPUT
    {
        static int iRun = 0;
        export_travel_to_svg(boundaries, Line(start, end), result, intersections,
                             debug_out_path("AvoidCrossingPerimetersInner-final-%d.svg", iRun++));
    }
#endif /* AVOID_CROSSING_PERIMETERS_DEBUG_OUTPUT */

    append(result_out, std::move(result));
    return intersections.size();
}

static std::vector<TravelPoint> simplify_travel_heuristics(const AvoidCrossingPerimeters::Boundary &boundary,
                                                           const std::vector<TravelPoint> &travel)
{
    std::vector<TravelPoint>  simplified_path;
    std::vector<Intersection> intersections;
    AllIntersectionsVisitor   visitor(boundary.grid, intersections);
    simplified_path.reserve(travel.size());
    simplified_path.emplace_back(travel.front());
    for (size_t point_idx = 1; point_idx < travel.size(); ++point_idx) {
        // Skip all indexes on the same polygon
        while (point_idx < travel.size() && travel[point_idx - 1].border_idx == travel[point_idx].border_idx) {
            simplified_path.emplace_back(travel[point_idx]);
            point_idx++;
        }

        if (point_idx < travel.size()) {
            const TravelPoint       &current                 = travel[point_idx - 1];
            const TravelPoint       &next                    = travel[point_idx];
            TravelPoint              new_next                = next;
            size_t                   new_point_idx           = point_idx;
            double                   path_length             = (next.point - current.point).cast<double>().norm();
            double                   new_path_shorter_by     = 0.;
            size_t                   border_idx_change_count = 0;
            std::vector<TravelPoint> shortcut;
            for (size_t point_idx_2 = point_idx + 1; point_idx_2 < travel.size(); ++point_idx_2) {
                const TravelPoint &possible_new_next = travel[point_idx_2];
                if (travel[point_idx_2 - 1].border_idx != travel[point_idx_2].border_idx)
                    border_idx_change_count++;

                if (border_idx_change_count >= 2)
                    break;

                path_length += (possible_new_next.point - travel[point_idx_2 - 1].point).cast<double>().norm();
                double shortcut_length = (possible_new_next.point - current.point).cast<double>().norm();
                if ((path_length - shortcut_length) <= scale_(10.0))
                    continue;

                intersections.clear();
                visitor.reset();
                visitor.travel_line.a       = current.point;
                visitor.travel_line.b       = possible_new_next.point;
                boundary.grid.visit_cells_intersecting_line(visitor.travel_line.a, visitor.travel_line.b, visitor);
                if (!intersections.empty()) {
                    Vec2d dir = (visitor.travel_line.b - visitor.travel_line.a).cast<double>();
                    std::sort(intersections.begin(), intersections.end(), [dir](const auto &l, const auto &r) { return (r.point - l.point).template cast<double>().dot(dir) > 0.; });
                    size_t last_border_idx_count = 0;
                    for (const Intersection &intersection : intersections)
                        if (int(intersection.border_idx) == possible_new_next.border_idx)
                            ++last_border_idx_count;

                    if (last_border_idx_count > 0)
                        continue;

                    std::vector<TravelPoint> possible_shortcut;
                    avoid_perimeters_inner(boundary, current.point, possible_new_next.point, possible_shortcut);
                    double shortcut_travel = travel_length(possible_shortcut);
                    if (path_length > shortcut_travel && path_length - shortcut_travel > new_path_shorter_by) {
                        new_path_shorter_by = path_length - shortcut_travel;
                        shortcut            = possible_shortcut;
                        new_next            = possible_new_next;
                        new_point_idx       = point_idx_2;
                    }
                }
            }

            if (!shortcut.empty()) {
                assert(shortcut.size() >= 2);
                simplified_path.insert(simplified_path.end(), shortcut.begin() + 1, shortcut.end() - 1);
                point_idx = new_point_idx;
            }

            simplified_path.emplace_back(new_next);
        }
    }

    return simplified_path;
}

// Called by AvoidCrossingPerimeters::travel_to()
static size_t avoid_perimeters(const AvoidCrossingPerimeters::Boundary &boundary,
                               const Point              &start,
                               const Point              &end,
                               Polyline                 &result_out)
{
    // Travel line is completely or partially inside the bounding box.
    std::vector<TravelPoint> path;
    size_t num_intersections = avoid_perimeters_inner(boundary, start, end, path);
    if (num_intersections) {
        path = simplify_travel_heuristics(boundary, path);
        std::reverse(path.begin(), path.end());
        path = simplify_travel_heuristics(boundary, path);
        std::reverse(path.begin(), path.end());
    }

    result_out = to_polyline(path);

#ifdef AVOID_CROSSING_PERIMETERS_DEBUG_OUTPUT
    {
        static int iRun = 0;
        export_travel_to_svg(boundaries, Line(start, end), path, {}, debug_out_path("AvoidCrossingPerimeters-final-%d.svg", iRun ++));
    }
#endif /* AVOID_CROSSING_PERIMETERS_DEBUG_OUTPUT */

    return num_intersections;
}

// Plan travel, which avoids perimeter crossings by following the boundaries of the layer.
Polyline AvoidCrossingPerimeters::travel_to(const GCodeGenerator &gcodegen, const Point &point, bool *could_be_wipe_disabled)
{
    // If use_external, then perform the path planning in the world coordinate system (correcting for the gcodegen offset).
    // Otherwise perform the path planning in the coordinate system of the active object.
    bool     use_external  = m_use_external_mp || m_use_external_mp_once;
    Point    scaled_origin = use_external ? Point::new_scale(gcodegen.origin()(0), gcodegen.origin()(1)) : Point(0, 0);
    Point    start         = gcodegen.last_pos() + scaled_origin;
    Point    end           = point + scaled_origin;
    Polyline result_pl;
    size_t   travel_intersection_count = 0;
    Vec2d startf = start.cast<double>();
    Vec2d endf   = end  .cast<double>();
    // Trim the travel line by the bounding box.
    if (Geometry::liang_barsky_line_clipping(startf, endf, (use_external ? m_external : m_internal).bbox)) {
        // Travel line is completely or partially inside the bounding box.
        //FIXME initialize m_boundaries / m_boundaries_external on demand?
        travel_intersection_count = avoid_perimeters((use_external ? m_external : m_internal), startf.cast<coord_t>(), endf.cast<coord_t>(),
                                                     result_pl);
        result_pl.points.front()  = start;
        result_pl.points.back()   = end;
    } else {
        // Travel line is completely outside the bounding box.
        result_pl                 = {start, end};
        travel_intersection_count = 0;
    }

    Line travel(start, end);
    double max_detour_length scale_(gcodegen.config().avoid_crossing_perimeters_max_detour);
    if (max_detour_length > 0 && (result_pl.length() - travel.length()) > max_detour_length)
        result_pl = {start, end};

    if (use_external) {
        result_pl.translate(-scaled_origin);
        *could_be_wipe_disabled = false;
    } else
        *could_be_wipe_disabled = !need_wipe(gcodegen, m_grid_lslice, travel, result_pl, travel_intersection_count);

    return result_pl;
}

// called by AvoidCrossingPerimeters::init_layer()->get_boundary()/get_boundary_external()
static std::pair<Polygons, Polygons> split_expolygon(const ExPolygons &ex_polygons)
{
    Polygons contours, holes;
    contours.reserve(ex_polygons.size());
    holes.reserve(std::accumulate(ex_polygons.begin(), ex_polygons.end(), size_t(0),
                                  [](size_t sum, const ExPolygon &ex_poly) { return sum + ex_poly.holes.size(); }));
    for (const ExPolygon &ex_poly : ex_polygons) {
        contours.emplace_back(ex_poly.contour);
        append(holes, ex_poly.holes);
    }
    return std::make_pair(std::move(contours), std::move(holes));
}

// called by AvoidCrossingPerimeters::init_layer()
static ExPolygons get_boundary(const Layer &layer)
{
    const float perimeter_spacing = get_perimeter_spacing(layer);
    const float perimeter_offset  = perimeter_spacing / 2.f;
    size_t      polygons_count    = 0;
    for (const LayerRegion *layer_region : layer.regions())
        polygons_count += layer_region->slices.surfaces.size();

    ExPolygons boundary;
    boundary.reserve(polygons_count);
    for (const LayerRegion *layer_region : layer.regions())
        for (const Surface &surface : layer_region->slices.surfaces)
            boundary.emplace_back(surface.expolygon);

    boundary                      = union_ex(boundary);
    ExPolygons perimeter_boundary = offset_ex(boundary, -perimeter_offset);
    ExPolygons result_boundary;
    if (perimeter_boundary.size() != boundary.size()) {
        //FIXME ???
        // If any part of the polygon is missing after shrinking, then for misisng parts are is used the boundary of the slice.
        ExPolygons missing_perimeter_boundary = offset_ex(diff_ex(boundary,
                                                                  offset_ex(perimeter_boundary, perimeter_offset + float(SCALED_EPSILON) / 2.f)),
                                                          perimeter_offset + float(SCALED_EPSILON));
        perimeter_boundary                    = offset_ex(perimeter_boundary, perimeter_offset);
        append(perimeter_boundary, std::move(missing_perimeter_boundary));
        // By calling intersection_ex some artifacts arose by previous operations are removed.
        result_boundary = intersection_ex(offset_ex(perimeter_boundary, -perimeter_offset), boundary);
    } else {
        result_boundary = std::move(perimeter_boundary);
    }

    auto [contours, holes] = split_expolygon(boundary);
    // Add an outer boundary to avoid crossing perimeters from supports
    ExPolygons outer_boundary = union_ex(
        diff(offset(Geometry::convex_hull(contours), 2.f * perimeter_spacing), offset(contours, perimeter_spacing + perimeter_offset)));
    result_boundary.insert(result_boundary.end(), outer_boundary.begin(), outer_boundary.end());
    ExPolygons holes_boundary = offset_ex(holes, -perimeter_spacing);
    result_boundary.insert(result_boundary.end(), holes_boundary.begin(), holes_boundary.end());
    result_boundary = union_ex(result_boundary);

    // Collect all top layers that will not be crossed.
    polygons_count = 0;
    for (const LayerRegion *layer_region : layer.regions())
        for (const Surface &surface : layer_region->fill_surfaces.surfaces)
            if (surface.is_top()) ++polygons_count;

    if (polygons_count > 0) {
        ExPolygons top_layer_polygons;
        top_layer_polygons.reserve(polygons_count);
        for (const LayerRegion *layer_region : layer.regions())
            for (const Surface &surface : layer_region->fill_surfaces.surfaces)
                if (surface.is_top()) top_layer_polygons.emplace_back(surface.expolygon);

        top_layer_polygons = union_ex(top_layer_polygons);
        return diff_ex(result_boundary, offset_ex(top_layer_polygons, -perimeter_offset));
    }

    return result_boundary;
}

// called by AvoidCrossingPerimeters::init_layer()
static ExPolygons get_boundary_external(const Layer &layer)
{
    const float perimeter_spacing = get_perimeter_spacing_external(layer);
    const float perimeter_offset  = perimeter_spacing / 2.f;
    ExPolygons  boundary;
    // Collect all polygons for all printed objects and their instances, which will be printed at the same time as passed "layer".
    for (const PrintObject *object : layer.object()->print()->objects()) {
        ExPolygons polygons_per_obj;
        //FIXME with different layering, layers on other objects will not be found at this object's print_z.
        // Search an overlap of layers?
        if (const Layer* l = object->get_layer_at_printz(layer.print_z, EPSILON); l)
            for (const LayerRegion *layer_region : l->regions())
                for (const Surface &surface : layer_region->slices.surfaces)
                    polygons_per_obj.emplace_back(surface.expolygon);

        for (const PrintInstance &instance : object->instances()) {
            size_t boundary_idx = boundary.size();
            boundary.insert(boundary.end(), polygons_per_obj.begin(), polygons_per_obj.end());
            for (; boundary_idx < boundary.size(); ++boundary_idx)
                boundary[boundary_idx].translate(instance.shift);
        }
    }
    boundary               = union_ex(boundary);
    auto [contours, holes] = split_expolygon(boundary);
    // Polygons in which is possible traveling without crossing perimeters of another object.
    // A convex hull allows removing unnecessary detour caused by following the boundary of the object.
    ExPolygons result_boundary =
        diff_ex(offset(Geometry::convex_hull(contours), 2.f * perimeter_spacing),offset(contours,  perimeter_spacing + perimeter_offset));
    // All holes are extended for forcing travel around the outer perimeter of a hole when a hole is crossed.
    append(result_boundary, diff_ex(offset(holes, perimeter_spacing), offset(holes, perimeter_offset)));
    return union_ex(result_boundary);
}

void AvoidCrossingPerimeters::init_layer(const Layer &layer)
{
    m_internal.boundaries.clear();
    m_external.boundaries.clear();

    m_internal.boundaries = to_polygons(get_boundary(layer));
    m_external.boundaries = to_polygons(get_boundary_external(layer));

    BoundingBox bbox(get_extents(m_internal.boundaries));
    bbox.offset(SCALED_EPSILON);
    BoundingBox bbox_external = get_extents(m_external.boundaries);
    bbox_external.offset(SCALED_EPSILON);
    BoundingBox bbox_slice(get_extents(layer.lslices));
    bbox_slice.offset(SCALED_EPSILON);

    m_internal.bbox = BoundingBoxf(bbox.min.cast<double>(), bbox.max.cast<double>());
    m_external.bbox = BoundingBoxf(bbox_external.min.cast<double>(), bbox_external.max.cast<double>());

    m_internal.grid.set_bbox(bbox);
    //FIX1ME 1mm grid?
    m_internal.grid.create(m_internal.boundaries, coord_t(scale_(1.)));
    m_external.grid.set_bbox(bbox_external);
    //FIX1ME 1mm grid?
    m_external.grid.create(m_external.boundaries, coord_t(scale_(1.)));
    m_grid_lslice.set_bbox(bbox_slice);
    //FIX1ME 1mm grid?
    m_grid_lslice.create(layer.lslices, coord_t(scale_(1.)));

    init_boundary_distances(&m_internal);
    init_boundary_distances(&m_external);
}
#endif

} // namespace Slic3r<|MERGE_RESOLUTION|>--- conflicted
+++ resolved
@@ -493,11 +493,7 @@
     size_t regions_count     = 0;
     float  perimeter_spacing = 0.f;
     for (const LayerRegion *layer_region : layer.regions())
-<<<<<<< HEAD
-        if (layer_region != nullptr && !layer_region->slices().empty()) {
-=======
         if (layer_region != nullptr && ! layer_region->slices().empty()) {
->>>>>>> 3284959e
             perimeter_spacing += layer_region->flow(frPerimeter).scaled_spacing();
             ++regions_count;
         }
@@ -518,11 +514,7 @@
     for (const PrintObject *object : layer.object()->print()->objects())
         if (const Layer *l = object->get_layer_at_printz(layer.print_z, EPSILON); l)
             for (const LayerRegion *layer_region : l->regions())
-<<<<<<< HEAD
-                if (layer_region != nullptr && !layer_region->slices().empty()) {
-=======
                 if (layer_region != nullptr && ! layer_region->slices().empty()) {
->>>>>>> 3284959e
                     perimeter_spacing += layer_region->flow(frPerimeter).scaled_spacing();
                     ++ regions_count;
                 }
@@ -535,7 +527,6 @@
     return perimeter_spacing;
 }
 
-<<<<<<< HEAD
 bool is_in_internal_boundary(const AvoidCrossingPerimeters::Boundary& boundary, const Point& pt) {
     for (const std::pair<ExPolygon, ExPolygons>& bound : boundary.boundary_growth)
         for (const ExPolygon& poly : bound.second)
@@ -590,7 +581,8 @@
         pt_to_move = l.b;
     }
     return true;
-=======
+}
+
 // Returns average perimeter width calculated from all LayerRegion within the layer.
 static float get_external_perimeter_width(const Layer &layer)
 {
@@ -608,7 +600,6 @@
     else
         perimeter_width = get_default_perimeter_spacing(*layer.object());
     return perimeter_width;
->>>>>>> 3284959e
 }
 
 // Called by avoid_perimeters() and by simplify_travel_heuristics().
@@ -841,13 +832,7 @@
                       const Polyline                 &result_travel,
                       const size_t                    intersection_count)
 {
-<<<<<<< HEAD
-    const ExPolygons               &lslices        = gcodegen.layer()->lslices;
-    const std::vector<BoundingBox> &lslices_bboxes = gcodegen.layer()->lslices_bboxes;
-    bool z_lift_enabled = gcodegen.config().retract_lift.get_at(gcodegen.writer().tool()->id()) > 0.;
-=======
     bool z_lift_enabled = gcodegen.config().travel_max_lift.get_at(gcodegen.writer().extruder()->id()) > 0.;
->>>>>>> 3284959e
     bool wipe_needed    = false;
 
     // If the original unmodified path doesn't have any intersection with boundary, then it is entirely inside the object otherwise is entirely
@@ -1179,25 +1164,15 @@
     // Collect all top layers that will not be crossed.
     size_t      polygons_count    = 0;
     for (const LayerRegion *layer_region : layer.regions())
-<<<<<<< HEAD
-        for (const Surface &surface : layer_region->fill_surfaces.surfaces)
+        for (const Surface &surface : layer_region->fill_surfaces())
             if (surface.has_pos_top()) ++polygons_count;
-=======
-        for (const Surface &surface : layer_region->fill_surfaces())
-            if (surface.is_top()) ++polygons_count;
->>>>>>> 3284959e
 
     if (polygons_count > 0) {
         ExPolygons top_layer_polygons;
         top_layer_polygons.reserve(polygons_count);
         for (const LayerRegion *layer_region : layer.regions())
-<<<<<<< HEAD
-            for (const Surface &surface : layer_region->fill_surfaces.surfaces)
+            for (const Surface &surface : layer_region->fill_surfaces())
                 if (surface.has_pos_top()) top_layer_polygons.emplace_back(surface.expolygon);
-=======
-            for (const Surface &surface : layer_region->fill_surfaces())
-                if (surface.is_top()) top_layer_polygons.emplace_back(surface.expolygon);
->>>>>>> 3284959e
 
         top_layer_polygons = union_ex(top_layer_polygons);
         return diff_ex(boundary, offset_ex(top_layer_polygons, -perimeter_offset));
@@ -1301,18 +1276,9 @@
     Vec2d startf = start.cast<double>();
     Vec2d endf   = end  .cast<double>();
 
-<<<<<<< HEAD
-    const ExPolygons               &lslices          = gcodegen.layer()->lslices;
-    const std::vector<BoundingBox> &lslices_bboxes   = gcodegen.layer()->lslices_bboxes;
-    bool                            is_support_layer = dynamic_cast<const SupportLayer *>(gcodegen.layer()) != nullptr;
-    const float perimeter_spacing = get_perimeter_spacing(*gcodegen.layer());
-    if (!use_external && (is_support_layer || !lslices.empty()
-        /*|| (!lslices.empty() && !any_expolygon_contains(lslices, lslices_bboxes, m_grid_lslice, travel)) already done by the caller */
-        )) {
-=======
     bool is_support_layer = dynamic_cast<const SupportLayer *>(gcodegen.layer()) != nullptr;
-    if (!use_external && (is_support_layer || (!m_lslices_offset.empty() && !any_expolygon_contains(m_lslices_offset, m_lslices_offset_bboxes, m_grid_lslices_offset, travel)))) {
->>>>>>> 3284959e
+    if (!use_external && (is_support_layer || (!m_lslices_offset.empty() 
+         /* already done by the caller && !any_expolygon_contains(m_lslices_offset, m_lslices_offset_bboxes, m_grid_lslices_offset, travel))*/)) {
         // Initialize m_internal only when it is necessary.
         if (m_internal.boundaries.empty()) {
             std::vector<std::pair<ExPolygon, ExPolygons>> boundary_growth;
@@ -1385,15 +1351,11 @@
         *could_be_wipe_disabled = false;
     } else if (max_detour_length_exceeded) {
         *could_be_wipe_disabled = false;
-<<<<<<< HEAD
-    }
-    // Not reliable enough, now using diff_pl(Polylines{ travel }, to_polygons(m_layer->lslices)); by the caller. supermerill/SuperSlicer#2154
+    }
+    // Wasn't reliable enough, now using diff_pl(Polylines{ travel }, to_polygons(m_layer->lslices)); by the caller. supermerill/SuperSlicer#2154
+    // now that it changed from need_wipe(gcodegen, m_grid_lslice, travel, maybe it's good enough?
 //    else
-//        *could_be_wipe_disabled = !need_wipe(gcodegen, m_grid_lslice, travel, result_pl, travel_intersection_count);
-=======
-    } else
-        *could_be_wipe_disabled = !need_wipe(gcodegen, m_lslices_offset, m_lslices_offset_bboxes, m_grid_lslices_offset, travel, result_pl, travel_intersection_count);
->>>>>>> 3284959e
+//        *could_be_wipe_disabled = !need_wipe(gcodegen, m_lslices_offset, m_lslices_offset_bboxes, m_grid_lslices_offset, travel, result_pl, travel_intersection_count);
 
     return result_pl;
 }
@@ -1417,15 +1379,9 @@
     BoundingBox bbox_slice(get_extents(layer.lslices));
     bbox_slice.offset(SCALED_EPSILON);
 
-<<<<<<< HEAD
-    m_grid_lslice.set_bbox(bbox_slice);
-    //FIXME 1mm grid?
-    m_grid_lslice.create(layer.lslices, coord_t(scale_(1.)));
-    m_init = true;
-=======
     m_grid_lslices_offset.set_bbox(bbox_slice);
     m_grid_lslices_offset.create(m_lslices_offset, coord_t(scale_(1.)));
->>>>>>> 3284959e
+    m_init = true;
 }
 
 #if 0
