///|/ Copyright (c) Prusa Research 2017 - 2023 Lukáš Matěna @lukasmatena, Pavel Mikuš @Godrak, Vojtěch Bubník @bubnikv
///|/ Copyright (c) Slic3r 2016 Alessandro Ranellucci @alranel
///|/
///|/ ported from lib/Slic3r/GCode/CoolingBuffer.pm:
///|/ Copyright (c) Prusa Research 2016 - 2017 Vojtěch Bubník @bubnikv
///|/ Copyright (c) Slic3r 2013 - 2016 Alessandro Ranellucci @alranel
///|/ Copyright (c) 2016 Chow Loong Jin @hyperair
///|/
///|/ PrusaSlicer is released under the terms of the AGPLv3 or higher
///|/
#include "../GCode.hpp"
#include "CoolingBuffer.hpp"
#include <algorithm>
#include <boost/algorithm/string/predicate.hpp>
#include <boost/algorithm/string/replace.hpp>
#include <boost/log/trivial.hpp>
#include <iostream>
#include <float.h>
#include <unordered_set>

#if 0
    #define DEBUG
    #define _DEBUG
    #undef NDEBUG
#endif

#include <assert.h>

#include <fast_float/fast_float.h>

namespace Slic3r {

CoolingBuffer::CoolingBuffer(GCodeGenerator &gcodegen) : m_config(gcodegen.config()), m_current_extruder(0)
{
    this->reset(gcodegen.writer().get_position());

    const std::vector<Extruder> &extruders = gcodegen.writer().extruders();
    m_extruder_ids.reserve(extruders.size());
    for (const Extruder &ex : extruders) {
        m_num_extruders = std::max(uint16_t(ex.id() + 1), m_num_extruders);
        m_extruder_ids.emplace_back(ex.id());
    }
}

void CoolingBuffer::reset(const Vec3d &position)
{
    assert(m_current_pos.size() == 7);
    m_current_pos[AxisIdx::X] = float(position.x());
    m_current_pos[AxisIdx::Y] = float(position.y());
    m_current_pos[AxisIdx::Z] = float(position.z());
    m_current_pos[AxisIdx::E] = 0.f;
    m_current_pos[AxisIdx::F] = float(m_config.travel_speed.value);
    // 5 : i (G2/G3)
    // 6 : j (G2/G3)
    m_current_pos[AxisIdx::I] = 0.f;
    m_current_pos[AxisIdx::J] = 0.f;
    m_fan_speed = -1;
}

struct CoolingLine
{
    enum Type : uint32_t {
        TYPE_NONE               = 0,
        //first 5 bits are for the gcodeextrusiontype (not a flag)

        TYPE_SET_TOOL           = 1 << 7,
        TYPE_EXTRUDE_START      = 1 << 8,
        TYPE_EXTRUDE_END        = 1 << 9,
        TYPE_G0                 = 1 << 10,
        TYPE_G1                 = 1 << 11,
        // if adjustable, that means that the lines after that can't have their speed modified. end after a TYPE_EXTRUDE_END
        TYPE_ADJUSTABLE         = 1 << 12,
        // TYPE_ADJUSTABLE_MAYBE = do not adjust this section if possible
        TYPE_ADJUSTABLE_MAYBE   = 1 << 13,
        // The line sets a feedrate.
        TYPE_HAS_F              = 1 << 14,
        TYPE_WIPE               = 1 << 15,
        TYPE_G4                 = 1 << 16,
        TYPE_G92                = 1 << 17,
        TYPE_STORE_FOR_WT       = 1 << 18,
        TYPE_RESTORE_AFTER_WT   = 1 << 19,
        // G2 or G3: Arc interpolation
        TYPE_G2G3              = 1 << 20,
        //TYPE_G2                 = 1 << 20, == TYPE_G2G3_CW
        //TYPE_G3                 = 1 << 21, == TYPE_G2G3_CCW
        TYPE_G2_CW              = 1 << 20, //TODO: review it with prusa code: seems like G2 & G2 can be of 2 different types: XYR or XYIJ
        // Arc interpolation, counter-clockwise.
        TYPE_G3_CCW           = 1 << 21,
        // Arc interpolation, arc defined by IJ (offset of arc center from its start position).
        TYPE_G2G3_IJ            = 1 << 23,
        // Arc interpolation, arc defined by R (arc radius, positive - smaller, negative - larger).
        TYPE_G2G3_R             = 1 << 24,
        // Would be TYPE_ADJUSTABLE, but the block of G-code lines has zero extrusion length, thus the block
<<<<<<< HEAD
        // cannot have its speed adjusted. This should not happen (sic!). (delete the block if no g1)
        TYPE_ADJUSTABLE_EMPTY   = 1 << 22,
    };
    static inline ExtrusionRole to_extrusion_role(uint32_t type) {
        return ExtrusionRole(uint8_t(type & 0x1F));
=======
        // cannot have its speed adjusted. This should not happen (sic!).
        TYPE_ADJUSTABLE_EMPTY   = 1 << 25,
        // Custom fan speed (introduced for overhang fan speed)
        TYPE_SET_FAN_SPEED      = 1 << 26,
        TYPE_RESET_FAN_SPEED    = 1 << 27,    };
    static inline GCodeExtrusionRole to_extrusion_role(uint32_t type) {
        return GCodeExtrusionRole(uint8_t(type & 0x1F));
>>>>>>> 3c0b9e04
    }

    CoolingLine(unsigned int type, size_t  line_start, size_t  line_end) :
        type(type), line_start(line_start), line_end(line_end),
        length(0.f), has_move(false), feedrate(0.f), time(0.f), time_max(0.f), slowdown(false) {}

    bool adjustable(bool slowdown_external_perimeters) const {
        return (this->type & TYPE_ADJUSTABLE) && 
               (slowdown_external_perimeters || (!(this->type & TYPE_ADJUSTABLE_MAYBE))) &&
               this->time < this->time_max;
    }

    bool adjustable() const {
        return (this->type & TYPE_ADJUSTABLE) && this->time < this->time_max;
    }

    uint32_t  type;
    // Start of this line at the G-code snippet.
    size_t  line_start;
    // End of this line at the G-code snippet.
    size_t  line_end;
    // XY Euclidian length of this segment.
    float   length;
    // is this line move at least a coordinate (x, y, z, e, i,j) (iirc, it's everything but F)
    bool    has_move;
    // Current feedrate, possibly adjusted.
    float   feedrate;
    // Current duration of this segment.
    float   time;
    // Maximum duration of this segment.
    float   time_max;
    // Requested fan speed
    int     fan_speed;
    // If marked with the "slowdown" flag, the line has been slowed down.
    bool    slowdown;
    // for TYPE_SET_TOOL
    uint16_t new_tool;
};

// Calculate the required per extruder time stretches.
struct PerExtruderAdjustments 
{
    // Calculate the total elapsed time per this extruder, adjusted for the slowdown.
    float elapsed_time_total() const {
        float time_total = time_support;
        for (const CoolingLine &line : lines)
            time_total += line.time;
        return time_total;
    }
    // Calculate the total elapsed time when slowing down 
    // to the minimum extrusion feed rate defined for the current material.
    float maximum_time_after_slowdown(bool slowdown_external_perimeters) const {
        float time_total = time_support;
        for (const CoolingLine &line : lines)
            if (line.adjustable(slowdown_external_perimeters)) {
                if (line.time_max == FLT_MAX)
                    return FLT_MAX;
                else
                    time_total += line.time_max;
            } else
                time_total += line.time;
        return time_total;
    }
    // Calculate the adjustable part of the total time.
    float adjustable_time(bool slowdown_external_perimeters) const {
        float time_total = 0.f;
        for (const CoolingLine &line : lines)
            if (line.adjustable(slowdown_external_perimeters))
                time_total += line.time;
        return time_total;
    }
    // Calculate the non-adjustable part of the total time.
    float non_adjustable_time(bool slowdown_external_perimeters) const {
        float time_total = time_support;
        for (const CoolingLine &line : lines)
            if (! line.adjustable(slowdown_external_perimeters))
                time_total += line.time;
        return time_total;
    }
    // Slow down the adjustable extrusions to the minimum feedrate allowed for the current extruder material.
    // Used by both proportional and non-proportional slow down.
    float slowdown_to_minimum_feedrate(bool slowdown_external_perimeters) {
        float time_total = time_support;
        for (CoolingLine &line : lines) {
            if (line.adjustable(slowdown_external_perimeters)) {
                assert(line.time_max >= 0.f && line.time_max < FLT_MAX);
                line.slowdown = true;
                line.time     = line.time_max;
                assert(line.time > 0);
                line.feedrate = line.length / line.time;
            }
            time_total += line.time;
        }
        return time_total;
    }
    // Slow down each adjustable G-code line proportionally by a factor.
    // Used by the proportional slow down.
    float slow_down_proportional(float factor, bool slowdown_external_perimeters) {
        assert(factor >= 1.f);
        float time_total = time_support;
        for (CoolingLine &line : lines) {
            if (line.adjustable(slowdown_external_perimeters)) {
                line.slowdown = true;
                line.time     = std::min(line.time_max, line.time * factor);
                assert(line.time > 0);
                line.feedrate = line.length / line.time;
            }
            time_total += line.time;
        }
        return time_total;
    }

    // Sort the lines, adjustable first, higher feedrate first.
    // Used by non-proportional slow down.
    void sort_lines_by_decreasing_feedrate() {
        std::sort(lines.begin(), lines.end(), [](const CoolingLine &l1, const CoolingLine &l2) {
            bool adj1 = l1.adjustable();
            bool adj2 = l2.adjustable();
            return (adj1 == adj2) ? l1.feedrate > l2.feedrate : adj1;
        });
        for (n_lines_adjustable = 0; 
            n_lines_adjustable < lines.size() && this->lines[n_lines_adjustable].adjustable();
            ++ n_lines_adjustable);
        time_non_adjustable = 0.f;
        for (size_t i = n_lines_adjustable; i < lines.size(); ++ i)
            time_non_adjustable += lines[i].time;
    }

    // Calculate the maximum time stretch when slowing down to min_feedrate.
    // Slowdown to min_feedrate shall be allowed for this extruder's material.
    // Used by non-proportional slow down.
    float time_stretch_when_slowing_down_to_feedrate(float min_feedrate) const {
        float time_stretch = 0.f;
        assert(this->min_print_speed < min_feedrate + EPSILON);
        for (size_t i = 0; i < n_lines_adjustable; ++ i) {
            const CoolingLine &line = lines[i];
            if (line.feedrate > min_feedrate) {
                assert(min_feedrate > 0);
                time_stretch += line.time * (line.feedrate / min_feedrate - 1.f);
        }
        }
        return time_stretch;
    }

    // Slow down all adjustable lines down to min_feedrate.
    // Slowdown to min_feedrate shall be allowed for this extruder's material.
    // Used by non-proportional slow down.
    void slow_down_to_feedrate(float min_feedrate) {
        assert(this->min_print_speed < min_feedrate + EPSILON);
        for (size_t i = 0; i < n_lines_adjustable; ++ i) {
            CoolingLine &line = lines[i];
            if (line.feedrate > min_feedrate) {
                assert(min_feedrate > 0);
                line.time *= std::max(1.f, line.feedrate / min_feedrate);
                line.feedrate = min_feedrate;
                //test to never go over max_time
                if (line.time > line.time_max) {
                    line.time = line.time_max;
                    line.feedrate = line.length / line.time;
                }
                line.slowdown = true;
            }
        }
    }

    // Extruder, for which the G-code will be adjusted.
    unsigned int                extruder_id         = 0;
    // Is the cooling slow down logic enabled for this extruder's material?
    bool                        cooling_slow_down_enabled = false;
    // Slow down the print down to min_print_speed if the total layer time is below slowdown_below_layer_time.
    float                       slowdown_below_layer_time = 0.f;
    // Minimum print speed allowed for this extruder.
    float                       min_print_speed     = 0.f;
    // Max speed reduction allowed for this extruder.
    float                       max_speed_reduction = 1;

    // Parsed lines.
    std::vector<CoolingLine>    lines;
    // The following two values are set by sort_lines_by_decreasing_feedrate():
    // Number of adjustable lines, at the start of lines.
    size_t                      n_lines_adjustable  = 0;
    // Non-adjustable time of lines starting with n_lines_adjustable. 
    float                       time_non_adjustable = 0;
    // Current total time for this extruder.
    float                       time_total          = 0;
    // Maximum time for this extruder, when the maximum slow down is applied.
    float                       time_maximum = 0;
    //time spent on support from the previous layer
    float                       time_support = 0;

    // Temporaries for processing the slow down. Both thresholds go from 0 to n_lines_adjustable.
    size_t                      idx_line_begin      = 0;
    size_t                      idx_line_end        = 0;
};

// Calculate a new feedrate when slowing down by time_stretch for segments faster than min_feedrate.
// Used by non-proportional slow down.
float new_feedrate_to_reach_time_stretch(
    std::vector<PerExtruderAdjustments*>::const_iterator it_begin, std::vector<PerExtruderAdjustments*>::const_iterator it_end, 
    float min_feedrate, float time_stretch, size_t max_iter = 20)
{
	float new_feedrate = min_feedrate;
    for (size_t iter = 0; iter < max_iter; ++ iter) {
        float nomin = 0;
        float denom = time_stretch;
        for (auto it = it_begin; it != it_end; ++ it) {
			assert((*it)->min_print_speed < min_feedrate + EPSILON);
			for (size_t i = 0; i < (*it)->n_lines_adjustable; ++i) {
				const CoolingLine &line = (*it)->lines[i];
                if (line.feedrate > min_feedrate) {
                    nomin += line.time * line.feedrate;
                    denom += line.time;
                }
            }
        }
        assert(denom > 0);
        if (denom <= 0)
            return min_feedrate;
        new_feedrate = nomin / denom;
        assert(new_feedrate > min_feedrate - EPSILON);
        if (new_feedrate < min_feedrate + EPSILON)
            goto finished;
        for (auto it = it_begin; it != it_end; ++ it)
			for (size_t i = 0; i < (*it)->n_lines_adjustable; ++i) {
				const CoolingLine &line = (*it)->lines[i];
                if (line.feedrate > min_feedrate && line.feedrate < new_feedrate)
                    // Some of the line segments taken into account in the calculation of nomin / denom are now slower than new_feedrate, 
                    // which makes the new_feedrate lower than it should be.
                    // Re-run the calculation with a new min_feedrate limit, so that the segments with current feedrate lower than new_feedrate
                    // are not taken into account.
                    goto not_finished_yet;
            }
        goto finished;
not_finished_yet:
        min_feedrate = new_feedrate;
    }
    // Failed to find the new feedrate for the time_stretch.

finished:
    // Test whether the time_stretch was achieved.
#ifndef NDEBUG
    {
        float time_stretch_final = 0.f;
        for (auto it = it_begin; it != it_end; ++ it)
            time_stretch_final += (*it)->time_stretch_when_slowing_down_to_feedrate(new_feedrate);
        //assert(std::abs(time_stretch - time_stretch_final) < EPSILON);
    }
#endif /* NDEBUG */

	return new_feedrate;
}

std::string CoolingBuffer::process_layer(std::string &&gcode_in, size_t layer_id, bool flush, bool is_support_only)
{
    // Cache the input G-code.
    if (m_gcode.empty())
        m_gcode = std::move(gcode_in);
    else
        m_gcode += gcode_in;

    std::string out;
    if (flush) {
        std::map<size_t, float>& last_different_layer_time = is_support_only ? saved_layer_time_object : saved_layer_time_support;
        // previous_layer_time is also use at temporary store for the diff between our layer_time and its.
        std::map<size_t, float>  previous_layer_time = is_support_only ? saved_layer_time_support : saved_layer_time_object;
        std::map<size_t, float>& my_layer_time = previous_layer_time;
        std::vector<PerExtruderAdjustments> per_extruder_adjustments = this->parse_layer_gcode(m_gcode, m_current_pos);
        //save our layer time in case of unchync
        my_layer_time.clear();
        for (PerExtruderAdjustments& adj : per_extruder_adjustments) {
            my_layer_time[adj.extruder_id] = adj.elapsed_time_total();
            auto it = previous_layer_time.find(adj.extruder_id);
            if (it != previous_layer_time.end()) {
                previous_layer_time[adj.extruder_id] = (previous_layer_time[adj.extruder_id] + my_layer_time[adj.extruder_id]) / 2 - my_layer_time[adj.extruder_id];
            } else {
                previous_layer_time[adj.extruder_id] = 0;
            }
        }
        //add unsynch layer time (support for object, and object for support)
        if (!last_different_layer_time.empty()) {
            for (PerExtruderAdjustments& adj : per_extruder_adjustments) {
                auto it = last_different_layer_time.find(adj.extruder_id);
                if (it != last_different_layer_time.end()) {
                    adj.time_support += it->second;
                }
            }
            last_different_layer_time.clear();
        }
        //add half diff with previous one, to avoid flip-flop quick change in fan speed.
        if (!previous_layer_time.empty()) {
            for (PerExtruderAdjustments& adj : per_extruder_adjustments) {
                auto it = previous_layer_time.find(adj.extruder_id);
                if (it != previous_layer_time.end()) {
                    adj.time_support += it->second;
                }
            }
        }
        //compute slowdown
        float layer_time_stretched = this->calculate_layer_slowdown(per_extruder_adjustments);
        //compute fans & gcode
        out = this->apply_layer_cooldown(m_gcode, layer_id, layer_time_stretched, per_extruder_adjustments);
        m_gcode.clear();
    }
    return out;
}

// Parse the layer G-code for the moves, which could be adjusted.
// Return the list of parsed lines, bucketed by an extruder.
std::vector<PerExtruderAdjustments> CoolingBuffer::parse_layer_gcode(const std::string &gcode, std::array<float, 7> &current_pos) const
{
    std::vector<PerExtruderAdjustments> per_extruder_adjustments(m_extruder_ids.size());
    std::vector<size_t>                 map_extruder_to_per_extruder_adjustment(m_num_extruders, 0);
    for (size_t i = 0; i < m_extruder_ids.size(); ++ i) {
        PerExtruderAdjustments &adj         = per_extruder_adjustments[i];
        uint16_t                extruder_id = m_extruder_ids[i];
        adj.extruder_id               = extruder_id;
        adj.cooling_slow_down_enabled = m_config.slowdown_below_layer_time.get_at(extruder_id) > 0;
        adj.slowdown_below_layer_time = float(m_config.slowdown_below_layer_time.get_at(extruder_id));
        adj.min_print_speed           = float(m_config.min_print_speed.get_at(extruder_id));
        adj.max_speed_reduction       = float(m_config.max_speed_reduction.get_at(extruder_id) / 100);
        map_extruder_to_per_extruder_adjustment[extruder_id] = i;
    }

    uint16_t        current_extruder  = m_current_extruder;
    PerExtruderAdjustments *adjustment  = &per_extruder_adjustments[map_extruder_to_per_extruder_adjustment[current_extruder]];
    const char       *line_start = gcode.c_str();
    const char       *line_end   = line_start;
    const char        extrusion_axis = get_extrusion_axis(m_config)[0];
    // Index of an existing CoolingLine of the current adjustment, which holds the feedrate setting command
    // for a sequence of extrusion moves.
    size_t            active_speed_modifier = size_t(-1);
    // type to add to each next G1 (just for adjustable for now)
    size_t            current_stamp = CoolingLine::TYPE_NONE;

    std::array<float, AxisIdx::Count> new_pos;
    auto finalize_sm = [&](bool ignore_empty) {
        if (active_speed_modifier != size_t(-1)) {
            assert(active_speed_modifier < adjustment->lines.size());
            CoolingLine &sm = adjustment->lines[active_speed_modifier];
            // There should be at least some extrusion move inside the adjustment block.
            // However if the block has no extrusion (which is wrong), fix it for the cooling buffer to work.
            //FIXME: Pressure equalizer add EXTRUDE_SET_SPEED_TAG withotu removing the previous one at the line before.
            if (!ignore_empty && sm.length <= 0) {
                // the mouvment has been deleted because it'ts too short for the precision.
                // so soft-delete the CoolingLine (will be deleted in the apply layer cooldown func)
                sm.type = CoolingLine::TYPE_ADJUSTABLE_EMPTY;
                return;
            }
            assert(ignore_empty || sm.length > 0);
            assert(ignore_empty || sm.time > 0);
            if (sm.time <= 0) {
                // Likely a zero length extrusion, it should not be emitted, however the zero extrusions should
                // not confuse firmware either. Prohibit time adjustment of a block of zero length extrusions by
                // the cooling buffer.
                sm.type &= ~CoolingLine::TYPE_ADJUSTABLE;
                // But the start / end comment shall be removed.
                sm.type |= CoolingLine::TYPE_ADJUSTABLE_EMPTY;
            }
        }
    };

    for (; *line_start != 0; line_start = line_end) 
    {
        while (*line_end != '\n' && *line_end != 0)
            ++ line_end;
        // sline will not contain the trailing '\n'.
        std::string_view sline(line_start, line_end - line_start);
        // CoolingLine will contain the trailing '\n'.
        if (*line_end == '\n')
            ++ line_end;
        CoolingLine line(0, line_start - gcode.c_str(), line_end - gcode.c_str());
        if (boost::starts_with(sline, "G0 "))
            line.type = CoolingLine::TYPE_G0;
        else if (boost::starts_with(sline, "G1 "))
            line.type = CoolingLine::TYPE_G1;
        else if (boost::starts_with(sline, "G2 "))
            // Arc, clockwise.
            line.type = CoolingLine::TYPE_G2G3 | CoolingLine::TYPE_G2_CW;
        else if (boost::starts_with(sline, "G3 "))
            // Arc, counter-clockwise.
            line.type = CoolingLine::TYPE_G2G3 | CoolingLine::TYPE_G3_CCW;
        else if (boost::starts_with(sline, "G92 "))
            line.type = CoolingLine::TYPE_G92;
        if (line.type) {
            // G0, G1, G2, G3 or G92
            // Initialize current_pos from new_pos, set IJKR to zero.
            std::fill(std::copy(std::begin(current_pos), std::end(current_pos), std::begin(new_pos)),
                std::end(new_pos), 0.f);
            if (m_config.use_relative_e_distances.value)
                // Reset extruder accumulator.
                current_pos[AxisIdx::E] = 0.f;
            // Parse the G-code line.
            for (auto c = sline.begin() + 3;;) {
                // Skip whitespaces.
                for (; c != sline.end() && (*c == ' ' || *c == '\t'); ++ c);
                if (c == sline.end() || *c == ';')
                    break;

                // Parse the axis.
                size_t axis = (*c >= 'X' && *c <= 'Z') ? (*c - 'X') :
                              (*c == extrusion_axis) ? AxisIdx::E : (*c == 'F') ? AxisIdx::F : 
                              (*c >= 'I' && *c <= 'K') ? int(AxisIdx::I) + (*c - 'I') : 
                              (*c == 'R') ? AxisIdx::R : size_t(-1);
                line.has_move = line.has_move || axis != 4;
                if (axis != size_t(-1)) {
                    //auto [pend, ec] = 
                        fast_float::from_chars(&*(++ c), sline.data() + sline.size(), new_pos[axis]);
                    if (axis == AxisIdx::F) {
                        // Convert mm/min to mm/sec.
                        new_pos[AxisIdx::F] /= 60.f;
                        if ((line.type & CoolingLine::TYPE_G92) == 0) {
                            // This is G0 or G1 line and it sets the feedrate. This mark is used for reducing the duplicate F calls.
                            line.type |= CoolingLine::TYPE_HAS_F;
                        }
                    } else if (axis >= AxisIdx::I && axis <= AxisIdx::J)
                        line.type |= CoolingLine::TYPE_G2G3_IJ;
                    else if (axis == AxisIdx::R)
                        line.type |= CoolingLine::TYPE_G2G3_R;
                }
                // Skip this word.
                for (; c != sline.end() && *c != ' ' && *c != '\t'; ++ c);
            }
            // If G2 or G3, then either center of the arc or radius has to be defined.
            assert(!(line.type & CoolingLine::TYPE_G2G3) ||
                (line.type & (CoolingLine::TYPE_G2G3_IJ | CoolingLine::TYPE_G2G3_R)));
            assert(!(line.type & CoolingLine::TYPE_G2G3) ||
                (line.type & (CoolingLine::TYPE_G2_CW | CoolingLine::TYPE_G3_CCW)));
            // Arc is defined either by IJ or by R, not by both.
            assert(! ((line.type & CoolingLine::TYPE_G2G3_IJ) && (line.type & CoolingLine::TYPE_G2G3_R)));
            assert(! ((line.type & CoolingLine::TYPE_G2_CW) && (line.type & CoolingLine::TYPE_G3_CCW)));
            bool wipe               = boost::contains(sline, ";_WIPE");
            if (wipe)
                line.type |= CoolingLine::TYPE_WIPE;
            if (boost::contains(sline, ";_EXTRUDE_SET_SPEED") && !wipe) {
                finalize_sm(true);
                active_speed_modifier = adjustment->lines.size();
                line.type |= CoolingLine::TYPE_ADJUSTABLE;
                current_stamp |= CoolingLine::TYPE_ADJUSTABLE;
                if (boost::contains(sline, ";_EXTRUDE_SET_SPEED_MAYBE")) {
                    line.type |= CoolingLine::TYPE_ADJUSTABLE_MAYBE;
                    current_stamp |= CoolingLine::TYPE_ADJUSTABLE_MAYBE;
                }
            }
            if ((line.type & CoolingLine::TYPE_G92) == 0) {
                // G0, G1, G2, G3. Calculate the duration.
                assert((line.type & CoolingLine::TYPE_G0) != 0 + (line.type & CoolingLine::TYPE_G1) != 0 + (line.type & CoolingLine::TYPE_G2G3_IJ) != 0 == 1);
                float dif[4];
                for (size_t i = 0; i < 4; ++ i)
                    dif[i] = new_pos[i] - current_pos[i];
                float dxy2;
                if (line.type & CoolingLine::TYPE_G2G3) {
                    // Measure arc length.
                    if (line.type & CoolingLine::TYPE_G2G3_IJ) {
                        dxy2 = sqr(Geometry::ArcWelder::arc_length(
                            Vec2d(current_pos[AxisIdx::X], current_pos[AxisIdx::Y]),
                            Vec2d(new_pos[AxisIdx::X], new_pos[AxisIdx::Y]),
                            Vec2d(current_pos[AxisIdx::X] + new_pos[AxisIdx::I], current_pos[AxisIdx::Y] + new_pos[AxisIdx::J]),
                            line.type & CoolingLine::TYPE_G3_CCW));
                    } else if (line.type & CoolingLine::TYPE_G2G3_R) {
                        dxy2 = sqr(Geometry::ArcWelder::arc_length(
                            Vec2d(current_pos[AxisIdx::X], current_pos[AxisIdx::Y]),
                            Vec2d(new_pos[AxisIdx::X], new_pos[AxisIdx::Y]),
                            double(new_pos[AxisIdx::R])));
                    } else
                        dxy2 = 0;
                } else
                    dxy2 = sqr(dif[AxisIdx::X]) + sqr(dif[AxisIdx::Y]);
                float dxyz2 = dxy2 + sqr(dif[AxisIdx::Z]);
                if (dxyz2 > 0.f) {
                    // Movement in xyz, calculate time from the xyz Euclidian distance.
                    line.length = sqrt(dxyz2);
                } else if (std::abs(dif[AxisIdx::E]) > 0.f) {
                    // Movement in the extruder axis.
                    line.length = std::abs(dif[AxisIdx::E]);
                }
                line.feedrate = new_pos[AxisIdx::F];
                if (line.feedrate > 0.f && line.length > 0.f) {
                    assert((line.type & CoolingLine::TYPE_ADJUSTABLE) == 0);
                    // there can be no active_speed_modifier in custom gcode. 
                    assert(active_speed_modifier != size_t(-1) || current_stamp == CoolingLine::TYPE_NONE);
                    line.type |= current_stamp;
                }
                assert((line.type & CoolingLine::TYPE_ADJUSTABLE) == 0 || line.feedrate > 0.f);
                if (line.length > 0) {
                    assert(line.feedrate > 0);
                    line.time = line.length / line.feedrate;
                    assert(line.time > 0);
                }
                line.time_max = line.time;
                if ((line.type & CoolingLine::TYPE_ADJUSTABLE) || active_speed_modifier != size_t(-1)) {
                    assert(adjustment->min_print_speed >= 0);
                    line.time_max = (adjustment->min_print_speed == 0.f) ? FLT_MAX : std::max(line.time, line.length / adjustment->min_print_speed);
                    if(adjustment->max_speed_reduction > 0)
                        line.time_max = std::min(line.time_max, line.time / (1- adjustment->max_speed_reduction));
                }
                if (active_speed_modifier < adjustment->lines.size() && (line.type & (CoolingLine::TYPE_G1 | CoolingLine::TYPE_G2G3))) {
                    // Inside the ";_EXTRUDE_SET_SPEED" blocks, there must not be a G1 Fxx entry.
                    assert((line.type & CoolingLine::TYPE_HAS_F) == 0);
                    CoolingLine &sm = adjustment->lines[active_speed_modifier];
                    assert(sm.feedrate > 0.f);
                    sm.length   += line.length;
                    sm.time     += line.time;
                    if (sm.time_max != FLT_MAX) {
                        if (line.time_max == FLT_MAX)
                            sm.time_max = FLT_MAX;
                        else
                            sm.time_max += line.time_max;
                    }
                    // Don't store this line.
                    line.type = 0;
                }
            }
            std::copy(std::begin(new_pos), std::begin(new_pos) + 5, std::begin(current_pos));
        } else if (boost::starts_with(sline, ";_EXTRUDE_END")) {
            // Closing a block of non-zero length extrusion moves.
            line.type = CoolingLine::TYPE_EXTRUDE_END;
            finalize_sm(false);
            active_speed_modifier = size_t(-1);
            current_stamp         = CoolingLine::TYPE_NONE;
        } else if (boost::starts_with(sline, ";_TOOLCHANGE")) {
            //not using m_toolchange_prefix anymore because there is no use case for it, there is always a _TOOLCHANGE for when a fan change is needed.
            int prefix = 13;
            uint16_t new_extruder = (uint16_t)atoi(sline.data() + 12);
            auto res = std::from_chars(sline.data() + prefix, sline.data() + sline.size(), new_extruder);
            if (res.ec != std::errc::invalid_argument) {
            // Only change extruder in case the number is meaningful. User could provide an out-of-range index through custom gcodes - those shall be ignored.
            if (new_extruder < map_extruder_to_per_extruder_adjustment.size()) {
                // Switch the tool.
                line.type = CoolingLine::TYPE_SET_TOOL;
                line.new_tool = new_extruder;
                if (new_extruder != current_extruder) {
                    current_extruder = new_extruder;
                        adjustment         = &per_extruder_adjustments[map_extruder_to_per_extruder_adjustment[current_extruder]];
                }
            } else {
                // Only log the error in case of MM printer. Single extruder printers likely ignore any T anyway.
                if (map_extruder_to_per_extruder_adjustment.size() > 1)
                    BOOST_LOG_TRIVIAL(error) << "CoolingBuffer encountered an invalid toolchange, maybe from a custom gcode: " << sline;
            }
            }
        } else if (boost::starts_with(sline, ";_EXTRUDETYPE_") && sline.size() > 14) {
            //set the extrusiontype
            line.type |= CoolingLine::Type(sline[14] - 'A') | CoolingLine::Type::TYPE_EXTRUDE_START;
            assert(CoolingLine::to_extrusion_role(uint32_t(sline[14] - 'A')) != GCodeExtrusionRole::None);
            if (CoolingLine::to_extrusion_role(uint32_t(sline[14] - 'A')) == GCodeExtrusionRole::None) {
                line.type |=  uint32_t(GCodeExtrusionRole::Custom);
            }
        } else if (boost::starts_with(sline, "G4 ")) {
            // Parse the wait time.
            line.type = CoolingLine::TYPE_G4;
            size_t pos_S = sline.find('S', 3);
            size_t pos_P = sline.find('P', 3);
            bool   has_S = pos_S > 0;
            bool   has_P = pos_P > 0;
            if (has_S || has_P) {
                //auto [pend, ec] = 
                    fast_float::from_chars(sline.data() + (has_S ? pos_S : pos_P) + 1, sline.data() + sline.size(), line.time);
                if (has_P)
                    line.time *= 0.001f;
            } else
                line.time = 0;
            line.time_max = line.time;
        } else if (boost::starts_with(sline, ";_STORE_FAN_SPEED_WT")) {
            line.type = CoolingLine::TYPE_STORE_FOR_WT;
        } else if (boost::starts_with(sline, ";_RESTORE_FAN_SPEED_WT")) {
            line.type = CoolingLine::TYPE_RESTORE_AFTER_WT;
        }
//FIXME use TYPE_EXTRUDE_START & to_extrusion_role_gcode
        if (boost::contains(sline, ";_SET_FAN_SPEED")) {
            auto speed_start = sline.find_last_of('D');
            int  speed       = 0;
            for (char num : sline.substr(speed_start + 1)) {
                speed = speed * 10 + (num - '0');
            }
            line.type |= CoolingLine::TYPE_SET_FAN_SPEED;
            line.fan_speed = speed;
        } else if (boost::contains(sline, ";_RESET_FAN_SPEED")) {
            line.type |= CoolingLine::TYPE_RESET_FAN_SPEED;
        }

        if (line.type != 0)
            adjustment->lines.emplace_back(std::move(line));
    }

    return per_extruder_adjustments;
}

// Slow down an extruder range proportionally down to slowdown_below_layer_time.
// Return the total time for the complete layer.
static inline float extruder_range_slow_down_proportional(
    std::vector<PerExtruderAdjustments*>::iterator it_begin,
    std::vector<PerExtruderAdjustments*>::iterator it_end,
    // Elapsed time for the extruders already processed.
    float elapsed_time_total0,
    // Initial total elapsed time before slow down.
    float elapsed_time_before_slowdown,
    // Target time for the complete layer (all extruders applied).
    float slowdown_below_layer_time)
{
    // Total layer time after the slow down has been applied.
    float total_after_slowdown = elapsed_time_before_slowdown;
    // Now decide, whether the external perimeters shall be slowed down as well.
    float max_time_nep = elapsed_time_total0;
    for (auto it = it_begin; it != it_end; ++ it)
        max_time_nep += (*it)->maximum_time_after_slowdown(false);
    if (max_time_nep > slowdown_below_layer_time) {
        // It is sufficient to slow down the non-external perimeter moves to reach the target layer time.
        // Slow down the non-external perimeters proportionally.
        float non_adjustable_time = elapsed_time_total0;
        for (auto it = it_begin; it != it_end; ++ it)
            non_adjustable_time += (*it)->non_adjustable_time(false);
        // The following step is a linear programming task due to the minimum movement speeds of the print moves.
        // Run maximum 5 iterations until a good enough approximation is reached.
        for (size_t iter = 0; iter < 5; ++ iter) {
            float factor = (slowdown_below_layer_time - non_adjustable_time) / (total_after_slowdown - non_adjustable_time);
            assert(factor > 1.f);
            total_after_slowdown = elapsed_time_total0;
            for (auto it = it_begin; it != it_end; ++ it)
                total_after_slowdown += (*it)->slow_down_proportional(factor, false);
            if (total_after_slowdown > 0.95f * slowdown_below_layer_time)
                break;
        }
    } else {
        // Slow down everything. First slow down the non-external perimeters to maximum.
        for (auto it = it_begin; it != it_end; ++ it)
            (*it)->slowdown_to_minimum_feedrate(false);
        // Slow down the external perimeters proportionally.
        float non_adjustable_time = elapsed_time_total0;
        for (auto it = it_begin; it != it_end; ++ it)
            non_adjustable_time += (*it)->non_adjustable_time(true);
        for (size_t iter = 0; iter < 5; ++ iter) {
            float factor = (slowdown_below_layer_time - non_adjustable_time) / (total_after_slowdown - non_adjustable_time);
            assert(factor > 1.f);
            total_after_slowdown = elapsed_time_total0;
            for (auto it = it_begin; it != it_end; ++ it)
                total_after_slowdown += (*it)->slow_down_proportional(factor, true);
            if (total_after_slowdown > 0.95f * slowdown_below_layer_time)
                break;
        }
    }
    return total_after_slowdown;
}

// Slow down an extruder range to slowdown_below_layer_time.
// Return the total time for the complete layer.
static inline void extruder_range_slow_down_non_proportional(
    std::vector<PerExtruderAdjustments*>::iterator it_begin,
    std::vector<PerExtruderAdjustments*>::iterator it_end,
    float time_stretch)
{
    // Slow down. Try to equalize the feedrates.
    std::vector<PerExtruderAdjustments*> by_min_print_speed(it_begin, it_end);
    // Find the next highest adjustable feedrate among the extruders.
    float feedrate = 0;
    for (PerExtruderAdjustments *adj : by_min_print_speed) {
        adj->idx_line_begin = 0;
        adj->idx_line_end   = 0;
        assert(adj->idx_line_begin < adj->n_lines_adjustable); //w8 for prusa to correct the root cause
        if (adj->lines[adj->idx_line_begin].feedrate > feedrate)
            feedrate = adj->lines[adj->idx_line_begin].feedrate;
    }
    assert(feedrate > 0.f);
    // Sort by min_print_speed, maximum speed first.
    // multiplied by max_speed_reduction to be able to sort them when only this one change.
    std::sort(by_min_print_speed.begin(), by_min_print_speed.end(), 
        [](const PerExtruderAdjustments *p1, const PerExtruderAdjustments *p2){ 
        return (1 - p1->max_speed_reduction) * p1->min_print_speed > (1 - p2->max_speed_reduction) * p2->min_print_speed; });
    // Slow down, fast moves first.
    for (;;) {
        // For each extruder, find the span of lines with a feedrate close to feedrate.
        for (PerExtruderAdjustments *adj : by_min_print_speed) {
            for (adj->idx_line_end = adj->idx_line_begin;
                adj->idx_line_end < adj->n_lines_adjustable && adj->lines[adj->idx_line_end].feedrate > feedrate - EPSILON;
                 ++ adj->idx_line_end) ;
        }
        // Find the next highest adjustable feedrate among the extruders.
        float feedrate_next = 0.f;
        for (PerExtruderAdjustments *adj : by_min_print_speed)
            if (adj->idx_line_end < adj->n_lines_adjustable && adj->lines[adj->idx_line_end].feedrate > feedrate_next)
                feedrate_next = adj->lines[adj->idx_line_end].feedrate;
        // Slow down, limited by max(feedrate_next, min_print_speed).
        for (auto adj = by_min_print_speed.begin(); adj != by_min_print_speed.end();) {
            // Slow down at most by time_stretch.
            //note: the max_speed reduction is used via the max_time, nothing else to do as it's a proportional limit.
            if ((*adj)->min_print_speed == 0.f) {
                // All the adjustable speeds are now lowered to the same speed,
                // and the minimum speed is set to zero.
                float time_adjustable = 0.f;
                for (auto it = adj; it != by_min_print_speed.end(); ++ it)
                    time_adjustable += (*it)->adjustable_time(true);
                assert(time_adjustable > 0);
                float rate = (time_adjustable + time_stretch) / time_adjustable;
                for (auto it = adj; it != by_min_print_speed.end(); ++ it)
                    (*it)->slow_down_proportional(rate, true);
                return;
            } else {
                float feedrate_limit = std::max(feedrate_next, (*adj)->min_print_speed);
                bool  done           = false;
                float time_stretch_max = 0.f;
                for (auto it = adj; it != by_min_print_speed.end(); ++ it)
                    time_stretch_max += (*it)->time_stretch_when_slowing_down_to_feedrate(feedrate_limit);
                if (time_stretch_max >= time_stretch) {
                    feedrate_limit = new_feedrate_to_reach_time_stretch(adj, by_min_print_speed.end(), feedrate_limit, time_stretch, 20);
                    done = true;
                } else
                    time_stretch -= time_stretch_max;
                for (auto it = adj; it != by_min_print_speed.end(); ++ it)
                    (*it)->slow_down_to_feedrate(feedrate_limit);
                if (done)
                    return;
            }
            // Skip the other extruders with nearly the same min_print_speed, as they have been processed already.
            auto next = adj;
            for (++ next; next != by_min_print_speed.end() && (*next)->min_print_speed > (*adj)->min_print_speed - EPSILON && (*next)->max_speed_reduction < (*adj)->max_speed_reduction + EPSILON; ++ next);
            adj = next;
        }
        if (feedrate_next == 0.f)
            // There are no other extrusions available for slow down.
            break;
        for (PerExtruderAdjustments *adj : by_min_print_speed) {
            adj->idx_line_begin = adj->idx_line_end;
            feedrate = feedrate_next;
        }
    }
}

// Calculate slow down for all the extruders.
float CoolingBuffer::calculate_layer_slowdown(std::vector<PerExtruderAdjustments> &per_extruder_adjustments)
{
    // Sort the extruders by an increasing slowdown_below_layer_time.
    // The layers with a lower slowdown_below_layer_time are slowed down
    // together with all the other layers with slowdown_below_layer_time above.
    std::vector<PerExtruderAdjustments*> by_slowdown_time;
    by_slowdown_time.reserve(per_extruder_adjustments.size());
    // Only insert entries, which are adjustable (have cooling enabled and non-zero stretchable time).
    // Collect total print time of non-adjustable extruders.
    float elapsed_time_total0 = 0.f;
    for (PerExtruderAdjustments &adj : per_extruder_adjustments) {
        // Curren total time for this extruder.
        adj.time_total  = adj.elapsed_time_total();
        // Maximum time for this extruder, when all extrusion moves are slowed down to min_extrusion_speed.
        adj.time_maximum = adj.maximum_time_after_slowdown(true);
        if (adj.cooling_slow_down_enabled && adj.lines.size() > 0) {
            by_slowdown_time.emplace_back(&adj);
            if (! m_cooling_logic_proportional)
                // sorts the lines, also sets adj.time_non_adjustable
                adj.sort_lines_by_decreasing_feedrate();
        } else
            elapsed_time_total0 += adj.elapsed_time_total();
    }
    std::sort(by_slowdown_time.begin(), by_slowdown_time.end(),
        [](const PerExtruderAdjustments *adj1, const PerExtruderAdjustments *adj2)
            { return adj1->slowdown_below_layer_time < adj2->slowdown_below_layer_time; });

    for (auto cur_begin = by_slowdown_time.begin(); cur_begin != by_slowdown_time.end(); ++ cur_begin) {
        PerExtruderAdjustments &adj = *(*cur_begin);
        // Calculate the current adjusted elapsed_time_total over the non-finalized extruders.
        float total = elapsed_time_total0;
        for (auto it = cur_begin; it != by_slowdown_time.end(); ++ it)
            total += (*it)->time_total;
        float slowdown_below_layer_time = adj.slowdown_below_layer_time * 1.001f;
        if (total > slowdown_below_layer_time) {
            // The current total time is above the minimum threshold of the rest of the extruders, don't adjust anything.
        } else {
            // Adjust this and all the following (higher m_config.slowdown_below_layer_time) extruders.
            // Sum maximum slow down time as if everything was slowed down including the external perimeters.
            float max_time = elapsed_time_total0;
            for (auto it = cur_begin; it != by_slowdown_time.end(); ++ it)
                max_time += (*it)->time_maximum;
            if (max_time > slowdown_below_layer_time) {
                if (m_cooling_logic_proportional)
                    extruder_range_slow_down_proportional(cur_begin, by_slowdown_time.end(), elapsed_time_total0, total, slowdown_below_layer_time);
                else
                    extruder_range_slow_down_non_proportional(cur_begin, by_slowdown_time.end(), slowdown_below_layer_time - total);
            } else {
                // Slow down to maximum possible.
                for (auto it = cur_begin; it != by_slowdown_time.end(); ++ it)
                    (*it)->slowdown_to_minimum_feedrate(true);
            }
        }
        elapsed_time_total0 += adj.elapsed_time_total();
    }

    return elapsed_time_total0;
}

// list of fan that can be increased (erNone is the default) via fan_below_layer_time and slowdown_below_layer_time
// the commented ones won't buldge even is the layer time is low.
std::vector<GCodeExtrusionRole> etype_can_increase_fan = {
     GCodeExtrusionRole::None,
     GCodeExtrusionRole::BridgeInfill,
     GCodeExtrusionRole::InternalBridgeInfill,
    // GCodeExtrusionRole::TopSolidInfill,
    // GCodeExtrusionRole::Ironing,
    // GCodeExtrusionRole::SupportMaterialInterface,
    // GCodeExtrusionRole::SupportMaterial,
     GCodeExtrusionRole::ExternalPerimeter,
     GCodeExtrusionRole::ThinWall,
     GCodeExtrusionRole::Perimeter,
     GCodeExtrusionRole::SolidInfill,
     GCodeExtrusionRole::InternalInfill,
     GCodeExtrusionRole::OverhangPerimeter,
     GCodeExtrusionRole::GapFill };
// list of fan that won't be reduced in the first layers by full_fan_speed_layer (after disable_fan_first_layers)
std::vector<GCodeExtrusionRole> etype_can_ramp_up_fan = {
     GCodeExtrusionRole::None,
    // GCodeExtrusionRole::BridgeInfill,
    // GCodeExtrusionRole::InternalBridgeInfill,
     GCodeExtrusionRole::TopSolidInfill,
     GCodeExtrusionRole::Ironing,
    // GCodeExtrusionRole::SupportMaterialInterface,
     GCodeExtrusionRole::SupportMaterial,
     GCodeExtrusionRole::ExternalPerimeter,
     GCodeExtrusionRole::ThinWall,
     GCodeExtrusionRole::Perimeter,
     GCodeExtrusionRole::SolidInfill,
     GCodeExtrusionRole::InternalInfill,
    // GCodeExtrusionRole::OverhangPerimeter,
     GCodeExtrusionRole::GapFill };

// Apply slow down over G-code lines stored in per_extruder_adjustments, enable fan if needed.
// Returns the adjusted G-code.
std::string CoolingBuffer::apply_layer_cooldown(
    // Source G-code for the current layer.
    const std::string                      &gcode,
    // ID of the current layer, used to disable fan for the first n layers.
    size_t                                  layer_id, 
    // Total time of this layer after slow down, used to control the fan.
    float                                   layer_time,
    // Per extruder list of G-code lines and their cool down attributes.
    std::vector<PerExtruderAdjustments>    &per_extruder_adjustments)
{
    // First sort the adjustment lines by of multiple extruders by their position in the source G-code.
    std::vector<const CoolingLine*> lines;
    {
        size_t n_lines = 0;
        for (const PerExtruderAdjustments &adj : per_extruder_adjustments)
            n_lines += adj.lines.size();
        lines.reserve(n_lines);
        for (const PerExtruderAdjustments &adj : per_extruder_adjustments)
            for (const CoolingLine &line : adj.lines)
                lines.emplace_back(&line);
        std::sort(lines.begin(), lines.end(), [](const CoolingLine *ln1, const CoolingLine *ln2) { return ln1->line_start < ln2->line_start; } );
    }
    // Second generate the adjusted G-code.
    std::string new_gcode;
    new_gcode.reserve(gcode.size() * 2);
    bool fan_control[ uint8_t(GCodeExtrusionRole::Count)];
    int fan_speeds[ uint8_t(GCodeExtrusionRole::Count)];
    int default_fan_speed[ uint8_t(GCodeExtrusionRole::Count)];
#define EXTRUDER_CONFIG(OPT) m_config.OPT.get_at(m_current_extruder)
    const int min_fan_speed             = m_config.fan_printer_min_speed;
    assert(min_fan_speed >= 0);
    int initial_default_fan_speed = EXTRUDER_CONFIG(default_fan_speed);
    //if default_fan_speed activated, be sure it's at least the mins
    if (initial_default_fan_speed > 0 && initial_default_fan_speed < min_fan_speed)
        initial_default_fan_speed = min_fan_speed;
    // 0 was deprecated, replaced by 1: allow 1 to still be 0 (and it's now deprecated)
    if (initial_default_fan_speed == 1)
        initial_default_fan_speed = 0;
    //initialise the speed array
    for (uint8_t i = 0; i < uint8_t(GCodeExtrusionRole::Count); i++) {
        fan_control[i] = false;
        fan_speeds[i] = 0;
        default_fan_speed[i] = initial_default_fan_speed;
        // 0 was deprecated, replaced by 1: allow 1 to still be 0 (and it's now deprecated)
        if (default_fan_speed[i] == 1) default_fan_speed[i] = 0;
    }
    //set the fan controls
<<<<<<< HEAD
    default_fan_speed[ExtrusionRole::erBridgeInfill] = EXTRUDER_CONFIG(bridge_fan_speed);
    default_fan_speed[ExtrusionRole::erInternalBridgeInfill] = EXTRUDER_CONFIG(internal_bridge_fan_speed);
    default_fan_speed[ExtrusionRole::erTopSolidInfill] = EXTRUDER_CONFIG(top_fan_speed);
    default_fan_speed[ExtrusionRole::erIroning] = default_fan_speed[ExtrusionRole::erTopSolidInfill];
    default_fan_speed[ExtrusionRole::erSupportMaterialInterface] = EXTRUDER_CONFIG(support_material_interface_fan_speed);
    default_fan_speed[ExtrusionRole::erSupportMaterial] = EXTRUDER_CONFIG(support_material_fan_speed);
    default_fan_speed[ExtrusionRole::erExternalPerimeter] = EXTRUDER_CONFIG(external_perimeter_fan_speed);
    default_fan_speed[ExtrusionRole::erThinWall] = default_fan_speed[ExtrusionRole::erExternalPerimeter];
    default_fan_speed[ExtrusionRole::erPerimeter] = EXTRUDER_CONFIG(perimeter_fan_speed);
    default_fan_speed[ExtrusionRole::erSolidInfill] = EXTRUDER_CONFIG(solid_infill_fan_speed);
    default_fan_speed[ExtrusionRole::erInternalInfill] = EXTRUDER_CONFIG(infill_fan_speed);
    default_fan_speed[ExtrusionRole::erOverhangPerimeter] = EXTRUDER_CONFIG(overhangs_fan_speed);
    default_fan_speed[ExtrusionRole::erGapFill] = EXTRUDER_CONFIG(gap_fill_fan_speed);
=======
    default_fan_speed[ uint8_t(GCodeExtrusionRole::BridgeInfill)] = EXTRUDER_CONFIG(bridge_fan_speed);
    default_fan_speed[ uint8_t(GCodeExtrusionRole::InternalBridgeInfill)] = EXTRUDER_CONFIG(bridge_internal_fan_speed);
    default_fan_speed[ uint8_t(GCodeExtrusionRole::TopSolidInfill)] = EXTRUDER_CONFIG(top_fan_speed);
    default_fan_speed[ uint8_t(GCodeExtrusionRole::Ironing)] = default_fan_speed[ uint8_t(GCodeExtrusionRole::TopSolidInfill)];
    default_fan_speed[ uint8_t(GCodeExtrusionRole::SupportMaterialInterface)] = EXTRUDER_CONFIG(support_material_interface_fan_speed);
    default_fan_speed[ uint8_t(GCodeExtrusionRole::SupportMaterial)] = EXTRUDER_CONFIG(support_material_fan_speed);
    default_fan_speed[ uint8_t(GCodeExtrusionRole::ExternalPerimeter)] = EXTRUDER_CONFIG(external_perimeter_fan_speed);
    default_fan_speed[ uint8_t(GCodeExtrusionRole::ThinWall)] = default_fan_speed[ uint8_t(GCodeExtrusionRole::ExternalPerimeter)];
    default_fan_speed[ uint8_t(GCodeExtrusionRole::Perimeter)] = EXTRUDER_CONFIG(perimeter_fan_speed);
    default_fan_speed[ uint8_t(GCodeExtrusionRole::SolidInfill)] = EXTRUDER_CONFIG(solid_infill_fan_speed);
    default_fan_speed[ uint8_t(GCodeExtrusionRole::InternalInfill)] = EXTRUDER_CONFIG(infill_fan_speed);
    default_fan_speed[ uint8_t(GCodeExtrusionRole::OverhangPerimeter)] = EXTRUDER_CONFIG(overhangs_fan_speed);
    default_fan_speed[ uint8_t(GCodeExtrusionRole::GapFill)] = EXTRUDER_CONFIG(gap_fill_fan_speed);
>>>>>>> 3c0b9e04
    // if default is enabled, it takes over the settings that are disabled.
    if (initial_default_fan_speed >= 0) {
        for (int i = 0; i < uint8_t(GCodeExtrusionRole::Count); i++) {
            // this setting is disbaled. As default is not, it will use the default value
            if (default_fan_speed[i] < 0) {
                default_fan_speed[i] = initial_default_fan_speed;
            }
        }
    }
    auto change_extruder_set_fan = [this, layer_id, layer_time, &new_gcode, 
            &fan_control, &fan_speeds, &default_fan_speed, initial_default_fan_speed, min_fan_speed]()
    {
        std::pair<int, int> custom_fan_speed_limits{fan_speeds[0], 100 }; // TODO REVIEW 2.7: min-max. min is min_fan_speed if always on.
        int disable_fan_first_layers = EXTRUDER_CONFIG(disable_fan_first_layers);
        // Is the fan speed ramp enabled?
        int full_fan_speed_layer = EXTRUDER_CONFIG(full_fan_speed_layer);
        if (int(layer_id) >= disable_fan_first_layers) {
            int   max_fan_speed             = EXTRUDER_CONFIG(max_fan_speed);
            float slowdown_below_layer_time = float(EXTRUDER_CONFIG(slowdown_below_layer_time));
            float fan_below_layer_time      = float(EXTRUDER_CONFIG(fan_below_layer_time));
            for (int i = 0; i <  uint8_t(GCodeExtrusionRole::Count); i++) {
                fan_speeds[i] = default_fan_speed[i];
            }
            //fan_speeds[0] carry the current default value. ensure it's not negative.
            //if (initial_default_fan_speed <= 0) {
            //    fan_speeds[0] = 0;
            //}
            if (layer_time < slowdown_below_layer_time && fan_below_layer_time > 0) {
                // Layer time very short. Enable the fan to a full throttle.
                //fan_speed_new = std::max(max_fan_speed, fan_speed_new);
                for (size_t etype_idx = 0; etype_idx < etype_can_increase_fan.size(); etype_idx++) {
                    uint16_t idx = uint8_t(etype_can_increase_fan[etype_idx]);
                    fan_speeds[idx] = std::max(max_fan_speed, fan_speeds[idx]);
                }
                custom_fan_speed_limits.first = fan_speeds[0];
            } else if (layer_time < fan_below_layer_time) {
                // Layer time quite short. Enable the fan proportionally according to the current layer time.
                assert(layer_time >= slowdown_below_layer_time);
                double t = (layer_time - slowdown_below_layer_time) / (fan_below_layer_time - slowdown_below_layer_time);
                for (size_t etype_idx = 0; etype_idx < etype_can_increase_fan.size(); etype_idx++) {
                    uint16_t idx = uint8_t(etype_can_increase_fan[etype_idx]);
                    if (fan_speeds[idx] < max_fan_speed) // if max speed is lower, this will reduce speed, so don't do it.
                        fan_speeds[idx] = std::clamp(int(t * (fan_speeds[idx] < 0 ? 0 : fan_speeds[idx]) + (1. - t) * max_fan_speed + 0.5), 0, 255);
                }
                custom_fan_speed_limits.first = fan_speeds[0];
            }

            // Is the fan speed ramp enabled?
            int full_fan_speed_layer = EXTRUDER_CONFIG(full_fan_speed_layer);
            // When ramping up fan speed from disable_fan_first_layers to full_fan_speed_layer, if disable_fan_first_layers is zero,
            // the not-fan layer is a hypothetical -1 layer.
            if (int(layer_id) >= disable_fan_first_layers && int(layer_id) + 1 < full_fan_speed_layer) {
                // Ramp up the fan speed from disable_fan_first_layers to full_fan_speed_layer.
                float factor = float(int(layer_id + 1) - disable_fan_first_layers) / float(full_fan_speed_layer - disable_fan_first_layers);
                for (size_t etype_idx = 0; etype_idx < etype_can_ramp_up_fan.size(); etype_idx++) {
<<<<<<< HEAD
                    uint16_t idx = etype_can_ramp_up_fan[etype_idx];
                    if (fan_speeds[idx] > 0) {
                        fan_speeds[idx] = std::clamp(int(float(fan_speeds[idx] < 0 ? 0 : fan_speeds[idx]) * factor + 0.01f), 0, 255);
                    }
=======
                    uint16_t idx = uint8_t(etype_can_ramp_up_fan[etype_idx]);
                    fan_speeds[idx] = std::clamp(int(float(fan_speeds[idx]) * factor + 0.01f), 0, 255);
>>>>>>> 3c0b9e04
                }
                custom_fan_speed_limits.second = fan_speeds[0];
            }
            //only activate fan control if the fan speed is higher than min
            fan_control[0] = fan_speeds[0] >= 0;
            for (size_t i = 1; i < uint8_t(GCodeExtrusionRole::Count); i++) {
                fan_control[i] = fan_speeds[i] >= 0;
            }

            // if bridge_fan is disabled, it takes the value of default_fan
            if (!fan_control[uint8_t(GCodeExtrusionRole::BridgeInfill)] && fan_control[0]) {
                fan_control[uint8_t(GCodeExtrusionRole::BridgeInfill)] = true;
                fan_speeds[uint8_t(GCodeExtrusionRole::BridgeInfill)] = fan_speeds[0];
            }

<<<<<<< HEAD
            // if internal_bridge_fan is disabled, it takes the value of bridge_fan
            if (!fan_control[ExtrusionRole::erInternalBridgeInfill] && fan_control[ExtrusionRole::erBridgeInfill]) {
                fan_control[ExtrusionRole::erInternalBridgeInfill] = true;
                fan_speeds[ExtrusionRole::erInternalBridgeInfill] = fan_speeds[ExtrusionRole::erBridgeInfill];
=======
            // if bridge_internal_fan is disabled, it takes the value of bridge_fan
            if (!fan_control[ uint8_t(GCodeExtrusionRole::InternalBridgeInfill)] && fan_control[ uint8_t(GCodeExtrusionRole::BridgeInfill)]) {
                fan_control[ uint8_t(GCodeExtrusionRole::InternalBridgeInfill)] = true;
                fan_speeds[ uint8_t(GCodeExtrusionRole::InternalBridgeInfill)] = fan_speeds[ uint8_t(GCodeExtrusionRole::BridgeInfill)];
>>>>>>> 3c0b9e04
            }

            // if external_perimeter_fan is disabled, it takes the value of perimeter_fan
            if (!fan_control[ uint8_t(GCodeExtrusionRole::ExternalPerimeter)] && fan_control[ uint8_t(GCodeExtrusionRole::Perimeter)]) {
                fan_control[ uint8_t(GCodeExtrusionRole::ExternalPerimeter)] = true;
                fan_speeds[ uint8_t(GCodeExtrusionRole::ExternalPerimeter)] = fan_speeds[ uint8_t(GCodeExtrusionRole::Perimeter)];
            }

            // if top_fan is disabled, it takes the value of solid_fan
            if (!fan_control[ uint8_t(GCodeExtrusionRole::TopSolidInfill)] && fan_control[ uint8_t(GCodeExtrusionRole::SolidInfill)]) {
                fan_control[ uint8_t(GCodeExtrusionRole::TopSolidInfill)] = true;
                fan_speeds[ uint8_t(GCodeExtrusionRole::TopSolidInfill)] = fan_speeds[ uint8_t(GCodeExtrusionRole::SolidInfill)];
            }

        } else { // fan disabled
            fan_control[0] = true;
            fan_speeds[0] = 0;
            for (int i = 1; i < uint8_t(GCodeExtrusionRole::Count); i++) {
                fan_control[i] = false;
                fan_speeds[i] = 0;
            }
            custom_fan_speed_limits.second = 0;
        }
        // apply min fan speed, after the eventual speedup.
        for (uint8_t i = 1; i < uint8_t(GCodeExtrusionRole::Count); i++) {
            if (fan_control[i] && fan_speeds[i] > 0) {
                fan_speeds[i] = std::max(fan_speeds[i], min_fan_speed);
            }
        }
        if (fan_speeds[0] != m_fan_speed && fan_control[0]) {
            m_fan_speed = fan_speeds[0];
            new_gcode += GCodeWriter::set_fan(m_config.gcode_flavor, m_config.gcode_comments, m_fan_speed,
                                              EXTRUDER_CONFIG(extruder_fan_offset), m_config.fan_percentage,
                                              std::string("set fan for new extruder"));
        }
        custom_fan_speed_limits.first = std::min(custom_fan_speed_limits.first, custom_fan_speed_limits.second);
        return custom_fan_speed_limits;
    };
    //set to know all fan modifiers that can be applied ( TYPE_BRIDGE_FAN_END, TYPE_TOP_FAN_START, TYPE_SUPP_INTER_FAN_START, TYPE_EXTERNAL_PERIMETER).
    std::vector<GCodeExtrusionRole> extrude_tree;
    const char         *pos               = gcode.c_str();
    int                 current_feedrate  = 0;
    int                 stored_fan_speed  = m_fan_speed < 0 ? 0 : m_fan_speed;
<<<<<<< HEAD
    int                 current_fan_speed = -1;
    const std::string   comment_speed = m_config.gcode_comments ? " ; speed changed by the cooling algorithm" : "";
    change_extruder_set_fan();
=======
    int                 override_fan_speed = -1;
    std::pair<int,int> fan_speed_limits = change_extruder_set_fan();
>>>>>>> 3c0b9e04
    for (const CoolingLine *line : lines) {
        const char *line_start  = gcode.c_str() + line->line_start;
        const char *line_end    = gcode.c_str() + line->line_end;
        bool fan_need_set = false;
        if (line_start > pos)
            new_gcode.append(pos, line_start - pos);
        if (line->type & CoolingLine::TYPE_SET_TOOL) {
            if (line->new_tool != m_current_extruder) {
                m_current_extruder = line->new_tool;
                fan_speed_limits = change_extruder_set_fan();
            }
            //write line if it's not a cooling marker comment
            if (!boost::starts_with(line_start, ";_")) {
                new_gcode.append(line_start, line_end - line_start);
            }
        } else if (line->type & CoolingLine::TYPE_STORE_FOR_WT) {
            stored_fan_speed = m_fan_speed < 0 ? 0 : m_fan_speed;
        } else if (line->type & CoolingLine::TYPE_RESTORE_AFTER_WT) {
            new_gcode += GCodeWriter::set_fan(m_config.gcode_flavor, m_config.gcode_comments, stored_fan_speed,
                                              EXTRUDER_CONFIG(extruder_fan_offset), m_config.fan_percentage,
                                              "restore fan after wipe tower");
        } else if (line->type & CoolingLine::TYPE_EXTRUDE_START) {
            assert(CoolingLine::to_extrusion_role(uint32_t(line->type)) != GCodeExtrusionRole::None);
            extrude_tree.push_back(CoolingLine::to_extrusion_role(uint32_t(line->type)));
            fan_need_set = true;
        } else if (line->type & CoolingLine::TYPE_SET_FAN_SPEED) {
            override_fan_speed = std::clamp(line->fan_speed, fan_speed_limits.first, fan_speed_limits.second);
            fan_need_set = true;
        } else if (line->type & CoolingLine::TYPE_RESET_FAN_SPEED){
            override_fan_speed = -1;
            fan_need_set = true;
        } else if (line->type & CoolingLine::TYPE_EXTRUDE_END) {
            assert(extrude_tree.size() > 0);
            if (extrude_tree.size() > 0) {
                extrude_tree.pop_back();
                fan_need_set = true;
            }
        } else if (line->type & (CoolingLine::TYPE_ADJUSTABLE | CoolingLine::TYPE_ADJUSTABLE_EMPTY | CoolingLine::TYPE_ADJUSTABLE_MAYBE | CoolingLine::TYPE_WIPE | CoolingLine::TYPE_HAS_F)) {

            // Find the start of a comment, or roll to the end of line.
            const char *end = line_start;
            for (; end < line_end && *end != ';'; ++ end);
            // Find the 'F' word.
            const char *fpos            = strstr(line_start + 2, " F") + 2;
            int         new_feedrate    = current_feedrate;
            // Modify the F word of the current G-code line.
            bool        modify          = false;
            // Remove the F word from the current G-code line.
            bool        remove          = false;
            assert(fpos != nullptr);
            if (line->slowdown)
                new_feedrate = int(floor(60. * line->feedrate + 0.5));
            else
                //auto res = 
                    std::from_chars(fpos, line_end, new_feedrate);
            if (new_feedrate == current_feedrate) {
                // No need to change the F value.
                if ((line->type & (CoolingLine::TYPE_ADJUSTABLE | CoolingLine::TYPE_ADJUSTABLE_EMPTY | CoolingLine::TYPE_ADJUSTABLE_MAYBE | CoolingLine::TYPE_WIPE)) || !line->has_move )
                    // Feedrate does not change and this line does not move the print head. Skip the complete G-code line including the G-code comment.
                    end = line_end;
                else
                    // Remove the feedrate from the G0/G1 line. The G-code line may become empty!
                    remove = true;
            } else if (line->slowdown) {
                // The F value will be overwritten.
                modify = true;
            } else {
                // The F value is different from current_feedrate, but not slowed down, thus the G-code line will not be modified.
                // Emit the line without the comment.
                new_gcode.append(line_start, end - line_start);
                current_feedrate = new_feedrate;
            }
            if (modify || remove) {
                if (modify) {
                    // Replace the feedrate.
                    new_gcode.append(line_start, fpos - line_start);
                    current_feedrate = new_feedrate;
                    char buf[64];
                    sprintf(buf, "%d", int(current_feedrate));
                    new_gcode += buf;
                } else /*if (remove)*/ {
                    // Remove the feedrate word.
                    const char *f = fpos;
                    // Roll the pointer before the 'F' word.
                    for (f -= 2; f > line_start && (*f == ' ' || *f == '\t'); -- f);
                    // Append up to the F word, without the trailing whitespace.
                    //but only if there are something else than a simple "G1" (F is always put at the end of a G1 command)
                    if(f - line_start > 2)
                        new_gcode.append(line_start, f - line_start + 1);
                }
                // Skip the non-whitespaces of the F parameter up the comment or end of line.
                for (; fpos != end && *fpos != ' ' && *fpos != ';' && *fpos != '\n'; ++ fpos);
                // Append the rest of the line without the comment.
                if (remove && (fpos == end || *fpos == '\n') && (new_gcode == "G1" || boost::ends_with(new_gcode, "\nG1"))) {
                    // The G-code line only contained the F word, now it is empty. Remove it completely including the comments.
                    new_gcode.resize(new_gcode.size() - 2);
                    end = line_end;
                } else {
                    // The G-code line may not be empty yet. Emit the rest of it.
                    new_gcode.append(fpos, end - fpos);
                }
            }
            // Process the rest of the line.
            if (end < line_end) {
                if (line->type & (CoolingLine::TYPE_ADJUSTABLE | CoolingLine::TYPE_ADJUSTABLE_EMPTY | CoolingLine::TYPE_ADJUSTABLE_MAYBE | CoolingLine::TYPE_WIPE)) {
                    // Process comments, remove ";_EXTRUDE_SET_SPEED", ";_EXTRUDE_SET_SPEED_MAYBE", ";_WIPE"
                    std::string comment(end, line_end);
                    if (line->type & (CoolingLine::TYPE_ADJUSTABLE_MAYBE)) {
                        boost::replace_all(comment, ";_EXTRUDE_SET_SPEED_MAYBE", "");
                    } else {
                        boost::replace_all(comment, ";_EXTRUDE_SET_SPEED", "");
                    }
                    if (line->type & CoolingLine::TYPE_WIPE)
                        boost::replace_all(comment, ";_WIPE", "");
                    assert((comment.empty() && new_gcode.back() == '\n') ||
                           (!comment.empty() && comment.back() == '\n' && new_gcode.back() != '\n'));
                    new_gcode += comment;
                } else {
                    assert((new_gcode.back() == '\n' && line_end == end) ||
                           (new_gcode.back() != '\n' && (*(line_end-1)) == '\n'));
                    // Just attach the rest of the source line.
                    new_gcode.append(end, line_end - end);
                }
            }
            if (modify) {
                if (!comment_speed.empty()) {
                    assert(new_gcode.back() == '\n');
                    new_gcode.resize(new_gcode.size() - 1);
                    new_gcode.append(comment_speed);
                    new_gcode.append("\n");
                }
            }
        } else if(line->type == CoolingLine::TYPE_ADJUSTABLE_EMPTY) {
            // nothing useful, don't write it (an extrusion that don't move because it wasn't printed as it's too small).
            if (m_config.gcode_comments) {
                std::string deleted(line_start, line_end - line_start);
                boost::replace_all(deleted, "\n", "");
                new_gcode.append(std::string("; deleted empty line: ") + deleted);
            }
        } else {
            new_gcode.append(line_start, line_end - line_start);
        }
        if (fan_need_set) {
<<<<<<< HEAD
            //use the most current fan
            bool fan_set = false;
            for (size_t i = extrude_tree.size() - 1; i < extrude_tree.size(); --i) {
                if (fan_control[extrude_tree[i]]) {
                    if (current_fan_speed != fan_speeds[extrude_tree[i]]) {
                        current_fan_speed = fan_speeds[extrude_tree[i]];
                        new_gcode += GCodeWriter::set_fan(m_config.gcode_flavor, m_config.gcode_comments,
                                                          fan_speeds[extrude_tree[i]],
                                                          EXTRUDER_CONFIG(extruder_fan_offset),
                                                          m_config.fan_percentage,
                                                          std::string("set fan for ") + ExtrusionEntity::role_to_string(extrude_tree[i]));
                    }
                    fan_set = true;
                    break;
                }
            }
            if (!fan_set && m_fan_speed >= 0 ) {
                if (current_fan_speed != m_fan_speed && (default_fan_speed[0] >= 0 || current_fan_speed > 0)) {
                    current_fan_speed = m_fan_speed;
                    // return to default
                    new_gcode += GCodeWriter::set_fan(m_config.gcode_flavor, m_config.gcode_comments, m_fan_speed,
                                                      EXTRUDER_CONFIG(extruder_fan_offset), m_config.fan_percentage,
                                                      "set default fan");
                }
                fan_set = true;
            }
            fan_need_set = false;
=======
            if (override_fan_speed >= 0) {
                    new_gcode += GCodeWriter::set_fan(m_config.gcode_flavor, m_config.gcode_comments, override_fan_speed,
                                                      EXTRUDER_CONFIG(extruder_fan_offset), m_config.fan_percentage,
                                                      "set override fan");
            } else {
                //use the most current fan
                bool fan_set = false;
                for (size_t i = extrude_tree.size() - 1; i < extrude_tree.size(); --i) {
                    if (fan_control[uint8_t(extrude_tree[i])]) {
                        std::string extrusion_str = gcode_extrusion_role_to_string((extrude_tree[i]));
                        new_gcode += GCodeWriter::set_fan(m_config.gcode_flavor, m_config.gcode_comments,
                                                          fan_speeds[uint8_t(extrude_tree[i])],
                                                          EXTRUDER_CONFIG(extruder_fan_offset), m_config.fan_percentage,
                                                          std::string("set fan for ") + extrusion_str);
                        fan_set = true;
                        break;
                    }
                }
                if (!fan_set) {
                    // return to default
                    new_gcode += GCodeWriter::set_fan(m_config.gcode_flavor, m_config.gcode_comments, m_fan_speed < 0 ? 0 : m_fan_speed,
                                                      EXTRUDER_CONFIG(extruder_fan_offset), m_config.fan_percentage,
                                                      "set default fan");
                }
            }
                fan_need_set = false;
>>>>>>> 3c0b9e04
        }
        pos = line_end;
    }
#undef EXTRUDER_CONFIG
    const char *gcode_end = gcode.c_str() + gcode.size();
    if (pos < gcode_end)
        new_gcode.append(pos, gcode_end - pos);

    // There should be no empty G1 lines emitted.
    assert(new_gcode.find("G1\n") == std::string::npos);
    return new_gcode;
}

} // namespace Slic3r<|MERGE_RESOLUTION|>--- conflicted
+++ resolved
@@ -91,21 +91,13 @@
         // Arc interpolation, arc defined by R (arc radius, positive - smaller, negative - larger).
         TYPE_G2G3_R             = 1 << 24,
         // Would be TYPE_ADJUSTABLE, but the block of G-code lines has zero extrusion length, thus the block
-<<<<<<< HEAD
         // cannot have its speed adjusted. This should not happen (sic!). (delete the block if no g1)
-        TYPE_ADJUSTABLE_EMPTY   = 1 << 22,
-    };
-    static inline ExtrusionRole to_extrusion_role(uint32_t type) {
-        return ExtrusionRole(uint8_t(type & 0x1F));
-=======
-        // cannot have its speed adjusted. This should not happen (sic!).
         TYPE_ADJUSTABLE_EMPTY   = 1 << 25,
         // Custom fan speed (introduced for overhang fan speed)
         TYPE_SET_FAN_SPEED      = 1 << 26,
         TYPE_RESET_FAN_SPEED    = 1 << 27,    };
     static inline GCodeExtrusionRole to_extrusion_role(uint32_t type) {
         return GCodeExtrusionRole(uint8_t(type & 0x1F));
->>>>>>> 3c0b9e04
     }
 
     CoolingLine(unsigned int type, size_t  line_start, size_t  line_end) :
@@ -975,23 +967,8 @@
         if (default_fan_speed[i] == 1) default_fan_speed[i] = 0;
     }
     //set the fan controls
-<<<<<<< HEAD
-    default_fan_speed[ExtrusionRole::erBridgeInfill] = EXTRUDER_CONFIG(bridge_fan_speed);
-    default_fan_speed[ExtrusionRole::erInternalBridgeInfill] = EXTRUDER_CONFIG(internal_bridge_fan_speed);
-    default_fan_speed[ExtrusionRole::erTopSolidInfill] = EXTRUDER_CONFIG(top_fan_speed);
-    default_fan_speed[ExtrusionRole::erIroning] = default_fan_speed[ExtrusionRole::erTopSolidInfill];
-    default_fan_speed[ExtrusionRole::erSupportMaterialInterface] = EXTRUDER_CONFIG(support_material_interface_fan_speed);
-    default_fan_speed[ExtrusionRole::erSupportMaterial] = EXTRUDER_CONFIG(support_material_fan_speed);
-    default_fan_speed[ExtrusionRole::erExternalPerimeter] = EXTRUDER_CONFIG(external_perimeter_fan_speed);
-    default_fan_speed[ExtrusionRole::erThinWall] = default_fan_speed[ExtrusionRole::erExternalPerimeter];
-    default_fan_speed[ExtrusionRole::erPerimeter] = EXTRUDER_CONFIG(perimeter_fan_speed);
-    default_fan_speed[ExtrusionRole::erSolidInfill] = EXTRUDER_CONFIG(solid_infill_fan_speed);
-    default_fan_speed[ExtrusionRole::erInternalInfill] = EXTRUDER_CONFIG(infill_fan_speed);
-    default_fan_speed[ExtrusionRole::erOverhangPerimeter] = EXTRUDER_CONFIG(overhangs_fan_speed);
-    default_fan_speed[ExtrusionRole::erGapFill] = EXTRUDER_CONFIG(gap_fill_fan_speed);
-=======
     default_fan_speed[ uint8_t(GCodeExtrusionRole::BridgeInfill)] = EXTRUDER_CONFIG(bridge_fan_speed);
-    default_fan_speed[ uint8_t(GCodeExtrusionRole::InternalBridgeInfill)] = EXTRUDER_CONFIG(bridge_internal_fan_speed);
+    default_fan_speed[ uint8_t(GCodeExtrusionRole::InternalBridgeInfill)] = EXTRUDER_CONFIG(internal_bridge_fan_speed);
     default_fan_speed[ uint8_t(GCodeExtrusionRole::TopSolidInfill)] = EXTRUDER_CONFIG(top_fan_speed);
     default_fan_speed[ uint8_t(GCodeExtrusionRole::Ironing)] = default_fan_speed[ uint8_t(GCodeExtrusionRole::TopSolidInfill)];
     default_fan_speed[ uint8_t(GCodeExtrusionRole::SupportMaterialInterface)] = EXTRUDER_CONFIG(support_material_interface_fan_speed);
@@ -1003,7 +980,6 @@
     default_fan_speed[ uint8_t(GCodeExtrusionRole::InternalInfill)] = EXTRUDER_CONFIG(infill_fan_speed);
     default_fan_speed[ uint8_t(GCodeExtrusionRole::OverhangPerimeter)] = EXTRUDER_CONFIG(overhangs_fan_speed);
     default_fan_speed[ uint8_t(GCodeExtrusionRole::GapFill)] = EXTRUDER_CONFIG(gap_fill_fan_speed);
->>>>>>> 3c0b9e04
     // if default is enabled, it takes over the settings that are disabled.
     if (initial_default_fan_speed >= 0) {
         for (int i = 0; i < uint8_t(GCodeExtrusionRole::Count); i++) {
@@ -1059,15 +1035,10 @@
                 // Ramp up the fan speed from disable_fan_first_layers to full_fan_speed_layer.
                 float factor = float(int(layer_id + 1) - disable_fan_first_layers) / float(full_fan_speed_layer - disable_fan_first_layers);
                 for (size_t etype_idx = 0; etype_idx < etype_can_ramp_up_fan.size(); etype_idx++) {
-<<<<<<< HEAD
-                    uint16_t idx = etype_can_ramp_up_fan[etype_idx];
+                    uint16_t idx = uint8_t(etype_can_ramp_up_fan[etype_idx]);
                     if (fan_speeds[idx] > 0) {
                         fan_speeds[idx] = std::clamp(int(float(fan_speeds[idx] < 0 ? 0 : fan_speeds[idx]) * factor + 0.01f), 0, 255);
                     }
-=======
-                    uint16_t idx = uint8_t(etype_can_ramp_up_fan[etype_idx]);
-                    fan_speeds[idx] = std::clamp(int(float(fan_speeds[idx]) * factor + 0.01f), 0, 255);
->>>>>>> 3c0b9e04
                 }
                 custom_fan_speed_limits.second = fan_speeds[0];
             }
@@ -1083,17 +1054,10 @@
                 fan_speeds[uint8_t(GCodeExtrusionRole::BridgeInfill)] = fan_speeds[0];
             }
 
-<<<<<<< HEAD
             // if internal_bridge_fan is disabled, it takes the value of bridge_fan
-            if (!fan_control[ExtrusionRole::erInternalBridgeInfill] && fan_control[ExtrusionRole::erBridgeInfill]) {
-                fan_control[ExtrusionRole::erInternalBridgeInfill] = true;
-                fan_speeds[ExtrusionRole::erInternalBridgeInfill] = fan_speeds[ExtrusionRole::erBridgeInfill];
-=======
-            // if bridge_internal_fan is disabled, it takes the value of bridge_fan
             if (!fan_control[ uint8_t(GCodeExtrusionRole::InternalBridgeInfill)] && fan_control[ uint8_t(GCodeExtrusionRole::BridgeInfill)]) {
                 fan_control[ uint8_t(GCodeExtrusionRole::InternalBridgeInfill)] = true;
                 fan_speeds[ uint8_t(GCodeExtrusionRole::InternalBridgeInfill)] = fan_speeds[ uint8_t(GCodeExtrusionRole::BridgeInfill)];
->>>>>>> 3c0b9e04
             }
 
             // if external_perimeter_fan is disabled, it takes the value of perimeter_fan
@@ -1137,14 +1101,10 @@
     const char         *pos               = gcode.c_str();
     int                 current_feedrate  = 0;
     int                 stored_fan_speed  = m_fan_speed < 0 ? 0 : m_fan_speed;
-<<<<<<< HEAD
     int                 current_fan_speed = -1;
+    int                 override_fan_speed = -1;
     const std::string   comment_speed = m_config.gcode_comments ? " ; speed changed by the cooling algorithm" : "";
-    change_extruder_set_fan();
-=======
-    int                 override_fan_speed = -1;
     std::pair<int,int> fan_speed_limits = change_extruder_set_fan();
->>>>>>> 3c0b9e04
     for (const CoolingLine *line : lines) {
         const char *line_start  = gcode.c_str() + line->line_start;
         const char *line_end    = gcode.c_str() + line->line_end;
@@ -1288,35 +1248,6 @@
             new_gcode.append(line_start, line_end - line_start);
         }
         if (fan_need_set) {
-<<<<<<< HEAD
-            //use the most current fan
-            bool fan_set = false;
-            for (size_t i = extrude_tree.size() - 1; i < extrude_tree.size(); --i) {
-                if (fan_control[extrude_tree[i]]) {
-                    if (current_fan_speed != fan_speeds[extrude_tree[i]]) {
-                        current_fan_speed = fan_speeds[extrude_tree[i]];
-                        new_gcode += GCodeWriter::set_fan(m_config.gcode_flavor, m_config.gcode_comments,
-                                                          fan_speeds[extrude_tree[i]],
-                                                          EXTRUDER_CONFIG(extruder_fan_offset),
-                                                          m_config.fan_percentage,
-                                                          std::string("set fan for ") + ExtrusionEntity::role_to_string(extrude_tree[i]));
-                    }
-                    fan_set = true;
-                    break;
-                }
-            }
-            if (!fan_set && m_fan_speed >= 0 ) {
-                if (current_fan_speed != m_fan_speed && (default_fan_speed[0] >= 0 || current_fan_speed > 0)) {
-                    current_fan_speed = m_fan_speed;
-                    // return to default
-                    new_gcode += GCodeWriter::set_fan(m_config.gcode_flavor, m_config.gcode_comments, m_fan_speed,
-                                                      EXTRUDER_CONFIG(extruder_fan_offset), m_config.fan_percentage,
-                                                      "set default fan");
-                }
-                fan_set = true;
-            }
-            fan_need_set = false;
-=======
             if (override_fan_speed >= 0) {
                     new_gcode += GCodeWriter::set_fan(m_config.gcode_flavor, m_config.gcode_comments, override_fan_speed,
                                                       EXTRUDER_CONFIG(extruder_fan_offset), m_config.fan_percentage,
@@ -1326,24 +1257,30 @@
                 bool fan_set = false;
                 for (size_t i = extrude_tree.size() - 1; i < extrude_tree.size(); --i) {
                     if (fan_control[uint8_t(extrude_tree[i])]) {
-                        std::string extrusion_str = gcode_extrusion_role_to_string((extrude_tree[i]));
-                        new_gcode += GCodeWriter::set_fan(m_config.gcode_flavor, m_config.gcode_comments,
+                        if (current_fan_speed != fan_speeds[uint8_t(extrude_tree[i])]) {
+                            current_fan_speed = fan_speeds[uint8_t(extrude_tree[i])];
+                            std::string extrusion_str = gcode_extrusion_role_to_string((extrude_tree[i]));
+                            new_gcode += GCodeWriter::set_fan(m_config.gcode_flavor, m_config.gcode_comments,
                                                           fan_speeds[uint8_t(extrude_tree[i])],
                                                           EXTRUDER_CONFIG(extruder_fan_offset), m_config.fan_percentage,
                                                           std::string("set fan for ") + extrusion_str);
+                        }
                         fan_set = true;
                         break;
                     }
                 }
-                if (!fan_set) {
-                    // return to default
-                    new_gcode += GCodeWriter::set_fan(m_config.gcode_flavor, m_config.gcode_comments, m_fan_speed < 0 ? 0 : m_fan_speed,
+                if (!fan_set && m_fan_speed >= 0 ) {
+                    if (current_fan_speed != m_fan_speed && (default_fan_speed[0] >= 0 || current_fan_speed > 0)) {
+                        current_fan_speed = m_fan_speed;
+                        // return to default
+                        new_gcode += GCodeWriter::set_fan(m_config.gcode_flavor, m_config.gcode_comments, m_fan_speed < 0 ? 0 : m_fan_speed,
                                                       EXTRUDER_CONFIG(extruder_fan_offset), m_config.fan_percentage,
                                                       "set default fan");
-                }
-            }
-                fan_need_set = false;
->>>>>>> 3c0b9e04
+                    }
+                    fan_set = true;
+                }
+            }
+            fan_need_set = false;
         }
         pos = line_end;
     }
