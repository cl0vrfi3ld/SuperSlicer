--- conflicted
+++ resolved
@@ -30,11 +30,7 @@
 
 namespace Slic3r {
 
-<<<<<<< HEAD
-CoolingBuffer::CoolingBuffer(GCode &gcodegen) : m_config(gcodegen.config()), m_current_extruder(0)
-=======
-CoolingBuffer::CoolingBuffer(GCodeGenerator &gcodegen) : m_config(gcodegen.config()), m_toolchange_prefix(gcodegen.writer().toolchange_prefix()), m_current_extruder(0)
->>>>>>> 3284959e
+CoolingBuffer::CoolingBuffer(GCodeGenerator &gcodegen) : m_config(gcodegen.config()), m_current_extruder(0)
 {
     this->reset(gcodegen.writer().get_position());
 
@@ -48,31 +44,23 @@
 
 void CoolingBuffer::reset(const Vec3d &position)
 {
-<<<<<<< HEAD
-    m_current_pos.assign(7, 0.f);
-    m_current_pos[0] = float(position.x());
-    m_current_pos[1] = float(position.y());
-    m_current_pos[2] = float(position.z());
-    // 3 : e
-    m_current_pos[4] = float(m_config.travel_speed.value);
-    // 5 : i (G2/G3)
-    // 6 : j (G2/G3)
-=======
-    assert(m_current_pos.size() == 5);
+    assert(m_current_pos.size() == 7);
     m_current_pos[AxisIdx::X] = float(position.x());
     m_current_pos[AxisIdx::Y] = float(position.y());
     m_current_pos[AxisIdx::Z] = float(position.z());
     m_current_pos[AxisIdx::E] = 0.f;
     m_current_pos[AxisIdx::F] = float(m_config.travel_speed.value);
->>>>>>> 3284959e
+    // 5 : i (G2/G3)
+    // 6 : j (G2/G3)
+    m_current_pos[AxisIdx::I] = 0.f;
+    m_current_pos[AxisIdx::J] = 0.f;
     m_fan_speed = -1;
 }
 
 struct CoolingLine
 {
     enum Type : uint32_t {
-<<<<<<< HEAD
-        //first 5 bits are for the extrusiontype (not a flag)
+        //first 5 bits are for the extrusiontypegcode (not a flag)
 
         TYPE_SET_TOOL           = 1 << 7,
         TYPE_EXTRUDE_START      = 1 << 8,
@@ -90,42 +78,21 @@
         TYPE_G92                = 1 << 17,
         TYPE_STORE_FOR_WT       = 1 << 18,
         TYPE_RESTORE_AFTER_WT   = 1 << 19,
-        //BBS: add G2 G3 type
+        // G2 or G3: Arc interpolation
         TYPE_G2                 = 1 << 20,
         TYPE_G3                 = 1 << 21,
+        // Arc interpolation, counter-clockwise.
+        TYPE_G2G3_CCW           = 1 << 22,
+        // Arc interpolation, arc defined by IJ (offset of arc center from its start position).
+        TYPE_G2G3_IJ            = 1 << 23,
+        // Arc interpolation, arc defined by R (arc radius, positive - smaller, negative - larger).
+        TYPE_G2G3_R             = 1 << 24,
         // Would be TYPE_ADJUSTABLE, but the block of G-code lines has zero extrusion length, thus the block
         // cannot have its speed adjusted. This should not happen (sic!).
-        TYPE_ADJUSTABLE_EMPTY   = 1 << 22,
-=======
-        TYPE_SET_TOOL           = 1 << 0,
-        TYPE_EXTRUDE_END        = 1 << 1,
-        TYPE_BRIDGE_FAN_START   = 1 << 2,
-        TYPE_BRIDGE_FAN_END     = 1 << 3,
-        TYPE_G0                 = 1 << 4,
-        TYPE_G1                 = 1 << 5,
-        // G2 or G3: Arc interpolation
-        TYPE_G2G3               = 1 << 6,
-        TYPE_ADJUSTABLE         = 1 << 7,
-        TYPE_EXTERNAL_PERIMETER = 1 << 8,
-        // Arc interpolation, counter-clockwise.
-        TYPE_G2G3_CCW           = 1 << 9,
-        // Arc interpolation, arc defined by IJ (offset of arc center from its start position).
-        TYPE_G2G3_IJ            = 1 << 10,
-        // Arc interpolation, arc defined by R (arc radius, positive - smaller, negative - larger).
-        TYPE_G2G3_R             = 1 << 11,
-        // The line sets a feedrate.
-        TYPE_HAS_F              = 1 << 12,
-        TYPE_WIPE               = 1 << 13,
-        TYPE_G4                 = 1 << 14,
-        TYPE_G92                = 1 << 15,
-        // Would be TYPE_ADJUSTABLE, but the block of G-code lines has zero extrusion length, thus the block
-        // cannot have its speed adjusted. This should not happen (sic!).
-        TYPE_ADJUSTABLE_EMPTY   = 1 << 16,
+        TYPE_ADJUSTABLE_EMPTY   = 1 << 25,
         // Custom fan speed (introduced for overhang fan speed)
-        TYPE_SET_FAN_SPEED      = 1 << 17,
-        TYPE_RESET_FAN_SPEED    = 1 << 18,
->>>>>>> 3284959e
-    };
+        TYPE_SET_FAN_SPEED      = 1 << 26,
+        TYPE_RESET_FAN_SPEED    = 1 << 27,    };
     static inline ExtrusionRole to_extrusion_role(uint32_t type) {
         return ExtrusionRole(uint8_t(type & 0x1F));
     }
@@ -434,7 +401,7 @@
 
 // Parse the layer G-code for the moves, which could be adjusted.
 // Return the list of parsed lines, bucketed by an extruder.
-std::vector<PerExtruderAdjustments> CoolingBuffer::parse_layer_gcode(const std::string &gcode, std::array<float, 5> &current_pos) const
+std::vector<PerExtruderAdjustments> CoolingBuffer::parse_layer_gcode(const std::string &gcode, std::array<float, 7> &current_pos) const
 {
     std::vector<PerExtruderAdjustments> per_extruder_adjustments(m_extruder_ids.size());
     std::vector<size_t>                 map_extruder_to_per_extruder_adjustment(m_num_extruders, 0);
@@ -475,16 +442,12 @@
             line.type = CoolingLine::TYPE_G1;
         else if (boost::starts_with(sline, "G2 "))
             // Arc, clockwise.
-            line.type = CoolingLine::TYPE_G2G3;
+            line.type = CoolingLine::TYPE_G2;
         else if (boost::starts_with(sline, "G3 "))
             // Arc, counter-clockwise.
-            line.type = CoolingLine::TYPE_G2G3 | CoolingLine::TYPE_G2G3_CCW;
+            line.type = CoolingLine::TYPE_G3 | CoolingLine::TYPE_G2G3_CCW;
         else if (boost::starts_with(sline, "G92 "))
             line.type = CoolingLine::TYPE_G92;
-        else if (boost::starts_with(sline, "G2 "))
-            line.type = CoolingLine::TYPE_G2;
-        else if (boost::starts_with(sline, "G3 "))
-            line.type = CoolingLine::TYPE_G3;
         if (line.type) {
             // G0, G1, G2, G3 or G92
             // Initialize current_pos from new_pos, set IJKR to zero.
@@ -499,52 +462,32 @@
 
                 // Parse the axis.
                 size_t axis = (*c >= 'X' && *c <= 'Z') ? (*c - 'X') :
-<<<<<<< HEAD
-                              (*c == extrusion_axis) ? 3 : (*c == 'F') ? 4 :
-                              (*c == 'I') ? 5 : (*c == 'J') ? 6 : size_t(-1);
-=======
                               (*c == extrusion_axis) ? AxisIdx::E : (*c == 'F') ? AxisIdx::F : 
                               (*c >= 'I' && *c <= 'K') ? int(AxisIdx::I) + (*c - 'I') : 
                               (*c == 'R') ? AxisIdx::R : size_t(-1);
->>>>>>> 3284959e
                 if (axis != size_t(-1)) {
                     //auto [pend, ec] = 
                         fast_float::from_chars(&*(++ c), sline.data() + sline.size(), new_pos[axis]);
                     if (axis == AxisIdx::F) {
                         // Convert mm/min to mm/sec.
-<<<<<<< HEAD
-                        new_pos[4] /= 60.f;
+                        new_pos[AxisIdx::F] /= 60.f;
                         if ((line.type & CoolingLine::TYPE_G92) == 0) {
                             // This is G0 or G1 line and it sets the feedrate. This mark is used for reducing the duplicate F calls.
                             line.type |= CoolingLine::TYPE_HAS_F;
                         }
-                    } else if (axis == 5 || axis == 6) {
-                        // BBS: get position of arc center
-                        new_pos[axis] += current_pos[axis - 5];
-                    }
-=======
-                        new_pos[AxisIdx::F] /= 60.f;
-                        if ((line.type & CoolingLine::TYPE_G92) == 0)
-                            // This is G0 or G1 line and it sets the feedrate. This mark is used for reducing the duplicate F calls.
-                            line.type |= CoolingLine::TYPE_HAS_F;
                     } else if (axis >= AxisIdx::I && axis <= AxisIdx::J)
                         line.type |= CoolingLine::TYPE_G2G3_IJ;
                     else if (axis == AxisIdx::R)
                         line.type |= CoolingLine::TYPE_G2G3_R;
->>>>>>> 3284959e
                 }
                 // Skip this word.
                 for (; c != sline.end() && *c != ' ' && *c != '\t'; ++ c);
             }
-<<<<<<< HEAD
-=======
             // If G2 or G3, then either center of the arc or radius has to be defined.
             assert(! (line.type & CoolingLine::TYPE_G2G3) ||
                 (line.type & (CoolingLine::TYPE_G2G3_IJ | CoolingLine::TYPE_G2G3_R)));
             // Arc is defined either by IJ or by R, not by both.
             assert(! ((line.type & CoolingLine::TYPE_G2G3_IJ) && (line.type & CoolingLine::TYPE_G2G3_R)));
-            bool external_perimeter = boost::contains(sline, ";_EXTERNAL_PERIMETER");
->>>>>>> 3284959e
             bool wipe               = boost::contains(sline, ";_WIPE");
             if (wipe)
                 line.type |= CoolingLine::TYPE_WIPE;
@@ -563,21 +506,6 @@
                 float dif[4];
                 for (size_t i = 0; i < 4; ++ i)
                     dif[i] = new_pos[i] - current_pos[i];
-<<<<<<< HEAD
-                float dxy2 = 0;
-                //BBS: support to calculate length of arc
-                if (line.type & CoolingLine::TYPE_G2 || line.type & CoolingLine::TYPE_G3) {
-                    Vec3f start(current_pos[0], current_pos[1], 0);
-                    Vec3f end(new_pos[0], new_pos[1], 0);
-                    Vec3f center(new_pos[5], new_pos[6], 0);
-                    bool is_ccw = line.type & CoolingLine::TYPE_G3;
-                    float dxy = Slic3r::Geometry::ArcSegment::calc_arc_length(start, end, center, is_ccw);
-                    dxy2 = dxy * dxy;
-                } else {
-                    dxy2 = dif[0] * dif[0] + dif[1] * dif[1];
-                }
-                float dxyz2 = dxy2 + dif[2] * dif[2];
-=======
                 float dxy2;
                 if (line.type & CoolingLine::TYPE_G2G3) {
                     // Measure arc length.
@@ -597,7 +525,6 @@
                 } else
                     dxy2 = sqr(dif[AxisIdx::X]) + sqr(dif[AxisIdx::Y]);
                 float dxyz2 = dxy2 + sqr(dif[AxisIdx::Z]);
->>>>>>> 3284959e
                 if (dxyz2 > 0.f) {
                     // Movement in xyz, calculate time from the xyz Euclidian distance.
                     line.length = sqrt(dxyz2);
@@ -619,13 +546,7 @@
                     if(adjustment->max_speed_reduction > 0)
                         line.time_max = std::min(line.time_max, line.time / (1- adjustment->max_speed_reduction));
                 }
-<<<<<<< HEAD
-                // BBS: add G2 and G3 support
-                if (active_speed_modifier < adjustment->lines.size() && 
-                    ((line.type & CoolingLine::TYPE_G1) || (line.type & CoolingLine::TYPE_G2) || (line.type & CoolingLine::TYPE_G3))) {
-=======
-                if (active_speed_modifier < adjustment->lines.size() && (line.type & (CoolingLine::TYPE_G1 | CoolingLine::TYPE_G2G3))) {
->>>>>>> 3284959e
+                if (active_speed_modifier < adjustment->lines.size() && (line.type & (CoolingLine::TYPE_G1 | CoolingLine::TYPE_G2 | CoolingLine::TYPE_G3))) {
                     // Inside the ";_EXTRUDE_SET_SPEED" blocks, there must not be a G1 Fxx entry.
                     assert((line.type & CoolingLine::TYPE_HAS_F) == 0);
                     CoolingLine &sm = adjustment->lines[active_speed_modifier];
@@ -662,11 +583,12 @@
                 }
             }
             active_speed_modifier = size_t(-1);
-<<<<<<< HEAD
         } else if (boost::starts_with(sline, ";_TOOLCHANGE")) {
             //not using m_toolchange_prefix anymore because there is no use case for it, there is always a _TOOLCHANGE for when a fan change is needed.
             int prefix = 13;
-            uint16_t new_extruder = (uint16_t)atoi(sline.c_str() + prefix);
+            //uint16_t new_extruder = (uint16_t)atoi(sline.c_str() + prefix);
+            auto res = std::from_chars(sline.data() + prefix, sline.data() + sline.size(), new_extruder);
+            if (res.ec != std::errc::invalid_argument) {
             // Only change extruder in case the number is meaningful. User could provide an out-of-range index through custom gcodes - those shall be ignored.
             if (new_extruder < map_extruder_to_per_extruder_adjustment.size()) {
                 // Switch the tool.
@@ -674,14 +596,14 @@
                 line.new_tool = new_extruder;
                 if (new_extruder != current_extruder) {
                     current_extruder = new_extruder;
-                    adjustment       = &per_extruder_adjustments[map_extruder_to_per_extruder_adjustment[current_extruder]];
+                        adjustment         = &per_extruder_adjustments[map_extruder_to_per_extruder_adjustment[current_extruder]];
                 }
             } else {
                 // Only log the error in case of MM printer. Single extruder printers likely ignore any T anyway.
                 if (map_extruder_to_per_extruder_adjustment.size() > 1)
                     BOOST_LOG_TRIVIAL(error) << "CoolingBuffer encountered an invalid toolchange, maybe from a custom gcode: " << sline;
             }
-
+            }
         } else if (boost::starts_with(sline, ";_EXTRUDETYPE_") && sline.size() > 14) {
             //set the extrusiontype
             line.type |= CoolingLine::Type(sline[14] - 'A') | CoolingLine::Type::TYPE_EXTRUDE_START;
@@ -689,46 +611,11 @@
             if (CoolingLine::to_extrusion_role(uint32_t(line.type)) == 0) {
                 line.type |= ExtrusionRole::erCustom;
             }
-=======
-        } else if (boost::starts_with(sline, m_toolchange_prefix)) {
-            unsigned int new_extruder = 0;
-            auto res = std::from_chars(sline.data() + m_toolchange_prefix.size(), sline.data() + sline.size(), new_extruder);
-            if (res.ec != std::errc::invalid_argument) {
-                // Only change extruder in case the number is meaningful. User could provide an out-of-range index through custom gcodes - those shall be ignored.
-                if (new_extruder < map_extruder_to_per_extruder_adjustment.size()) {
-                    if (new_extruder != current_extruder) {
-                        // Switch the tool.
-                        line.type = CoolingLine::TYPE_SET_TOOL;
-                        current_extruder = new_extruder;
-                        adjustment         = &per_extruder_adjustments[map_extruder_to_per_extruder_adjustment[current_extruder]];
-                    }
-                }
-                else {
-                    // Only log the error in case of MM printer. Single extruder printers likely ignore any T anyway.
-                    if (map_extruder_to_per_extruder_adjustment.size() > 1)
-                        BOOST_LOG_TRIVIAL(error) << "CoolingBuffer encountered an invalid toolchange, maybe from a custom gcode: " << sline;
-                }
-            }
-        } else if (boost::starts_with(sline, ";_BRIDGE_FAN_START")) {
-            line.type = CoolingLine::TYPE_BRIDGE_FAN_START;
-        } else if (boost::starts_with(sline, ";_BRIDGE_FAN_END")) {
-            line.type = CoolingLine::TYPE_BRIDGE_FAN_END;
->>>>>>> 3284959e
         } else if (boost::starts_with(sline, "G4 ")) {
             // Parse the wait time.
             line.type = CoolingLine::TYPE_G4;
             size_t pos_S = sline.find('S', 3);
             size_t pos_P = sline.find('P', 3);
-<<<<<<< HEAD
-            assert(is_decimal_separator_point()); // for atof
-            line.time = line.time_max = float(
-                (pos_S > 0) ? atof(sline.c_str() + pos_S + 1) :
-                (pos_P > 0) ? atof(sline.c_str() + pos_P + 1) * 0.001 : 0.);
-        } else if (boost::starts_with(sline, ";_STORE_FAN_SPEED_WT")) {
-            line.type = CoolingLine::TYPE_STORE_FOR_WT;
-        } else if (boost::starts_with(sline, ";_RESTORE_FAN_SPEED_WT")) {
-            line.type = CoolingLine::TYPE_RESTORE_AFTER_WT;
-=======
             bool   has_S = pos_S > 0;
             bool   has_P = pos_P > 0;
             if (has_S || has_P) {
@@ -739,8 +626,12 @@
             } else
                 line.time = 0;
             line.time_max = line.time;
-        }
-
+        } else if (boost::starts_with(sline, ";_STORE_FAN_SPEED_WT")) {
+            line.type = CoolingLine::TYPE_STORE_FOR_WT;
+        } else if (boost::starts_with(sline, ";_RESTORE_FAN_SPEED_WT")) {
+            line.type = CoolingLine::TYPE_RESTORE_AFTER_WT;
+        }
+//FIXME use TYPE_EXTRUDE_START & to_extrusion_role_gcode
         if (boost::contains(sline, ";_SET_FAN_SPEED")) {
             auto speed_start = sline.find_last_of('D');
             int  speed       = 0;
@@ -751,7 +642,6 @@
             line.fan_speed = speed;
         } else if (boost::contains(sline, ";_RESET_FAN_SPEED")) {
             line.type |= CoolingLine::TYPE_RESET_FAN_SPEED;
->>>>>>> 3284959e
         }
 
         if (line.type != 0)
@@ -1021,7 +911,6 @@
     // Second generate the adjusted G-code.
     std::string new_gcode;
     new_gcode.reserve(gcode.size() * 2);
-<<<<<<< HEAD
     bool fan_control[ExtrusionRole::erCount];
     int fan_speeds[ExtrusionRole::erCount];
     int default_fan_speed[ExtrusionRole::erCount];
@@ -1050,15 +939,7 @@
     auto change_extruder_set_fan = [this, layer_id, layer_time, &new_gcode, 
             &fan_control, &fan_speeds, &default_fan_speed, &min_fan_speed]()
     {
-=======
-    bool bridge_fan_control = false;
-    int  bridge_fan_speed   = 0;
-    auto change_extruder_set_fan = [this, layer_id, layer_time, &new_gcode, &bridge_fan_control, &bridge_fan_speed]() {
-#define EXTRUDER_CONFIG(OPT) m_config.OPT.get_at(m_current_extruder)
-        int min_fan_speed = EXTRUDER_CONFIG(min_fan_speed);
-        int fan_speed_new = EXTRUDER_CONFIG(fan_always_on) ? min_fan_speed : 0;
         std::pair<int, int> custom_fan_speed_limits{fan_speed_new, 100 };
->>>>>>> 3284959e
         int disable_fan_first_layers = EXTRUDER_CONFIG(disable_fan_first_layers);
         // Is the fan speed ramp enabled?
         int full_fan_speed_layer = EXTRUDER_CONFIG(full_fan_speed_layer);
@@ -1066,7 +947,6 @@
             int   max_fan_speed             = EXTRUDER_CONFIG(max_fan_speed);
             float slowdown_below_layer_time = float(EXTRUDER_CONFIG(slowdown_below_layer_time));
             float fan_below_layer_time      = float(EXTRUDER_CONFIG(fan_below_layer_time));
-<<<<<<< HEAD
             for (int i = 0; i < ExtrusionRole::erCount; i++) {
                 fan_speeds[i] = default_fan_speed[i];
             }
@@ -1081,6 +961,7 @@
                     uint16_t idx = etype_can_increase_fan[etype_idx];
                     fan_speeds[idx] = std::max(max_fan_speed, fan_speeds[idx]);
                 }
+                custom_fan_speed_limits.first = fan_speeds[0];
             } else if (layer_time < fan_below_layer_time) {
                 // Layer time quite short. Enable the fan proportionally according to the current layer time.
                 assert(layer_time >= slowdown_below_layer_time);
@@ -1089,20 +970,8 @@
                     uint16_t idx = etype_can_increase_fan[etype_idx];
                     if (fan_speeds[idx] < max_fan_speed) // don't reduce speed if max speed is lower.
                         fan_speeds[idx] = std::clamp(int(t * fan_speeds[idx] + (1. - t) * max_fan_speed + 0.5), 0, 255);
-=======
-            if (EXTRUDER_CONFIG(cooling)) {
-                if (layer_time < slowdown_below_layer_time) {
-                    // Layer time very short. Enable the fan to a full throttle.
-                    fan_speed_new = max_fan_speed;
-                    custom_fan_speed_limits.first = fan_speed_new;
-                } else if (layer_time < fan_below_layer_time) {
-                    // Layer time quite short. Enable the fan proportionally according to the current layer time.
-                    assert(layer_time >= slowdown_below_layer_time);
-                    double t = (layer_time - slowdown_below_layer_time) / (fan_below_layer_time - slowdown_below_layer_time);
-                    fan_speed_new = int(floor(t * min_fan_speed + (1. - t) * max_fan_speed) + 0.5);
-                    custom_fan_speed_limits.first = fan_speed_new;
->>>>>>> 3284959e
-                }
+                }
+                custom_fan_speed_limits.first = fan_speeds[0];
             }
 
             // Is the fan speed ramp enabled?
@@ -1112,11 +981,11 @@
             if (int(layer_id) >= disable_fan_first_layers && int(layer_id) + 1 < full_fan_speed_layer) {
                 // Ramp up the fan speed from disable_fan_first_layers to full_fan_speed_layer.
                 float factor = float(int(layer_id + 1) - disable_fan_first_layers) / float(full_fan_speed_layer - disable_fan_first_layers);
-<<<<<<< HEAD
                 for (size_t etype_idx = 0; etype_idx < etype_can_ramp_up_fan.size(); etype_idx++) {
                     uint16_t idx = etype_can_ramp_up_fan[etype_idx];
                     fan_speeds[idx] = std::clamp(int(float(fan_speeds[idx]) * factor + 0.01f), 0, 255);
                 }
+                custom_fan_speed_limits.second = fan_speeds[0];
             }
             //only activate fan control if the fan speed is higher than default
             fan_control[0] = true;
@@ -1142,27 +1011,16 @@
                 fan_speeds[ExtrusionRole::erTopSolidInfill] = fan_speeds[ExtrusionRole::erSolidInfill];
             }
 
-        } else {
+        } else { // fan disabled
             fan_control[0] = true;
             fan_speeds[0] = 0;
             for (int i = 1; i < ExtrusionRole::erCount; i++) {
                 fan_control[i] = false;
                 fan_speeds[i] = 0;
             }
-=======
-                fan_speed_new    = std::clamp(int(float(fan_speed_new) * factor + 0.5f), 0, 100);
-                bridge_fan_speed = std::clamp(int(float(bridge_fan_speed) * factor + 0.5f), 0, 100);
-                custom_fan_speed_limits.second = fan_speed_new;
-            }
-#undef EXTRUDER_CONFIG
-            bridge_fan_control = bridge_fan_speed > fan_speed_new;
-        } else { // fan disabled
-            bridge_fan_control = false;
-            bridge_fan_speed   = 0;
-            fan_speed_new      = 0;
             custom_fan_speed_limits.second = 0;
->>>>>>> 3284959e
-        }
+        }
+
         if (fan_speeds[0] != m_fan_speed) {
             m_fan_speed = fan_speeds[0];
             new_gcode += GCodeWriter::set_fan(m_config.gcode_flavor, m_config.gcode_comments, m_fan_speed,
@@ -1176,12 +1034,9 @@
     std::vector<ExtrusionRole> extrude_tree;
     const char         *pos               = gcode.c_str();
     int                 current_feedrate  = 0;
-<<<<<<< HEAD
     int                 stored_fan_speed = m_fan_speed;
-    change_extruder_set_fan();
-=======
+    int                 override_fan_speed = -1;
     std::pair<int,int> fan_speed_limits = change_extruder_set_fan();
->>>>>>> 3284959e
     for (const CoolingLine *line : lines) {
         const char *line_start  = gcode.c_str() + line->line_start;
         const char *line_end    = gcode.c_str() + line->line_end;
@@ -1189,10 +1044,9 @@
         if (line_start > pos)
             new_gcode.append(pos, line_start - pos);
         if (line->type & CoolingLine::TYPE_SET_TOOL) {
-<<<<<<< HEAD
             if (line->new_tool != m_current_extruder) {
                 m_current_extruder = line->new_tool;
-                change_extruder_set_fan();
+                fan_speed_limits = change_extruder_set_fan();
             }
             //write line if it's not a cooling marker comment
             if (!boost::starts_with(line_start, ";_")) {
@@ -1208,29 +1062,12 @@
             assert(CoolingLine::to_extrusion_role(uint32_t(line->type)) != 0);
             extrude_tree.push_back(CoolingLine::to_extrusion_role(uint32_t(line->type)));
             fan_need_set = true;
-=======
-            unsigned int new_extruder = 0;
-            auto res = std::from_chars(line_start + m_toolchange_prefix.size(), line_end, new_extruder);
-            if (res.ec != std::errc::invalid_argument && new_extruder != m_current_extruder) {
-                m_current_extruder = new_extruder;
-                fan_speed_limits = change_extruder_set_fan();
-            }
-            new_gcode.append(line_start, line_end - line_start);
         } else if (line->type & CoolingLine::TYPE_SET_FAN_SPEED) {
-            int new_speed = std::clamp(line->fan_speed, fan_speed_limits.first, fan_speed_limits.second);
-            if (m_fan_speed != new_speed) {
-                new_gcode += GCodeWriter::set_fan(m_config.gcode_flavor, m_config.gcode_comments, new_speed);
-                m_fan_speed = new_speed;
-            }
+            override_fan_speed = std::clamp(line->fan_speed, fan_speed_limits.first, fan_speed_limits.second);
+            fan_need_set = true;
         } else if (line->type & CoolingLine::TYPE_RESET_FAN_SPEED){
-            fan_speed_limits = change_extruder_set_fan();
-        } else if (line->type & CoolingLine::TYPE_BRIDGE_FAN_START) {
-            if (bridge_fan_control)
-                new_gcode += GCodeWriter::set_fan(m_config.gcode_flavor, m_config.gcode_comments, bridge_fan_speed);
-        } else if (line->type & CoolingLine::TYPE_BRIDGE_FAN_END) {
-            if (bridge_fan_control)
-                new_gcode += GCodeWriter::set_fan(m_config.gcode_flavor, m_config.gcode_comments, m_fan_speed);
->>>>>>> 3284959e
+            override_fan_speed = -1;
+            fan_need_set = true;
         } else if (line->type & CoolingLine::TYPE_EXTRUDE_END) {
             assert(extrude_tree.size() > 0);
             extrude_tree.pop_back();
@@ -1322,25 +1159,32 @@
             new_gcode.append(line_start, line_end - line_start);
         }
         if (fan_need_set) {
-            //use the most current fan
-            bool fan_set = false;
-            for (size_t i = extrude_tree.size() - 1; i < extrude_tree.size(); --i) {
-                if (fan_control[extrude_tree[i]]) {
-                    new_gcode += GCodeWriter::set_fan(m_config.gcode_flavor, m_config.gcode_comments,
-                                                      fan_speeds[extrude_tree[i]],
+            if (override_fan_speed >= 0) {
+                    new_gcode += GCodeWriter::set_fan(m_config.gcode_flavor, m_config.gcode_comments, override_fan_speed,
                                                       EXTRUDER_CONFIG(extruder_fan_offset), m_config.fan_percentage,
-                                                      std::string("set fan for ") + ExtrusionEntity::role_to_string(extrude_tree[i]));
-                    fan_set = true;
-                    break;
-                }
-            }
-            if (!fan_set) {
-                //return to default
-                new_gcode += GCodeWriter::set_fan(m_config.gcode_flavor, m_config.gcode_comments, m_fan_speed,
-                                                  EXTRUDER_CONFIG(extruder_fan_offset), m_config.fan_percentage,
-                                                  "set default fan");
-            }
-            fan_need_set = false;
+                                                      "set override fan");
+            } else {
+                //use the most current fan
+                bool fan_set = false;
+                for (size_t i = extrude_tree.size() - 1; i < extrude_tree.size(); --i) {
+                    if (fan_control[extrude_tree[i]]) {
+                        std::string extrusion_str = gcode_extrusion_role_to_string(extrusion_role_to_gcode_extrusion_role(extrude_tree[i]));
+                        new_gcode += GCodeWriter::set_fan(m_config.gcode_flavor, m_config.gcode_comments,
+                                                          fan_speeds[extrude_tree[i]],
+                                                          EXTRUDER_CONFIG(extruder_fan_offset), m_config.fan_percentage,
+                                                          std::string("set fan for ") + extrusion_str);
+                        fan_set = true;
+                        break;
+                    }
+                }
+                if (!fan_set) {
+                    //return to default
+                    new_gcode += GCodeWriter::set_fan(m_config.gcode_flavor, m_config.gcode_comments, m_fan_speed,
+                                                      EXTRUDER_CONFIG(extruder_fan_offset), m_config.fan_percentage,
+                                                      "set default fan");
+                }
+            }
+                fan_need_set = false;
         }
         pos = line_end;
     }
