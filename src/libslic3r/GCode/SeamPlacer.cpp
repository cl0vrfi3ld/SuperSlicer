--- conflicted
+++ resolved
@@ -296,20 +296,13 @@
         }
 
         // Calculate angle between idx_prev, idx_curr, idx_next.
-<<<<<<< HEAD
         const Point &p0 = polyline.points[idx_prev];
         const Point &p1 = polyline.points[idx_curr];
         const Point &p2 = polyline.points[idx_next];
-        result[idx_curr] = float(angle(p1 - p0, p2 - p1));
+        result[idx_curr] = float(angle_ccw(p1 - p0, p2 - p1));
         if (!is_polygon && polyline.direction == PolylineWithEnd::PolyDir::BOTH) {
             result[idx_curr] = std::abs(result[idx_curr]);
         }
-=======
-        const Point &p0 = polygon.points[idx_prev];
-        const Point &p1 = polygon.points[idx_curr];
-        const Point &p2 = polygon.points[idx_next];
-        result[idx_curr] = float(angle_ccw(p1 - p0, p2 - p1));
->>>>>>> 3c0b9e04
 
         // increase idx_curr by one
         float curr_distance = lengths[idx_curr];
@@ -454,59 +447,48 @@
 }
 ;
 
-<<<<<<< HEAD
 //Extract perimeter polylines of the given layer
 PolylineWithEnds extract_perimeter_polylines(const Layer *layer, const SeamPosition configured_seam_preference,
         std::vector<const LayerRegion*> &corresponding_regions_out, PerimeterGeneratorType perimeter_type) {
-=======
-//Extract perimeter polygons of the given layer
-Polygons extract_perimeter_polygons(const Layer *layer, std::vector<const LayerRegion*> &corresponding_regions_out, SeamPosition configured_seam_preference, PerimeterGeneratorType perimeter_type) {
->>>>>>> 3c0b9e04
     
 
     PolylineWithEnds polylines;
     class PerimeterCopy : public ExtrusionVisitorConst {
-<<<<<<< HEAD
         PolylineWithEnds* polylines;
-        std::vector<const LayerRegion*>* corresponding_regions_out;
-=======
-        Polygons* polygons;
         std::vector<const LayerRegion*>& m_corresponding_regions_out;
->>>>>>> 3c0b9e04
         const LayerRegion* current_layer_region;
         SeamPosition configured_seam_preference;
         PerimeterGeneratorType perimeter_type;
     public:
         bool also_overhangs = false;
         bool also_thin_walls = false;
-<<<<<<< HEAD
-        PerimeterCopy(std::vector<const LayerRegion*>* regions_out, PolylineWithEnds* polys, SeamPosition configured_seam, PerimeterGeneratorType perimeter_type)
-            : corresponding_regions_out(regions_out), configured_seam_preference(configured_seam), polylines(polys), perimeter_type(perimeter_type) {
+        PerimeterCopy(std::vector<const LayerRegion*>& regions_out, PolylineWithEnds* polys, SeamPosition configured_seam, PerimeterGeneratorType perimeter_type)
+            : m_corresponding_regions_out(regions_out), configured_seam_preference(configured_seam), polylines(polys), perimeter_type(perimeter_type) {
         }
         virtual void default_use(const ExtrusionEntity& entity) {};
         virtual void use(const ExtrusionPath &path) override {
-            if (perimeter_type == PerimeterGeneratorType::Arachne && path.role() != erThinWall) {
+            if (perimeter_type == PerimeterGeneratorType::Arachne && path.role() != ExtrusionRole::ThinWall) {
                 //path.polygons_covered_by_width(*polygons, SCALED_EPSILON);
-                assert(corresponding_regions_out->size() == polylines->size());
-                polylines->emplace_back(path.polyline.get_points(), true, true, PolylineWithEnd::PolyDir::BOTH); // TODO: more point for arcs
+                assert(m_corresponding_regions_out.size() == polylines->size());
+                polylines->emplace_back(path.polyline.to_polyline().points, true, true, PolylineWithEnd::PolyDir::BOTH); // TODO: more point for arcs
                 assert(path.polyline.front() != path.polyline.back());
                 assert(path.polyline.size() > 1);
-                //while (corresponding_regions_out->size() < polylines->size()) {
-                    corresponding_regions_out->push_back(current_layer_region);
+                //while (m_corresponding_regions_out->size() < polylines->size()) {
+                    m_corresponding_regions_out.push_back(current_layer_region);
                 //}
             }
         }
         virtual void use(const ExtrusionLoop& loop) override {
             bool is_ccw = loop.polygon().is_counter_clockwise();
-            if ((configured_seam_preference == spAllRandom && !loop.paths.empty() && is_perimeter(loop.paths.front().role()))
-                    || (also_thin_walls && loop.role() == erThinWall)) {
+            if ((configured_seam_preference == spAllRandom && !loop.paths.empty() && loop.paths.front().role().is_perimeter())
+                    || (also_thin_walls && loop.role() == ExtrusionRole::ThinWall)) {
                 Points pts;
                 loop.collect_points(pts);
                 pts.push_back(pts.front()); //polygon
-                assert(corresponding_regions_out->size() == polylines->size());
+                assert(m_corresponding_regions_out.size() == polylines->size());
                 assert(pts.size() > 1);
                 polylines->emplace_back(std::move(pts), true, false, is_ccw ? PolylineWithEnd::PolyDir::CCW : PolylineWithEnd::PolyDir::CW);
-                corresponding_regions_out->push_back(current_layer_region);
+                m_corresponding_regions_out.push_back(current_layer_region);
                 return;
             }else {
                 PolylineWithEnds polys;
@@ -515,40 +497,13 @@
                 bool current_collected = false;
                 for (const ExtrusionPath &path : loop.paths) {
                     current_collected = false;
-                    if (path.role() == ExtrusionRole::erExternalPerimeter) {
+                    if (path.role() == ExtrusionRole::ExternalPerimeter) {
                         if(!previous_collected)
                             polys.emplace_back(false, false, is_ccw ? PolylineWithEnd::PolyDir::CCW : PolylineWithEnd::PolyDir::CW);
                         path.collect_points(polys.back().points);
                         assert(polys.back().size() > 1);
                         count_paths_collected++;
                         current_collected = true;
-=======
-        PerimeterCopy(std::vector<const LayerRegion*>& regions_out, Polygons* polys, SeamPosition configured_seam, PerimeterGeneratorType perimeter_type)
-            : m_corresponding_regions_out(regions_out), configured_seam_preference(configured_seam), polygons(polys), perimeter_type(perimeter_type) {
-        }
-        virtual void default_use(const ExtrusionEntity& entity) {};
-        virtual void use(const ExtrusionPath &path) override {
-            if (/*perimeter_type == PerimeterGeneratorType::Arachne &&*/ path.role() != ExtrusionRole::ThinWall) {
-                path.polygons_covered_by_width(*polygons, SCALED_EPSILON);
-                while (m_corresponding_regions_out.size() < polygons->size()) {
-                    m_corresponding_regions_out.push_back(current_layer_region);
-                }
-            }
-        }
-        virtual void use(const ExtrusionLoop& loop) override {
-            if (   (configured_seam_preference == spAllRandom && !loop.paths.empty() && loop.paths.front().role().is_perimeter())
-                || (also_thin_walls && loop.role() == ExtrusionRole::ThinWall)) {
-                Points p;
-                loop.collect_points(p);
-                polygons->emplace_back(std::move(p));
-                m_corresponding_regions_out.push_back(current_layer_region);
-                return;
-            } else {
-                Points p;
-                for (const ExtrusionPath &path : loop.paths) {
-                    if (path.role() == ExtrusionRole::ExternalPerimeter) {
-                        path.collect_points(p);
->>>>>>> 3c0b9e04
                     }
                     if ( path.role().is_overhang() &&
                         also_overhangs) { // TODO find a way to search for external overhangs only
@@ -566,49 +521,32 @@
                     previous_collected = current_collected;
                 }
 
-<<<<<<< HEAD
                 if (!polys.empty()) { // for random seam alignment, extract all perimeters
                     if (count_paths_collected == loop.paths.size()) {
                         assert(polys.size() == 1);
                         assert(polys.front().first_point() ==  polys.front().last_point());
                     }
-                    assert(corresponding_regions_out->size() == polylines->size());
+                    assert(m_corresponding_regions_out.size() == polylines->size());
                     append(*polylines, std::move(polys));
-                    while (corresponding_regions_out->size() < polylines->size()) {
-                        corresponding_regions_out->push_back(current_layer_region);
+                    while (m_corresponding_regions_out.size() < polylines->size()) {
+                        m_corresponding_regions_out.push_back(current_layer_region);
                     }
-=======
-                if (!p.empty()) { // for random seam alignment, extract all perimeters
-                    polygons->emplace_back(std::move(p));
-                    m_corresponding_regions_out.push_back(current_layer_region);
->>>>>>> 3c0b9e04
                 }
             }
         }
         virtual void use(const ExtrusionMultiPath& collection) override {
             
             if (perimeter_type == PerimeterGeneratorType::Arachne) {
-<<<<<<< HEAD
                 for (size_t idx = 0; idx < collection.size(); idx++) {
                     const ExtrusionPath &path = collection.paths[idx];
-                    assert(corresponding_regions_out->size() == polylines->size());
-                    polylines->emplace_back(path.polyline.get_points(),
+                    assert(m_corresponding_regions_out.size() == polylines->size());
+                    polylines->emplace_back(path.polyline.to_polyline().points,
                                             idx == 0 ? true : false,
                                             idx + 1 < collection.size() ? false : true,
                                             PolylineWithEnd::PolyDir::BOTH); // TODO: more points for arcs
                     assert(path.polyline.front() != path.polyline.back());
                     assert(path.polyline.size() > 1);
-                    corresponding_regions_out->push_back(current_layer_region);
-=======
-                Polygons polys;
-                for (const ExtrusionPath& path : collection.paths) {
-                    path.polygons_covered_by_width(polys, SCALED_EPSILON);
-                }
-                polys = union_(polys);
-                append(*polygons, polys);
-                while (m_corresponding_regions_out.size() < polygons->size()) {
                     m_corresponding_regions_out.push_back(current_layer_region);
->>>>>>> 3c0b9e04
                 }
             }
         }
@@ -618,11 +556,7 @@
             }
         }
         void set_current_layer_region(const LayerRegion *set) { current_layer_region = set; }
-<<<<<<< HEAD
-    } visitor(&corresponding_regions_out, &polylines, configured_seam_preference, perimeter_type);
-=======
-    } visitor(corresponding_regions_out, &polygons, configured_seam_preference, perimeter_type);
->>>>>>> 3c0b9e04
+    } visitor(corresponding_regions_out, &polylines, configured_seam_preference, perimeter_type);
 
     for (const LayerRegion *layer_region : layer->regions()) {
         for (const ExtrusionEntity *ex_entity : layer_region->perimeters()) {
@@ -640,12 +574,8 @@
                     visitor.also_overhangs = false;
                     if (polylines.empty()) {
                         // shouldn't happen
-<<<<<<< HEAD
-                        assert(ex_entity->role() == erThinWall); // no loops
-=======
-                        ex_entity->visit(visitor);
-                        //assert(ex_entity->role() == ExtrusionRole::ThinWall); // no loops
->>>>>>> 3c0b9e04
+                        assert(ex_entity->role() == ExtrusionRole::ThinWall); // no loops
+                        //ex_entity->visit(visitor);
                         // what to do in this case?
                         Points pts;
                         ex_entity->collect_points(pts);
@@ -660,19 +590,11 @@
     }
     if (polylines.empty()) { // If there are no perimeter polylines/polygons for whatever reason (disabled perimeters .. ) insert dummy point
         // it is easier than checking everywhere if the layer is not emtpy, no seam will be placed to this layer anyway
-<<<<<<< HEAD
-        polylines.emplace_back(std::vector<Point>{ /*Point { 0, 0 }*/ }, true, true, PolylineWithEnd::PolyDir::BOTH);
+        polylines.emplace_back(Points{ /*Point { 0, 0 }*/ }, true, true, PolylineWithEnd::PolyDir::BOTH);
         corresponding_regions_out.push_back(nullptr);
     }
     assert(corresponding_regions_out.size() == polylines.size());
     return polylines;
-=======
-        polygons.emplace_back(Points{ { 0, 0 } });
-        corresponding_regions_out.push_back(nullptr);
-    }
-    assert(corresponding_regions_out.size() == polygons.size());
-    return polygons;
->>>>>>> 3c0b9e04
 }
 
 // Insert SeamCandidates created from perimeter polygons/polylines in to the result vector.
@@ -1293,15 +1215,9 @@
                     auto unscaled_z = layer->slice_z;
                     std::vector<const LayerRegion*> regions;
                     //NOTE corresponding region ptr may be null, if the layer has zero perimeters
-<<<<<<< HEAD
                     PolylineWithEnds polygons_and_lines = extract_perimeter_polylines(layer, configured_seam_preference, regions, po->config().perimeter_generator.value);
                     for (size_t poly_index = 0; poly_index < polygons_and_lines.size(); ++poly_index) {
                         process_perimeter_polylines(polygons_and_lines[poly_index], unscaled_z,
-=======
-                    Polygons polygons = extract_perimeter_polygons(layer, regions, configured_seam_preference, po->config().perimeter_generator.value);
-                    for (size_t poly_index = 0; poly_index < polygons.size(); ++poly_index) {
-                        process_perimeter_polygon(polygons[poly_index], unscaled_z,
->>>>>>> 3c0b9e04
                                 regions[poly_index], global_model_info, layer_seams);
                     }
                     auto functor = SeamCandidateCoordinateFunctor { layer_seams.points };
@@ -1355,19 +1271,11 @@
                     for (SeamCandidate &perimeter_point : layers[layer_idx].points) {
                         Vec2f point = Vec2f { perimeter_point.position.head<2>() };
                         if (prev_layer_distancer.get() != nullptr) {
-<<<<<<< HEAD
-                            perimeter_point.overhang = prev_layer_distancer->distance_from_perimeter(point);
-
-                            //perimeter_point.overhang = perimeter_point.overhang + 0.6f * perimeter_point.perimeter.flow_width
-                            //        - tan(SeamPlacer::overhang_angle_threshold)
-                            //                * po->layers()[layer_idx]->height;
-
-=======
-                            perimeter_point.overhang = prev_layer_distancer->distance_from_lines<true>(point.cast<double>())
-                                    + 0.6f * perimeter_point.perimeter.flow_width
-                                    - tan(SeamPlacer::overhang_angle_threshold)
-                                            * po->layers()[layer_idx]->height;
->>>>>>> 3c0b9e04
+                            perimeter_point.overhang = prev_layer_distancer->distance_from_lines<true>(point.cast<double>());
+                                    // Seams: overhangs: don't remove overhang_angle_threshold, it seems to create artifacts. supermerill/SuperSlicer#4217
+                                    // + 0.6f * perimeter_point.perimeter.flow_width
+                                    // - tan(SeamPlacer::overhang_angle_threshold)
+                                    //         * po->layers()[layer_idx]->height;
                             perimeter_point.overhang =
                                     perimeter_point.overhang < 0.0f ? 0.0f : perimeter_point.overhang;
                         }
