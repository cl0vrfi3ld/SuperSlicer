--- conflicted
+++ resolved
@@ -32,10 +32,7 @@
 #include "libslic3r/Utils.hpp"
 
 //#define DEBUG_FILES
-<<<<<<< HEAD
-
-=======
->>>>>>> 0670fbfb
+
 #ifdef DEBUG_FILES
 #include <boost/nowide/cstdio.hpp>
 #include <SVG.hpp>
@@ -414,58 +411,46 @@
 ;
 
 //Extract perimeter polygons of the given layer
-Polygons extract_perimeter_polygons(const Layer *layer, std::vector<const LayerRegion*> &corresponding_regions_out, bool allrandom) {
+Polygons extract_perimeter_polygons(const Layer *layer, std::vector<const LayerRegion*> &corresponding_regions_out, SeamPosition configured_seam_preference, PerimeterGeneratorType perimeter_type) {
     
 
     Polygons polygons;
     class PerimeterCopy : public ExtrusionVisitorConst {
         Polygons* polygons;
-        std::vector<const LayerRegion*>* corresponding_regions_out;
-<<<<<<< HEAD
-        LayerRegion* current_layer_region;
-        bool allrandom;
-    public:
-        PerimeterCopy(std::vector<const LayerRegion*>* regions_out, Polygons* polys, bool allrandom)
-            : corresponding_regions_out(regions_out), allrandom(allrandom), polygons(polys) {
-=======
+        std::vector<const LayerRegion*>& m_corresponding_regions_out;
         const LayerRegion* current_layer_region;
         SeamPosition configured_seam_preference;
+        PerimeterGeneratorType perimeter_type;
     public:
         bool also_overhangs = false;
         bool also_thin_walls = false;
-        PerimeterCopy(std::vector<const LayerRegion*>* regions_out, Polygons* polys, SeamPosition configured_seam)
-            : corresponding_regions_out(regions_out), configured_seam_preference(configured_seam), polygons(polys) {
->>>>>>> 0670fbfb
+        PerimeterCopy(std::vector<const LayerRegion*>& regions_out, Polygons* polys, SeamPosition configured_seam, PerimeterGeneratorType perimeter_type)
+            : m_corresponding_regions_out(regions_out), configured_seam_preference(configured_seam), polygons(polys), perimeter_type(perimeter_type) {
         }
         virtual void default_use(const ExtrusionEntity& entity) {};
+        virtual void use(const ExtrusionPath &path) override {
+            if (perimeter_type == PerimeterGeneratorType::Arachne && path.role() != ExtrusionRole::ThinWall) {
+                path.polygons_covered_by_width(*polygons, SCALED_EPSILON);
+                while (m_corresponding_regions_out.size() < polygons->size()) {
+                    m_corresponding_regions_out.push_back(current_layer_region);
+                }
+            }
+        }
         virtual void use(const ExtrusionLoop& loop) override {
-<<<<<<< HEAD
-            ExtrusionRole role = loop.role();
-            for (const ExtrusionPath& path : loop.paths) {
-                if (path.role() ==  ExtrusionRole::ExternalPerimeter) {
-                    role =  ExtrusionRole::ExternalPerimeter;
-                }
-            }
-
-            if (role ==  ExtrusionRole::ExternalPerimeter || (role.is_perimeter() && allrandom))
-                { // for random seam alignment, extract all perimeters
-=======
-            if ((configured_seam_preference == spAllRandom && !loop.paths.empty() &&
-                    is_perimeter(loop.paths.front().role()))
-                || (also_thin_walls && loop.role() == erThinWall)) {
->>>>>>> 0670fbfb
+            if (   (configured_seam_preference == spAllRandom && !loop.paths.empty() && loop.paths.front().role().is_perimeter())
+                || (also_thin_walls && loop.role() == ExtrusionRole::ThinWall)) {
                 Points p;
                 loop.collect_points(p);
                 polygons->emplace_back(std::move(p));
-                corresponding_regions_out->push_back(current_layer_region);
+                m_corresponding_regions_out.push_back(current_layer_region);
                 return;
-            }else {
-                Points        p;
+            } else {
+                Points p;
                 for (const ExtrusionPath &path : loop.paths) {
-                    if (path.role() == ExtrusionRole::erExternalPerimeter) {
+                    if (path.role() == ExtrusionRole::ExternalPerimeter) {
                         path.collect_points(p);
                     }
-                    if (path.role() == ExtrusionRole::erOverhangPerimeter &&
+                    if (path.role() == ExtrusionRole::OverhangPerimeter &&
                         also_overhangs) { // TODO find a way to search for external overhangs only
                         path.collect_points(p);
                     }
@@ -477,41 +462,31 @@
 
                 if (!p.empty()) { // for random seam alignment, extract all perimeters
                     polygons->emplace_back(std::move(p));
-                    corresponding_regions_out->push_back(current_layer_region);
-                }
-            }
-        }
-        virtual void use(const ExtrusionEntityCollection& collection) override {
-            for (const ExtrusionEntity* entity : collection.entities()) {
-                entity->visit(*this);
-            }
-        }
-<<<<<<< HEAD
-    } visitor(&corresponding_regions_out, &polygons, allrandom);
+                    m_corresponding_regions_out.push_back(current_layer_region);
+                }
+            }
+        }
+        virtual void use(const ExtrusionMultiPath& collection) override {
+            
+            if (perimeter_type == PerimeterGeneratorType::Arachne) {
+                Polygons polys;
+                for (const ExtrusionPath& path : collection.paths) {
+                    path.polygons_covered_by_width(polys, SCALED_EPSILON);
+                }
+                polys = union_(polys);
+                append(*polygons, polys);
+                while (m_corresponding_regions_out.size() < polygons->size()) {
+                    m_corresponding_regions_out.push_back(current_layer_region);
+                }
+            }
+        }
+        void set_current_layer_region(const LayerRegion *set) { current_layer_region = set; }
+    } visitor(corresponding_regions_out, &polygons, configured_seam_preference, perimeter_type);
 
     for (const LayerRegion *layer_region : layer->regions()) {
         for (const ExtrusionEntity *ex_entity : layer_region->perimeters()) {
-            if (ex_entity->is_collection()) { //collection of inner, outer, and overhang perimeters
-                ex_entity->visit(visitor);
-/*
-                for (const ExtrusionEntity *perimeter : static_cast<const ExtrusionEntityCollection*>(ex_entity)->entities()) {
-                    ExtrusionRole role = perimeter->role();
-                    if (perimeter->is_loop()) {
-                        for (const ExtrusionPath &path : static_cast<const ExtrusionLoop*>(perimeter)->paths) {
-                            if (path.role() == ExtrusionRole::ExternalPerimeter) {
-                                role = ExtrusionRole::ExternalPerimeter;
-                            }
-                        }
-                    }
-
-                    if (role == ExtrusionRole::ExternalPerimeter) {
-=======
-        void set_current_layer_region(const LayerRegion *set) { current_layer_region = set; }
-    } visitor(&corresponding_regions_out, &polygons, configured_seam_preference);
-
-    for (const LayerRegion *layer_region : layer->regions()) {
-        for (const ExtrusionEntity *ex_entity : layer_region->perimeters.entities()) {
             visitor.set_current_layer_region(layer_region);
+            assert(ex_entity->is_collection()); //collection of inner, outer, and overhang perimeters
             ex_entity->visit(visitor);
             if (polygons.empty()) {
                 // maybe only thin walls?
@@ -525,31 +500,15 @@
                     if (polygons.empty()) {
                         // shouldn't happen
                         ex_entity->visit(visitor);
-                        assert(ex_entity->role() == erThinWall); // no loops
+                        assert(ex_entity->role() == ExtrusionRole::ThinWall); // no loops
                         // what to do in this case?
->>>>>>> 0670fbfb
                         Points p;
                         ex_entity->collect_points(p);
                         polygons.emplace_back(std::move(p));
                         corresponding_regions_out.push_back(layer_region);
                     }
                 }
-<<<<<<< HEAD
-*/
-                if (polygons.empty()) {
-                    Points p;
-                    ex_entity->collect_points(p);
-                    polygons.emplace_back(std::move(p));
-                    corresponding_regions_out.push_back(layer_region);
-                }
-            } else {
-                Points p;
-                ex_entity->collect_points(p);
-                polygons.emplace_back(std::move(p));
-                corresponding_regions_out.push_back(layer_region);
-=======
                 visitor.also_thin_walls = false;
->>>>>>> 0670fbfb
             }
         }
     }
@@ -559,7 +518,7 @@
         polygons.emplace_back(Points{ { 0, 0 } });
         corresponding_regions_out.push_back(nullptr);
     }
-
+    assert(corresponding_regions_out.size() == polygons.size());
     return polygons;
 }
 
@@ -1135,13 +1094,13 @@
 // Parallel process and extract each perimeter polygon of the given print object.
 // Gather SeamCandidates of each layer into vector and build KDtree over them
 // Store results in the SeamPlacer variables m_seam_per_object
-void SeamPlacer::gather_seam_candidates(const PrintObject *po, const SeamPlacerImpl::GlobalModelInfo &global_model_info, bool is_all_random) {
+void SeamPlacer::gather_seam_candidates(const PrintObject *po, const SeamPlacerImpl::GlobalModelInfo &global_model_info, SeamPosition configured_seam_preference) {
     using namespace SeamPlacerImpl;
     PrintObjectSeamData &seam_data = m_seam_per_object.emplace(po, PrintObjectSeamData { }).first->second;
     seam_data.layers.resize(po->layer_count());
 
     tbb::parallel_for(tbb::blocked_range<size_t>(0, po->layers().size()),
-            [po, &global_model_info, &seam_data, is_all_random]
+            [po, &global_model_info, &seam_data, configured_seam_preference]
             (tbb::blocked_range<size_t> r) {
                 for (size_t layer_idx = r.begin(); layer_idx < r.end(); ++layer_idx) {
                     PrintObjectSeamData::LayerSeams &layer_seams = seam_data.layers[layer_idx];
@@ -1149,7 +1108,7 @@
                     auto unscaled_z = layer->slice_z;
                     std::vector<const LayerRegion*> regions;
                     //NOTE corresponding region ptr may be null, if the layer has zero perimeters
-                    Polygons polygons = extract_perimeter_polygons(layer, regions, is_all_random);
+                    Polygons polygons = extract_perimeter_polygons(layer, regions, configured_seam_preference, po->config().perimeter_generator.value);
                     for (size_t poly_index = 0; poly_index < polygons.size(); ++poly_index) {
                         process_perimeter_polygon(polygons[poly_index], unscaled_z,
                                 regions[poly_index], global_model_info, layer_seams);
@@ -1651,7 +1610,7 @@
             throw_if_canceled_func();
             BOOST_LOG_TRIVIAL(debug)
             << "SeamPlacer: gather_seam_candidates: start";
-            gather_seam_candidates(po, global_model_info, configured_seam_preference == spAllRandom);
+            gather_seam_candidates(po, global_model_info, configured_seam_preference);
             BOOST_LOG_TRIVIAL(debug)
             << "SeamPlacer: gather_seam_candidates: end";
             throw_if_canceled_func();
