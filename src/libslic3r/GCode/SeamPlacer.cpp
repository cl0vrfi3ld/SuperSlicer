///|/ Copyright (c) Prusa Research 2020 - 2023 Vojtěch Bubník @bubnikv, Lukáš Matěna @lukasmatena, Pavel Mikuš @Godrak
///|/ Copyright (c) SuperSlicer 2023 Remi Durand @supermerill
///|/
///|/ PrusaSlicer is released under the terms of the AGPLv3 or higher
///|/
#include "SeamPlacer.hpp"

#include "Color.hpp"
#include "Polygon.hpp"
#include "PrintConfig.hpp"
#include "tbb/parallel_for.h"
#include "tbb/blocked_range.h"
#include "tbb/parallel_reduce.h"
#include <boost/log/trivial.hpp>
#include <algorithm>
#include <queue>
#include <random>
#include <tuple>

#include "libslic3r/AABBTreeLines.hpp"
#include "libslic3r/KDTreeIndirect.hpp"
#include "libslic3r/ExtrusionEntity.hpp"
#include "libslic3r/Print.hpp"
#include "libslic3r/BoundingBox.hpp"
#include "libslic3r/ClipperUtils.hpp"
#include "libslic3r/Layer.hpp"

#include "libslic3r/Geometry/Curves.hpp"
#include "libslic3r/ShortEdgeCollapse.hpp"
#include "libslic3r/TriangleSetSampling.hpp"

#include "libslic3r/Utils.hpp"

//#define DEBUG_FILES
#pragma optimize("", off)
#ifdef DEBUG_FILES
#include <boost/nowide/cstdio.hpp>
#include <SVG.hpp>
#endif

namespace Slic3r {

namespace SeamPlacerImpl {

<<<<<<< HEAD
// ************  FOR BACKPORT COMPATIBILITY ONLY ***************
// Color mapping of a value into RGB false colors.
inline Vec3f value_to_rgbf(float minimum, float maximum, float value)
        {
    float ratio = 2.0f * (value - minimum) / (maximum - minimum);
    float b = std::max(0.0f, (1.0f - ratio));
    float r = std::max(0.0f, (ratio - 1.0f));
    float g = 1.0f - b - r;
    return Vec3f { r, g, b };
}

// Color mapping of a value into RGB false colors.
inline Vec3i32 value_to_rgbi(float minimum, float maximum, float value)
        {
    return (value_to_rgbf(minimum, maximum, value) * 255).cast<int>();
}
// ***************************

=======
>>>>>>> 3284959e
template<typename T> int sgn(T val) {
    return int(T(0) < val) - int(val < T(0));
}

// base function: ((e^(((1)/(x^(2)+1)))-1)/(e-1))
// checkout e.g. here: https://www.geogebra.org/calculator
float gauss(float value, float mean_x_coord, float mean_value, float falloff_speed) {
    float shifted = value - mean_x_coord;
    float denominator = falloff_speed * shifted * shifted + 1.0f;
    float exponent = 1.0f / denominator;
    return mean_value * (std::exp(exponent) - 1.0f) / (std::exp(1.0f) - 1.0f);
}

float compute_angle_penalty(float ccw_angle) {
    // This function is used:
    // ((ℯ^(((1)/(x^(2)*3+1)))-1)/(ℯ-1))*1+((1)/(2+ℯ^(-x)))
    // looks scary, but it is gaussian combined with sigmoid,
    // so that concave points have much smaller penalty over convex ones
    // https://github.com/prusa3d/PrusaSlicer/tree/master/doc/seam_placement/corner_penalty_function.png
    return gauss(ccw_angle, 0.0f, 1.0f, 3.0f) +
            1.0f / (2 + std::exp(-ccw_angle));
}

/// Coordinate frame
class Frame {
public:
    Frame() {
        mX = Vec3f(1, 0, 0);
        mY = Vec3f(0, 1, 0);
        mZ = Vec3f(0, 0, 1);
    }

    Frame(const Vec3f &x, const Vec3f &y, const Vec3f &z) :
            mX(x), mY(y), mZ(z) {
    }

    void set_from_z(const Vec3f &z) {
        mZ = z.normalized();
        Vec3f tmpZ = mZ;
        Vec3f tmpX = (std::abs(tmpZ.x()) > 0.99f) ? Vec3f(0, 1, 0) : Vec3f(1, 0, 0);
        mY = (tmpZ.cross(tmpX)).normalized();
        mX = mY.cross(tmpZ);
    }

    Vec3f to_world(const Vec3f &a) const {
        return a.x() * mX + a.y() * mY + a.z() * mZ;
    }

    Vec3f to_local(const Vec3f &a) const {
        return Vec3f(mX.dot(a), mY.dot(a), mZ.dot(a));
    }

    const Vec3f& binormal() const {
        return mX;
    }

    const Vec3f& tangent() const {
        return mY;
    }

    const Vec3f& normal() const {
        return mZ;
    }

private:
    Vec3f mX, mY, mZ;
};

Vec3f sample_sphere_uniform(const Vec2f &samples) {
    float term1 = 2.0f * float(PI) * samples.x();
    float term2 = 2.0f * sqrt(samples.y() - samples.y() * samples.y());
    return {cos(term1) * term2, sin(term1) * term2,
        1.0f - 2.0f * samples.y()};
}

Vec3f sample_hemisphere_uniform(const Vec2f &samples) {
    float term1 = 2.0f * float(PI) * samples.x();
    float term2 = 2.0f * sqrt(samples.y() - samples.y() * samples.y());
    return {cos(term1) * term2, sin(term1) * term2,
        abs(1.0f - 2.0f * samples.y())};
}

Vec3f sample_power_cosine_hemisphere(const Vec2f &samples, float power) {
    float term1 = 2.f * float(PI) * samples.x();
    float term2 = pow(samples.y(), 1.f / (power + 1.f));
    float term3 = sqrt(1.f - term2 * term2);

    return Vec3f(cos(term1) * term3, sin(term1) * term3, term2);
}

// raycast evrything and store the weight, or set everything to 1 if 'deactivate'
std::vector<float> raycast_visibility(const AABBTreeIndirect::Tree<3, float> &raycasting_tree,
        const indexed_triangle_set &triangles,
        const TriangleSetSamples &samples,
        size_t negative_volumes_start_index,
        bool deactivate) {
    BOOST_LOG_TRIVIAL(debug)
    << "SeamPlacer: raycast visibility of " << samples.positions.size() << " samples over " << triangles.indices.size()
            << " triangles: end";

    //prepare uniform samples of a hemisphere
    float step_size = 1.0f / SeamPlacer::sqr_rays_per_sample_point;
    std::vector<Vec3f> precomputed_sample_directions(
            SeamPlacer::sqr_rays_per_sample_point * SeamPlacer::sqr_rays_per_sample_point);
    for (size_t x_idx = 0; x_idx < SeamPlacer::sqr_rays_per_sample_point; ++x_idx) {
        float sample_x = x_idx * step_size + step_size / 2.0;
        for (size_t y_idx = 0; y_idx < SeamPlacer::sqr_rays_per_sample_point; ++y_idx) {
            size_t dir_index = x_idx * SeamPlacer::sqr_rays_per_sample_point + y_idx;
            float sample_y = y_idx * step_size + step_size / 2.0;
            precomputed_sample_directions[dir_index] = sample_hemisphere_uniform( { sample_x, sample_y });
        }
    }

    bool model_contains_negative_parts = negative_volumes_start_index < triangles.indices.size();

    std::vector<float> result(samples.positions.size());
    tbb::parallel_for(tbb::blocked_range<size_t>(0, result.size()),
            [&triangles, &precomputed_sample_directions, model_contains_negative_parts, negative_volumes_start_index,
                    &raycasting_tree, &result, &samples, deactivate](tbb::blocked_range<size_t> r) {
                // Maintaining hits memory outside of the loop, so it does not have to be reallocated for each query.
                std::vector<igl::Hit> hits;
                for (size_t s_idx = r.begin(); s_idx < r.end(); ++s_idx) {
                    result[s_idx] = 1.0f;
                    if (deactivate) {
                        continue;
                    }
                    constexpr float decrease_step = 1.0f
                            / (SeamPlacer::sqr_rays_per_sample_point * SeamPlacer::sqr_rays_per_sample_point);

                    const Vec3f &center = samples.positions[s_idx];
                    const Vec3f &normal = samples.normals[s_idx];
                    // apply the local direction via Frame struct - the local_dir is with respect to +Z being forward
                    Frame f;
                    f.set_from_z(normal);

                    for (const auto &dir : precomputed_sample_directions) {
                        Vec3f final_ray_dir = (f.to_world(dir));
                        if (!model_contains_negative_parts) {
                            igl::Hit hitpoint;
                            // FIXME: This AABBTTreeIndirect query will not compile for float ray origin and
                            // direction.
                            Vec3d final_ray_dir_d = final_ray_dir.cast<double>();
                            Vec3d ray_origin_d = (center + normal * 0.01f).cast<double>(); // start above surface.
                            bool hit = AABBTreeIndirect::intersect_ray_first_hit(triangles.vertices,
                                    triangles.indices, raycasting_tree, ray_origin_d, final_ray_dir_d, hitpoint);
                            if (hit && its_face_normal(triangles, hitpoint.id).dot(final_ray_dir) <= 0) {
                                result[s_idx] -= decrease_step;
                            }
                        } else { //TODO improve logic for order based boolean operations - consider order of volumes
                            bool casting_from_negative_volume = samples.triangle_indices[s_idx]
                                    >= negative_volumes_start_index;

                            Vec3d ray_origin_d = (center + normal * 0.01f).cast<double>(); // start above surface.
                            if (casting_from_negative_volume) { // if casting from negative volume face, invert direction, change start pos
                                final_ray_dir = -1.0 * final_ray_dir;
                                ray_origin_d = (center - normal * 0.01f).cast<double>();
                            }
                            Vec3d final_ray_dir_d = final_ray_dir.cast<double>();
                            bool some_hit = AABBTreeIndirect::intersect_ray_all_hits(triangles.vertices,
                                    triangles.indices, raycasting_tree,
                                    ray_origin_d, final_ray_dir_d, hits);
                            if (some_hit) {
                                int counter = 0;
                                // NOTE: iterating in reverse, from the last hit for one simple reason: We know the state of the ray at that point;
                                //  It cannot be inside model, and it cannot be inside negative volume
                                for (int hit_index = int(hits.size()) - 1; hit_index >= 0; --hit_index) {
                                    Vec3f face_normal = its_face_normal(triangles, hits[hit_index].id);
                                    if (hits[hit_index].id >= int(negative_volumes_start_index)) { //negative volume hit
                                        counter -= sgn(face_normal.dot(final_ray_dir)); // if volume face aligns with ray dir, we are leaving negative space
                                        // which in reverse hit analysis means, that we are entering negative space :) and vice versa
                                    } else {
                                        counter += sgn(face_normal.dot(final_ray_dir));
                                    }
                                }
                                if (counter == 0) {
                                    result[s_idx] -= decrease_step;
                                }
                            }
                        }
                    }
                }
            });

    BOOST_LOG_TRIVIAL(debug)
    << "SeamPlacer: raycast visibility of " << samples.positions.size() << " samples over " << triangles.indices.size()
            << " triangles: end";

    return result;
}

std::vector<float> calculate_polygon_angles_at_vertices(const Polygon &polygon, const std::vector<float> &lengths,
        float min_arm_length) {
    std::vector<float> result(polygon.size());

    if (polygon.size() == 1) {
        result[0] = 0.0f;
    }

    size_t idx_prev = 0;
    size_t idx_curr = 0;
    size_t idx_next = 0;

    float distance_to_prev = 0;
    float distance_to_next = 0;

    //push idx_prev far enough back as initialization
    while (distance_to_prev < min_arm_length) {
        idx_prev = Slic3r::prev_idx_modulo(idx_prev, polygon.size());
        distance_to_prev += lengths[idx_prev];
    }

    for (size_t _i = 0; _i < polygon.size(); ++_i) {
        // pull idx_prev to current as much as possible, while respecting the min_arm_length
        while (distance_to_prev - lengths[idx_prev] > min_arm_length) {
            distance_to_prev -= lengths[idx_prev];
            idx_prev = Slic3r::next_idx_modulo(idx_prev, polygon.size());
        }

        //push idx_next forward as far as needed
        while (distance_to_next < min_arm_length) {
            distance_to_next += lengths[idx_next];
            idx_next = Slic3r::next_idx_modulo(idx_next, polygon.size());
        }

        // Calculate angle between idx_prev, idx_curr, idx_next.
        const Point &p0 = polygon.points[idx_prev];
        const Point &p1 = polygon.points[idx_curr];
        const Point &p2 = polygon.points[idx_next];
        result[idx_curr] = float(angle(p1 - p0, p2 - p1));

        // increase idx_curr by one
        float curr_distance = lengths[idx_curr];
        idx_curr++;
        distance_to_prev += curr_distance;
        distance_to_next -= curr_distance;
    }

    return result;
}

struct CoordinateFunctor {
    const std::vector<Vec3f> *coordinates;
    CoordinateFunctor(const std::vector<Vec3f> *coords) :
            coordinates(coords) {
    }
    CoordinateFunctor() :
            coordinates(nullptr) {
    }

    const float& operator()(size_t idx, size_t dim) const {
        return coordinates->operator [](idx)[dim];
    }
};

// structure to store global information about the model - occlusion hits, enforcers, blockers
struct GlobalModelInfo {
    TriangleSetSamples mesh_samples;
    std::vector<float> mesh_samples_visibility;
    CoordinateFunctor mesh_samples_coordinate_functor;
    KDTreeIndirect<3, float, CoordinateFunctor> mesh_samples_tree { CoordinateFunctor { } };
    float mesh_samples_radius;

    indexed_triangle_set enforcers;
    indexed_triangle_set blockers;
    AABBTreeIndirect::Tree<3, float> enforcers_tree;
    AABBTreeIndirect::Tree<3, float> blockers_tree;

    bool has_custom_seam_modifier{ false };

    bool is_enforced(const Vec3f &position, float radius) const {
        if (enforcers.empty()) {
            return false;
        }
        float radius_sqr = radius * radius;
        return AABBTreeIndirect::is_any_triangle_in_radius(enforcers.vertices, enforcers.indices,
                enforcers_tree, position, radius_sqr);
    }

    bool is_blocked(const Vec3f &position, float radius) const {
        if (blockers.empty()) {
            return false;
        }
        float radius_sqr = radius * radius;
        return AABBTreeIndirect::is_any_triangle_in_radius(blockers.vertices, blockers.indices,
                blockers_tree, position, radius_sqr);
    }

    float calculate_point_visibility(const Vec3f &position) const {
        std::vector<size_t> points = find_nearby_points(mesh_samples_tree, position, mesh_samples_radius);
        if (points.empty()) {
            return 1.0f;
        }

        auto compute_dist_to_plane = [](const Vec3f &position, const Vec3f &plane_origin, const Vec3f &plane_normal) {
            Vec3f orig_to_point = position - plane_origin;
            return std::abs(orig_to_point.dot(plane_normal));
        };

        float total_weight = 0;
        float total_visibility = 0;
        for (size_t i = 0; i < points.size(); ++i) {
            size_t sample_idx = points[i];

            Vec3f sample_point = this->mesh_samples.positions[sample_idx];
            Vec3f sample_normal = this->mesh_samples.normals[sample_idx];

            float weight = mesh_samples_radius - compute_dist_to_plane(position, sample_point, sample_normal);
            weight += (mesh_samples_radius - (position - sample_point).norm());
            total_visibility += weight * mesh_samples_visibility[sample_idx];
            total_weight += weight;
        }

        return total_visibility / total_weight;

    }

#ifdef DEBUG_FILES
    void debug_export(const indexed_triangle_set &obj_mesh) const {

        indexed_triangle_set divided_mesh = obj_mesh;
        Slic3r::CNumericLocalesSetter locales_setter;

        {
            auto filename = debug_out_path("visiblity.obj");
            FILE *fp = boost::nowide::fopen(filename.c_str(), "w");
            if (fp == nullptr) {
                BOOST_LOG_TRIVIAL(error)
                << "stl_write_obj: Couldn't open " << filename << " for writing";
                return;
            }

            for (size_t i = 0; i < divided_mesh.vertices.size(); ++i) {
                float visibility = calculate_point_visibility(divided_mesh.vertices[i]);
                Vec3f color = value_to_rgbf(0.0f, 1.0f, visibility);
                fprintf(fp, "v %f %f %f  %f %f %f\n",
                        divided_mesh.vertices[i](0), divided_mesh.vertices[i](1), divided_mesh.vertices[i](2),
                        color(0), color(1), color(2));
            }
            for (size_t i = 0; i < divided_mesh.indices.size(); ++i)
                fprintf(fp, "f %d %d %d\n", divided_mesh.indices[i][0] + 1, divided_mesh.indices[i][1] + 1,
                        divided_mesh.indices[i][2] + 1);
            fclose(fp);
        }

        {
            auto filename = debug_out_path("visiblity_samples.obj");
            FILE *fp = boost::nowide::fopen(filename.c_str(), "w");
            if (fp == nullptr) {
                BOOST_LOG_TRIVIAL(error)
                << "stl_write_obj: Couldn't open " << filename << " for writing";
                return;
            }

            for (size_t i = 0; i < mesh_samples.positions.size(); ++i) {
                float visibility = mesh_samples_visibility[i];
                Vec3f color = value_to_rgbf(0.0f, 1.0f, visibility);
                fprintf(fp, "v %f %f %f  %f %f %f\n",
                        mesh_samples.positions[i](0), mesh_samples.positions[i](1), mesh_samples.positions[i](2),
                        color(0), color(1), color(2));
            }
            fclose(fp);
        }

    }
#endif
}
;

//Extract perimeter polygons of the given layer
<<<<<<< HEAD
Polygons extract_perimeter_polygons(const Layer *layer, const SeamPosition configured_seam_preference,
        std::vector<const LayerRegion*> &corresponding_regions_out) {
    

=======
Polygons extract_perimeter_polygons(const Layer *layer, std::vector<const LayerRegion*> &corresponding_regions_out) {
>>>>>>> 3284959e
    Polygons polygons;
    class PerimeterCopy : public ExtrusionVisitorConst {
        Polygons* polygons;
        std::vector<const LayerRegion*>* corresponding_regions_out;
        LayerRegion* current_layer_region;
        SeamPosition configured_seam_preference;
    public:
        PerimeterCopy(std::vector<const LayerRegion*>* regions_out, Polygons* polys, SeamPosition configured_seam)
            : corresponding_regions_out(regions_out), configured_seam_preference(configured_seam), polygons(polys) {
        }
        virtual void default_use(const ExtrusionEntity& entity) { };
        virtual void use(const ExtrusionLoop& loop) override {
            ExtrusionRole role = loop.role();
            for (const ExtrusionPath& path : loop.paths) {
                if (path.role() == ExtrusionRole::erExternalPerimeter) {
                    role = ExtrusionRole::erExternalPerimeter;
                }
            }

            if (role == ExtrusionRole::erExternalPerimeter
                || (is_perimeter(role) && configured_seam_preference == spAllRandom)) { //for random seam alignment, extract all perimeters
                Points p;
                loop.collect_points(p);
                polygons->emplace_back(std::move(p));
                corresponding_regions_out->push_back(current_layer_region);
            }
        }
        virtual void use(const ExtrusionEntityCollection& collection) override {
            for (const ExtrusionEntity* entity : collection.entities()) {
                entity->visit(*this);
            }
        }
    } visitor(&corresponding_regions_out, &polygons, configured_seam_preference);

    for (const LayerRegion *layer_region : layer->regions()) {
<<<<<<< HEAD
        for (const ExtrusionEntity *ex_entity : layer_region->perimeters.entities()) {
=======
        for (const ExtrusionEntity *ex_entity : layer_region->perimeters()) {
>>>>>>> 3284959e
            if (ex_entity->is_collection()) { //collection of inner, outer, and overhang perimeters
                //ex_entity->visit(visitor);
                for (const ExtrusionEntity *perimeter : static_cast<const ExtrusionEntityCollection*>(ex_entity)->entities()) {
                    ExtrusionRole role = perimeter->role();
                    if (perimeter->is_loop()) {
                        for (const ExtrusionPath &path : static_cast<const ExtrusionLoop*>(perimeter)->paths) {
                            if (path.role() == ExtrusionRole::ExternalPerimeter) {
                                role = ExtrusionRole::ExternalPerimeter;
                            }
                        }
                    }

<<<<<<< HEAD
                    if (role == ExtrusionRole::erExternalPerimeter
                            || (is_perimeter(role) && (configured_seam_preference == spAllRandom) )) { //for random seam alignment, extract all perimeters
=======
                    if (role == ExtrusionRole::ExternalPerimeter) {
>>>>>>> 3284959e
                        Points p;
                        perimeter->collect_points(p);
                        polygons.emplace_back(std::move(p));
                        corresponding_regions_out.push_back(layer_region);
                    }
                }
                if (polygons.empty()) {
                    Points p;
                    ex_entity->collect_points(p);
                    polygons.emplace_back(std::move(p));
                    corresponding_regions_out.push_back(layer_region);
                }
            } else {
                Points p;
                ex_entity->collect_points(p);
                polygons.emplace_back(std::move(p));
                corresponding_regions_out.push_back(layer_region);
            }
        }
    }

    if (polygons.empty()) { // If there are no perimeter polygons for whatever reason (disabled perimeters .. ) insert dummy point
        // it is easier than checking everywhere if the layer is not emtpy, no seam will be placed to this layer anyway
        polygons.emplace_back(Points{ { 0, 0 } });
        corresponding_regions_out.push_back(nullptr);
    }

    return polygons;
}

// Insert SeamCandidates created from perimeter polygons in to the result vector.
// Compute its type (Enfrocer,Blocker), angle, and position
//each SeamCandidate also contains pointer to shared Perimeter structure representing the polygon
// if Custom Seam modifiers are present, oversamples the polygon if necessary to better fit user intentions
void process_perimeter_polygon(const Polygon &orig_polygon, float z_coord, const LayerRegion *region,
        const GlobalModelInfo &global_model_info, PrintObjectSeamData::LayerSeams &result) {
    if (orig_polygon.size() == 0) {
        return;
    }
    Polygon polygon = orig_polygon;
    bool was_clockwise = polygon.make_counter_clockwise();
    float angle_arm_len = region != nullptr ? region->flow(FlowRole::frExternalPerimeter).nozzle_diameter() : 0.5f;

    std::vector<float> lengths { };
    for (size_t point_idx = 0; point_idx < polygon.size() - 1; ++point_idx) {
        lengths.push_back((unscale(polygon[point_idx]) - unscale(polygon[point_idx + 1])).norm());
    }
    lengths.push_back(std::max((unscale(polygon[0]) - unscale(polygon[polygon.size() - 1])).norm(), 0.1));
    std::vector<float> polygon_angles = calculate_polygon_angles_at_vertices(polygon, lengths,
            angle_arm_len);

    result.perimeters.push_back( { });
    Perimeter &perimeter = result.perimeters.back();

    std::queue<Vec3f> orig_polygon_points { };
    for (size_t index = 0; index < polygon.size(); ++index) {
        Vec2f unscaled_p = unscale(polygon[index]).cast<float>();
        orig_polygon_points.emplace(unscaled_p.x(), unscaled_p.y(), z_coord);
    }
    Vec3f first = orig_polygon_points.front();
    std::queue<Vec3f> oversampled_points { };
    size_t orig_angle_index = 0;
    perimeter.start_index = result.points.size();
    perimeter.flow_width = region != nullptr ? region->flow(FlowRole::frExternalPerimeter).width() : 0.0f;
    bool some_point_enforced = false;
    while (!orig_polygon_points.empty() || !oversampled_points.empty()) {
        EnforcedBlockedSeamPoint type = EnforcedBlockedSeamPoint::Neutral;
        Vec3f position;
        float local_ccw_angle = 0;
        bool orig_point = false;
        if (!oversampled_points.empty()) {
            position = oversampled_points.front();
            oversampled_points.pop();
        } else {
            position = orig_polygon_points.front();
            orig_polygon_points.pop();
            local_ccw_angle = was_clockwise ? -polygon_angles[orig_angle_index] : polygon_angles[orig_angle_index];
            orig_angle_index++;
            orig_point = true;
        }

        if (global_model_info.is_enforced(position, perimeter.flow_width)) {
            type = EnforcedBlockedSeamPoint::Enforced;
        }

        if (global_model_info.is_blocked(position, perimeter.flow_width)) {
            type = EnforcedBlockedSeamPoint::Blocked;
        }
        some_point_enforced = some_point_enforced || type == EnforcedBlockedSeamPoint::Enforced;

        if (orig_point) {
            Vec3f pos_of_next = orig_polygon_points.empty() ? first : orig_polygon_points.front();
            float distance_to_next = (position - pos_of_next).norm();
            if (global_model_info.is_enforced(position, distance_to_next)) {
                Vec3f vec_to_next = (pos_of_next - position).normalized();
                float step_size = SeamPlacer::enforcer_oversampling_distance;
                float step = step_size;
                while (step < distance_to_next) {
                    oversampled_points.push(position + vec_to_next * step);
                    step += step_size;
                }
            }
        }

        result.points.emplace_back(position, perimeter, local_ccw_angle, type);
    }

    perimeter.end_index = result.points.size();

    if (some_point_enforced) {
        // We will patches of enforced points (patch: continuous section of enforced points), choose
        // the longest patch, and select the middle point or sharp point (depending on the angle)
        // this point will have high priority on this perimeter
        size_t perimeter_size = perimeter.end_index - perimeter.start_index;
        const auto next_index = [&](size_t idx) {
            return perimeter.start_index + Slic3r::next_idx_modulo(idx - perimeter.start_index, perimeter_size);
        };

        std::vector<size_t> patches_starts_ends;
        for (size_t i = perimeter.start_index; i < perimeter.end_index; ++i) {
            if (result.points[i].type != EnforcedBlockedSeamPoint::Enforced &&
                    result.points[next_index(i)].type == EnforcedBlockedSeamPoint::Enforced) {
                patches_starts_ends.push_back(next_index(i));
            }
            if (result.points[i].type == EnforcedBlockedSeamPoint::Enforced &&
                    result.points[next_index(i)].type != EnforcedBlockedSeamPoint::Enforced) {
                patches_starts_ends.push_back(next_index(i));
            }
        }
        //if patches_starts_ends are empty, it means that the whole perimeter is enforced.. don't do anything in that case
        if (!patches_starts_ends.empty()) {
            //if the first point in the patches is not enforced, it marks a patch end. in that case, put it to the end and start on next
            // to simplify the processing
            assert(patches_starts_ends.size() % 2 == 0);
            bool start_on_second = false;
            if (result.points[patches_starts_ends[0]].type != EnforcedBlockedSeamPoint::Enforced) {
                start_on_second = true;
                patches_starts_ends.push_back(patches_starts_ends[0]);
            }
            //now pick the longest patch
            std::pair<size_t, size_t> longest_patch { 0, 0 };
            auto patch_len = [perimeter_size](const std::pair<size_t, size_t> &start_end) {
                if (start_end.second < start_end.first) {
                    return start_end.first + (perimeter_size - start_end.second);
                } else {
                    return start_end.second - start_end.first;
                }
            };
            for (size_t patch_idx = start_on_second ? 1 : 0; patch_idx < patches_starts_ends.size(); patch_idx += 2) {
                std::pair<size_t, size_t> current_patch { patches_starts_ends[patch_idx], patches_starts_ends[patch_idx
                        + 1] };
                if (patch_len(longest_patch) < patch_len(current_patch)) {
                    longest_patch = current_patch;
                }
            }
            std::vector<size_t> viable_points_indices;
            std::vector<size_t> large_angle_points_indices;
            for (size_t point_idx = longest_patch.first; point_idx != longest_patch.second;
                    point_idx = next_index(point_idx)) {
                viable_points_indices.push_back(point_idx);
                if (std::abs(result.points[point_idx].local_ccw_angle)
                        > SeamPlacer::sharp_angle_snapping_threshold) {
                    large_angle_points_indices.push_back(point_idx);
                }
            }
            assert(viable_points_indices.size() > 0);
            if (large_angle_points_indices.empty()) {
                size_t central_idx = viable_points_indices[viable_points_indices.size() / 2];
                result.points[central_idx].central_enforcer = true;
            } else {
                size_t central_idx = large_angle_points_indices.size() / 2;
                result.points[large_angle_points_indices[central_idx]].central_enforcer = true;
            }
        }
    }

}

// Get index of previous and next perimeter point of the layer. Because SeamCandidates of all polygons of the given layer
// are sequentially stored in the vector, each perimeter contains info about start and end index. These vales are used to
// deduce index of previous and next neigbour in the corresponding perimeter.
std::pair<size_t, size_t> find_previous_and_next_perimeter_point(const std::vector<SeamCandidate> &perimeter_points,
        size_t point_index) {
    const SeamCandidate &current = perimeter_points[point_index];
    int prev = point_index - 1; //for majority of points, it is true that neighbours lie behind and in front of them in the vector
    int next = point_index + 1;

    if (point_index == current.perimeter.start_index) {
        // if point_index is equal to start, it means that the previous neighbour is at the end
        prev = current.perimeter.end_index;
    }

    if (point_index == current.perimeter.end_index - 1) {
        // if point_index is equal to end, than next neighbour is at the start
        next = current.perimeter.start_index;
    }

    assert(prev >= 0);
    assert(next >= 0);
    return {size_t(prev),size_t(next)};
}

// Computes all global model info - transforms object, performs raycasting
void compute_global_occlusion(GlobalModelInfo &result, const PrintObject *po,
        std::function<void(void)> throw_if_canceled) {
    BOOST_LOG_TRIVIAL(debug)
    << "SeamPlacer: gather occlusion meshes: start";
    auto obj_transform = po->trafo_centered();
    indexed_triangle_set triangle_set;
    indexed_triangle_set negative_volumes_set;
    //add all parts
    for (const ModelVolume *model_volume : po->model_object()->volumes) {
        if (model_volume->type() == ModelVolumeType::MODEL_PART
                || model_volume->type() == ModelVolumeType::NEGATIVE_VOLUME) {
            auto model_transformation = model_volume->get_matrix();
            indexed_triangle_set model_its = model_volume->mesh().its;
            its_transform(model_its, model_transformation);
            if (model_volume->type() == ModelVolumeType::MODEL_PART) {
                its_merge(triangle_set, model_its);
            } else {
                its_merge(negative_volumes_set, model_its);
            }
        }
    }
    throw_if_canceled();

    BOOST_LOG_TRIVIAL(debug)
    << "SeamPlacer: gather occlusion meshes: end";

    BOOST_LOG_TRIVIAL(debug)
    << "SeamPlacer: decimate: start";
    its_short_edge_collpase(triangle_set, SeamPlacer::fast_decimation_triangle_count_target);
    its_short_edge_collpase(negative_volumes_set, SeamPlacer::fast_decimation_triangle_count_target);

    size_t negative_volumes_start_index = triangle_set.indices.size();
    its_merge(triangle_set, negative_volumes_set);
    its_transform(triangle_set, obj_transform);
    BOOST_LOG_TRIVIAL(debug)
    << "SeamPlacer: decimate: end";

    BOOST_LOG_TRIVIAL(debug)
    << "SeamPlacer: Compute visibility sample points: start";

    result.mesh_samples = sample_its_uniform_parallel(SeamPlacer::raycasting_visibility_samples_count,
            triangle_set);
    result.mesh_samples_coordinate_functor = CoordinateFunctor(&result.mesh_samples.positions);
    result.mesh_samples_tree = KDTreeIndirect<3, float, CoordinateFunctor>(result.mesh_samples_coordinate_functor,
            result.mesh_samples.positions.size());

    // The following code determines search area for random visibility samples on the mesh when calculating visibility of each perimeter point
    // number of random samples in the given radius (area) is approximately poisson distribution
    // to compute ideal search radius (area), we use exponential distribution (complementary distr to poisson)
    // parameters of exponential distribution to compute area that will have with probability="probability" more than given number of samples="samples"
    float probability = 0.9f;
    float samples = 4;
    float density = SeamPlacer::raycasting_visibility_samples_count / result.mesh_samples.total_area;
    // exponential probability distrubtion function is : f(x) = P(X > x) = e^(l*x) where l is the rate parameter (computed as 1/u where u is mean value)
    // probability that sampled area A with S samples contains more than samples count:
    //  P(S > samples in A) = e^-(samples/(density*A));   express A:
    float search_area = samples / (-logf(probability) * density);
    float search_radius = sqrt(search_area / PI);
    result.mesh_samples_radius = search_radius;

    BOOST_LOG_TRIVIAL(debug)
    << "SeamPlacer: Compute visiblity sample points: end";
    throw_if_canceled();

    BOOST_LOG_TRIVIAL(debug)
    << "SeamPlacer: Mesh sample raidus: " << result.mesh_samples_radius;

    BOOST_LOG_TRIVIAL(debug)
    << "SeamPlacer: build AABB tree: start";
    auto raycasting_tree = AABBTreeIndirect::build_aabb_tree_over_indexed_triangle_set(triangle_set.vertices,
            triangle_set.indices);

    throw_if_canceled();
    BOOST_LOG_TRIVIAL(debug)
    << "SeamPlacer: build AABB tree: end";
    result.mesh_samples_visibility = raycast_visibility(raycasting_tree, triangle_set, result.mesh_samples,
            negative_volumes_start_index, !po->config().seam_visibility.value);
    throw_if_canceled();
#ifdef DEBUG_FILES
    result.debug_export(triangle_set);
#endif
}

void gather_enforcers_blockers(GlobalModelInfo &result, const PrintObject *po) {
    BOOST_LOG_TRIVIAL(debug)
    << "SeamPlacer: build AABB trees for raycasting enforcers/blockers: start";

    auto obj_transform = po->trafo_centered();

    for (const ModelVolume *mv : po->model_object()->volumes) {
        if (mv->is_seam_painted()) {
            auto model_transformation = obj_transform * mv->get_matrix();

            indexed_triangle_set enforcers = mv->seam_facets.get_facets(*mv, EnforcerBlockerType::ENFORCER);
            its_transform(enforcers, model_transformation);
            its_merge(result.enforcers, enforcers);

            indexed_triangle_set blockers = mv->seam_facets.get_facets(*mv, EnforcerBlockerType::BLOCKER);
            its_transform(blockers, model_transformation);
            its_merge(result.blockers, blockers);
        }
    }

    result.enforcers_tree = AABBTreeIndirect::build_aabb_tree_over_indexed_triangle_set(result.enforcers.vertices,
            result.enforcers.indices);
    result.blockers_tree = AABBTreeIndirect::build_aabb_tree_over_indexed_triangle_set(result.blockers.vertices,
            result.blockers.indices);

    BOOST_LOG_TRIVIAL(debug)
    << "SeamPlacer: build AABB trees for raycasting enforcers/blockers: end";
}

struct SeamComparator {
    SeamPosition setup;
    float angle_importance = 1.f;
    float travel_importance = 1.f;
    float visibility_importance = 1.f;
    Point seam_mod_pos;
    explicit SeamComparator(SeamPosition setup, const PrintObject& po) :
            setup(setup) {
        if (setup == spCustom)
            setup = spCost;
        if (setup == spNearest) {
            //setup = spCost;
            angle_importance = SeamPlacer::angle_importance_nearest;
        } else if (setup == spAligned || setup == spExtremlyAligned) {
            angle_importance = SeamPlacer::angle_importance_aligned;
        } else {
            travel_importance = (float)po.config().seam_travel_cost.get_abs_value(1.f);
            angle_importance = (float)po.config().seam_angle_cost.get_abs_value(1.f);
        }
        visibility_importance = po.config().seam_visibility.value ? 1.f : 0.f;
    }

    // Standard comparator, must respect the requirements of comparators (e.g. give same result on same inputs) for sorting usage
    // should return if a is better seamCandidate than b
    bool is_first_better(const SeamCandidate &a, const SeamCandidate &b, const Vec2f &preffered_location = Vec2f { 0.0f,
            0.0f }) const {
        if ((setup == SeamPosition::spAligned || setup == SeamPosition::spExtremlyAligned) && a.central_enforcer != b.central_enforcer) {
            return a.central_enforcer;
        }

        // Blockers/Enforcers discrimination, top priority
        if (a.type != b.type) {
            return a.type > b.type;
        }

        //avoid overhangs
        if (a.overhang > 0.0f || b.overhang > 0.0f) {
            return a.overhang < b.overhang;
        }

        // prefer hidden points (more than 0.5 mm inside)
        if (a.embedded_distance < -0.5f && b.embedded_distance > -0.5f) {
            return true;
        }
        if (b.embedded_distance < -0.5f && a.embedded_distance > -0.5f) {
            return false;
        }

        if (setup == SeamPosition::spRear && a.position.y() != b.position.y()) {
            return a.position.y() > b.position.y();
        }

        float distance_penalty_a = 0.0f;
        float distance_penalty_b = 0.0f;
        if (setup == spNearest || setup == spCost || setup == spCustom) {
            distance_penalty_a = 1.0f - gauss((a.position.head<2>() - preffered_location).norm(), 0.0f, 1.0f, 0.005f);
            distance_penalty_b = 1.0f - gauss((b.position.head<2>() - preffered_location).norm(), 0.0f, 1.0f, 0.005f);
        }

        // the penalites are kept close to range [0-1.x] however, it should not be relied upon
        float penalty_a = a.overhang
                + visibility_importance * a.visibility
                + angle_importance * compute_angle_penalty(a.local_ccw_angle)
                + travel_importance * distance_penalty_a;
        float penalty_b = b.overhang 
                + visibility_importance * b.visibility
                + angle_importance * compute_angle_penalty(b.local_ccw_angle)
                + travel_importance * distance_penalty_b;

        return penalty_a < penalty_b;
    }

    // Comparator used during alignment. If there is close potential aligned point, it is compared to the current
    // seam point of the perimeter, to find out if the aligned point is not much worse than the current seam
    // Also used by the random seam generator.
    bool is_first_not_much_worse(const SeamCandidate &a, const SeamCandidate &b) const {
        // Blockers/Enforcers discrimination, top priority
        if ( (setup == SeamPosition::spAligned || setup == SeamPosition::spExtremlyAligned) && a.central_enforcer != b.central_enforcer) {
            // Prefer centers of enforcers.
            return a.central_enforcer;
        }

        if (a.type == EnforcedBlockedSeamPoint::Enforced) {
            return true;
        }

        if (a.type == EnforcedBlockedSeamPoint::Blocked) {
            return false;
        }

        if (a.type != b.type) {
            return a.type > b.type;
        }

        //avoid overhangs
        if ((a.overhang > 0.0f || b.overhang > 0.0f)
                && abs(a.overhang - b.overhang) > (0.1f * a.perimeter.flow_width)) {
            return a.overhang < b.overhang;
        }

        // prefer hidden points (more than 0.5 mm inside)
        if (a.embedded_distance < -0.5f && b.embedded_distance > -0.5f) {
            return true;
        }
        if (b.embedded_distance < -0.5f && a.embedded_distance > -0.5f) {
            return false;
        }

        if (setup == SeamPosition::spRandom || setup == SeamPosition::spAllRandom) {
            return true;
        }

        if (setup == SeamPosition::spRear) {
            return a.position.y() + SeamPlacer::seam_align_score_tolerance * 5.0f > b.position.y();
        }

        float penalty_a = a.overhang + a.visibility
                + angle_importance * compute_angle_penalty(a.local_ccw_angle);
        float penalty_b = b.overhang + b.visibility +
                angle_importance * compute_angle_penalty(b.local_ccw_angle);

        return penalty_a <= penalty_b || penalty_a - penalty_b < SeamPlacer::seam_align_score_tolerance;
    }

    bool are_similar(const SeamCandidate &a, const SeamCandidate &b) const {
        return is_first_not_much_worse(a, b) && is_first_not_much_worse(b, a);
    }
};

#ifdef DEBUG_FILES
void debug_export_points(const std::vector<PrintObjectSeamData::LayerSeams> &layers,
        const BoundingBox &bounding_box, const SeamComparator &comparator) {
    for (size_t layer_idx = 0; layer_idx < layers.size(); ++layer_idx) {
        std::string angles_file_name = debug_out_path(
                ("angles_" + std::to_string(layer_idx) + ".svg").c_str());
        SVG angles_svg { angles_file_name, bounding_box };
        float min_vis = 0;
        float max_vis = min_vis;

        float min_weight = std::numeric_limits<float>::min();
        float max_weight = min_weight;

        for (const SeamCandidate &point : layers[layer_idx].points) {
            Vec3i color = value_to_rgbi(-PI, PI, point.local_ccw_angle);
            std::string fill = "rgb(" + std::to_string(color.x()) + "," + std::to_string(color.y()) + ","
                    + std::to_string(color.z()) + ")";
            angles_svg.draw(scaled(Vec2f(point.position.head<2>())), fill);
            min_vis = std::min(min_vis, point.visibility);
            max_vis = std::max(max_vis, point.visibility);

            min_weight = std::min(min_weight, -compute_angle_penalty(point.local_ccw_angle));
            max_weight = std::max(max_weight, -compute_angle_penalty(point.local_ccw_angle));

        }

        std::string visiblity_file_name = debug_out_path(
                ("visibility_" + std::to_string(layer_idx) + ".svg").c_str());
        SVG visibility_svg { visiblity_file_name, bounding_box };
        std::string weights_file_name = debug_out_path(
                ("weight_" + std::to_string(layer_idx) + ".svg").c_str());
        SVG weight_svg { weights_file_name, bounding_box };
        std::string overhangs_file_name = debug_out_path(
                ("overhang_" + std::to_string(layer_idx) + ".svg").c_str());
        SVG overhangs_svg { overhangs_file_name, bounding_box };

        for (const SeamCandidate &point : layers[layer_idx].points) {
            Vec3i32 color = value_to_rgbi(min_vis, max_vis, point.visibility);
            std::string visibility_fill = "rgb(" + std::to_string(color.x()) + "," + std::to_string(color.y()) + ","
                    + std::to_string(color.z()) + ")";
            visibility_svg.draw(scaled(Vec2f(point.position.head<2>())), visibility_fill);

            Vec3i32 weight_color = value_to_rgbi(min_weight, max_weight,
                    -compute_angle_penalty(point.local_ccw_angle));
            std::string weight_fill = "rgb(" + std::to_string(weight_color.x()) + "," + std::to_string(weight_color.y())
                    + ","
                    + std::to_string(weight_color.z()) + ")";
            weight_svg.draw(scaled(Vec2f(point.position.head<2>())), weight_fill);

            Vec3i32 overhang_color = value_to_rgbi(-0.5, 0.5, std::clamp(point.overhang, -0.5f, 0.5f));
            std::string overhang_fill = "rgb(" + std::to_string(overhang_color.x()) + ","
                    + std::to_string(overhang_color.y())
                    + ","
                    + std::to_string(overhang_color.z()) + ")";
            overhangs_svg.draw(scaled(Vec2f(point.position.head<2>())), overhang_fill);
        }
    }
}
#endif

// Pick best seam point based on the given comparator
void pick_seam_point(std::vector<SeamCandidate> &perimeter_points, size_t start_index,
        const SeamComparator &comparator) {
    size_t end_index = perimeter_points[start_index].perimeter.end_index;

    size_t seam_index = start_index;
    for (size_t index = start_index; index < end_index; ++index) {
        if (comparator.is_first_better(perimeter_points[index], perimeter_points[seam_index])) {
            seam_index = index;
        }
    }
    perimeter_points[start_index].perimeter.seam_index = seam_index;
}

size_t pick_nearest_seam_point_index(const std::vector<SeamCandidate> &perimeter_points, size_t start_index,
        const Vec2f &preffered_location, const PrintObject& po) {
    size_t end_index = perimeter_points[start_index].perimeter.end_index;
    SeamComparator comparator { po.config().seam_position.value/*spNearest*/, po };

    size_t seam_index = start_index;
    for (size_t index = start_index; index < end_index; ++index) {
        if (comparator.is_first_better(perimeter_points[index], perimeter_points[seam_index], preffered_location)) {
            seam_index = index;
        }
    }
    return seam_index;
}

// picks random seam point uniformly, respecting enforcers blockers and overhang avoidance.
void pick_random_seam_point(const std::vector<SeamCandidate> &perimeter_points, size_t start_index, const PrintObject &po) {
    SeamComparator comparator { spRandom, po};

    // algorithm keeps a list of viable points and their lengths. If it finds a point
    // that is much better than the viable_example_index (e.g. better type, no overhang; see is_first_not_much_worse)
    // then it throws away stored lists and starts from start
    // in the end, the list should contain points with same type (Enforced > Neutral > Blocked) and also only those which are not
    // big overhang.
    size_t viable_example_index = start_index;
    size_t end_index = perimeter_points[start_index].perimeter.end_index;
    struct Viable {
        // Candidate seam point index.
        size_t index;
        float edge_length;
        Vec3f edge;
    };
    std::vector<Viable> viables;

    const Vec3f pseudornd_seed = perimeter_points[viable_example_index].position;
    float rand = std::abs(sin(pseudornd_seed.dot(Vec3f(12.9898f,78.233f, 133.3333f))) * 43758.5453f);
    rand = rand - (int) rand;

    for (size_t index = start_index; index < end_index; ++index) {
        if (comparator.are_similar(perimeter_points[index], perimeter_points[viable_example_index])) {
            // index ok, push info into viables
            Vec3f edge_to_next { perimeter_points[index == end_index - 1 ? start_index : index + 1].position
                    - perimeter_points[index].position };
            float dist_to_next = edge_to_next.norm();
            viables.push_back( { index, dist_to_next, edge_to_next });
        } else if (comparator.is_first_not_much_worse(perimeter_points[viable_example_index],
                perimeter_points[index])) {
            // index is worse then viable_example_index, skip this point
        } else {
            // index is better than viable example index, update example, clear gathered info, start again
            // clear up all gathered info, start from scratch, update example index
            viable_example_index = index;
            viables.clear();

            Vec3f edge_to_next = (perimeter_points[index == end_index - 1 ? start_index : index + 1].position
                    - perimeter_points[index].position);
            float dist_to_next = edge_to_next.norm();
            viables.push_back( { index, dist_to_next, edge_to_next });
        }
    }

    // now pick random point from the stored options
    float len_sum = std::accumulate(viables.begin(), viables.end(), 0.0f, [](const float acc, const Viable &v) {
        return acc + v.edge_length;
    });
    float picked_len = len_sum * rand;

    size_t point_idx = 0;
    while (picked_len - viables[point_idx].edge_length > 0) {
        picked_len = picked_len - viables[point_idx].edge_length;
        point_idx++;
    }

    Perimeter &perimeter = perimeter_points[start_index].perimeter;
    perimeter.seam_index = viables[point_idx].index;
    perimeter.final_seam_position = perimeter_points[perimeter.seam_index].position
            + viables[point_idx].edge.normalized() * picked_len;
    perimeter.finalized = true;
}

} // namespace SeamPlacerImpl

// Parallel process and extract each perimeter polygon of the given print object.
// Gather SeamCandidates of each layer into vector and build KDtree over them
// Store results in the SeamPlacer variables m_seam_per_object
void SeamPlacer::gather_seam_candidates(const PrintObject *po, const SeamPlacerImpl::GlobalModelInfo &global_model_info) {
    using namespace SeamPlacerImpl;
    PrintObjectSeamData &seam_data = m_seam_per_object.emplace(po, PrintObjectSeamData { }).first->second;
    seam_data.layers.resize(po->layer_count());

    tbb::parallel_for(tbb::blocked_range<size_t>(0, po->layers().size()),
            [po, &global_model_info, &seam_data]
            (tbb::blocked_range<size_t> r) {
                for (size_t layer_idx = r.begin(); layer_idx < r.end(); ++layer_idx) {
                    PrintObjectSeamData::LayerSeams &layer_seams = seam_data.layers[layer_idx];
                    const Layer *layer = po->get_layer(layer_idx);
                    auto unscaled_z = layer->slice_z;
                    std::vector<const LayerRegion*> regions;
                    //NOTE corresponding region ptr may be null, if the layer has zero perimeters
                    Polygons polygons = extract_perimeter_polygons(layer, regions);
                    for (size_t poly_index = 0; poly_index < polygons.size(); ++poly_index) {
                        process_perimeter_polygon(polygons[poly_index], unscaled_z,
                                regions[poly_index], global_model_info, layer_seams);
                    }
                    auto functor = SeamCandidateCoordinateFunctor { layer_seams.points };
                    seam_data.layers[layer_idx].points_tree =
                            std::make_unique<PrintObjectSeamData::SeamCandidatesTree>(functor,
                                    layer_seams.points.size());
                }
            }
    );
}

void SeamPlacer::calculate_candidates_visibility(const PrintObject *po,
        const SeamPlacerImpl::GlobalModelInfo &global_model_info) {
    using namespace SeamPlacerImpl;

    std::vector<PrintObjectSeamData::LayerSeams> &layers = m_seam_per_object[po].layers;
    tbb::parallel_for(tbb::blocked_range<size_t>(0, layers.size()),
            [&layers, &global_model_info](tbb::blocked_range<size_t> r) {
                for (size_t layer_idx = r.begin(); layer_idx < r.end(); ++layer_idx) {
                    for (auto &perimeter_point : layers[layer_idx].points) {
                        perimeter_point.visibility = global_model_info.calculate_point_visibility(
                                perimeter_point.position);
                    }
                }
            });
}

void SeamPlacer::calculate_overhangs_and_layer_embedding(const PrintObject *po) {
    using namespace SeamPlacerImpl;
    using PerimeterDistancer = AABBTreeLines::LinesDistancer<Linef>;

    std::vector<PrintObjectSeamData::LayerSeams> &layers = m_seam_per_object[po].layers;
    tbb::parallel_for(tbb::blocked_range<size_t>(0, layers.size()),
            [po, &layers](tbb::blocked_range<size_t> r) {
                std::unique_ptr<PerimeterDistancer> prev_layer_distancer;
                if (r.begin() > 0) { // previous layer exists
                    prev_layer_distancer = std::make_unique<PerimeterDistancer>(to_unscaled_linesf(po->layers()[r.begin() - 1]->lslices));
                }

                for (size_t layer_idx = r.begin(); layer_idx < r.end(); ++layer_idx) {
                    size_t regions_with_perimeter = 0;
                    for (const LayerRegion *region : po->layers()[layer_idx]->regions()) {
<<<<<<< HEAD
                        if (region->perimeters.entities().size() > 0) {
=======
                        if (region->perimeters().size() > 0) {
>>>>>>> 3284959e
                            regions_with_perimeter++;
                        }
                    };
                    bool should_compute_layer_embedding = regions_with_perimeter > 1;
                    std::unique_ptr<PerimeterDistancer> current_layer_distancer        = std::make_unique<PerimeterDistancer>(
                        to_unscaled_linesf(po->layers()[layer_idx]->lslices));

                    for (SeamCandidate &perimeter_point : layers[layer_idx].points) {
                        Vec2f point = Vec2f { perimeter_point.position.head<2>() };
                        if (prev_layer_distancer.get() != nullptr) {
                            perimeter_point.overhang = prev_layer_distancer->distance_from_lines<true>(point.cast<double>())
                                    + 0.6f * perimeter_point.perimeter.flow_width
                                    - tan(SeamPlacer::overhang_angle_threshold)
                                            * po->layers()[layer_idx]->height;
                            perimeter_point.overhang =
                                    perimeter_point.overhang < 0.0f ? 0.0f : perimeter_point.overhang;
                        }

                        if (should_compute_layer_embedding) { // search for embedded perimeter points (points hidden inside the print ,e.g. multimaterial join, best position for seam)
                            perimeter_point.embedded_distance = current_layer_distancer->distance_from_lines<true>(point.cast<double>())
                                    + 0.6f * perimeter_point.perimeter.flow_width;
                        }
                    }

                    prev_layer_distancer.swap(current_layer_distancer);
                }
            }
            );
        }

// Estimates, if there is good seam point in the layer_idx which is close to last_point_pos
// uses comparator.is_first_not_much_worse method to compare current seam with the closest point
// (if current seam is too far away )
// If the current chosen stream is close enough, it is stored in seam_string. returns true and updates last_point_pos
// If the closest point is good enough to replace current chosen seam, it is stored in potential_string_seams, returns true and updates last_point_pos
// Otherwise does nothing, returns false
// Used by align_seam_points().
std::optional<std::pair<size_t, size_t>> SeamPlacer::find_next_seam_in_layer(
        const std::vector<PrintObjectSeamData::LayerSeams> &layers,
        const Vec3f &projected_position,
        const size_t layer_idx, const float max_distance,
        const SeamPlacerImpl::SeamComparator &comparator) const {
    using namespace SeamPlacerImpl;
    std::vector<size_t> nearby_points_indices = find_nearby_points(*layers[layer_idx].points_tree, projected_position,
            max_distance);

    if (nearby_points_indices.empty()) {
        return {};
    }

    size_t best_nearby_point_index = nearby_points_indices[0];
    size_t nearest_point_index = nearby_points_indices[0];

    // Now find best nearby point, nearest point, and corresponding indices
    for (const size_t &nearby_point_index : nearby_points_indices) {
        const SeamCandidate &point = layers[layer_idx].points[nearby_point_index];
        if (point.perimeter.finalized) {
            continue; // skip over finalized perimeters, try to find some that is not finalized
        }
        if (comparator.is_first_better(point, layers[layer_idx].points[best_nearby_point_index],
                projected_position.head<2>())
                || layers[layer_idx].points[best_nearby_point_index].perimeter.finalized) {
            best_nearby_point_index = nearby_point_index;
        }
        if ((point.position - projected_position).squaredNorm()
                < (layers[layer_idx].points[nearest_point_index].position - projected_position).squaredNorm()
                || layers[layer_idx].points[nearest_point_index].perimeter.finalized) {
            nearest_point_index = nearby_point_index;
        }
    }

    const SeamCandidate &best_nearby_point = layers[layer_idx].points[best_nearby_point_index];
    const SeamCandidate &nearest_point = layers[layer_idx].points[nearest_point_index];

    if (nearest_point.perimeter.finalized) {
        //all points are from already finalized perimeter, skip
        return {};
    }

    //from the nearest_point, deduce index of seam in the next layer
    const SeamCandidate &next_layer_seam = layers[layer_idx].points[nearest_point.perimeter.seam_index];

    // First try to pick central enforcer if any present
    if (next_layer_seam.central_enforcer
            && (next_layer_seam.position - projected_position).squaredNorm()
                    < sqr(3 * max_distance)) {
        return {std::pair<size_t, size_t> {layer_idx, nearest_point.perimeter.seam_index}};
    }

    // First try to align the nearest, then try the best nearby
    if (comparator.is_first_not_much_worse(nearest_point, next_layer_seam)) {
        return {std::pair<size_t, size_t> {layer_idx, nearest_point_index}};
    }
    // If nearest point is not good enough, try it with the best nearby point.
    if (comparator.is_first_not_much_worse(best_nearby_point, next_layer_seam)) {
        return {std::pair<size_t, size_t> {layer_idx, best_nearby_point_index}};
    }

    return {};
}

// get the nearests points from layers above & below. stop when the seam_align_tolerable_dist_factor don't allow to jump to a point, 
std::vector<std::pair<size_t, size_t>> SeamPlacer::find_seam_string(const PrintObject *po,
        std::pair<size_t, size_t> start_seam, const SeamPlacerImpl::SeamComparator &comparator) const {
    const std::vector<PrintObjectSeamData::LayerSeams> &layers = m_seam_per_object.find(po)->second.layers;
    int layer_idx = start_seam.first;

    //initialize searching for seam string - cluster of nearby seams on previous and next layers
    int next_layer = layer_idx + 1;
    int step = 1;
    std::pair<size_t, size_t> prev_point_index = start_seam;
    std::vector<std::pair<size_t, size_t>> seam_string { start_seam };

    auto reverse_lookup_direction = [&]() {
        step = -1;
        prev_point_index = start_seam;
        next_layer = layer_idx - 1;
    };

    while (next_layer >= 0) {
        if (next_layer >= int(layers.size())) {
            reverse_lookup_direction();
            if (next_layer < 0) {
                break;
            }
        }
        float max_nozzle_diam = 0;
        for (size_t region_id = 0; region_id < po->num_printing_regions(); ++region_id) {
            max_nozzle_diam = std::max(max_nozzle_diam, (float)po->print()->config().nozzle_diameter.get_at(po->printing_region(region_id).config().perimeter_extruder.value - 1));
        }
        float max_distance = SeamPlacer::seam_align_tolerable_dist_factor * max_nozzle_diam *
                layers[start_seam.first].points[start_seam.second].perimeter.flow_width;
        Vec3f prev_position = layers[prev_point_index.first].points[prev_point_index.second].position;
        Vec3f projected_position = prev_position;
        projected_position.z() = float(po->get_layer(next_layer)->slice_z);

        std::optional<std::pair<size_t, size_t>> maybe_next_seam = find_next_seam_in_layer(layers, projected_position,
                next_layer,
                max_distance, comparator);

        if (maybe_next_seam.has_value()) {
            // For old macOS (pre 10.14), std::optional does not have .value() method, so the code is using operator*() instead.
            seam_string.push_back(maybe_next_seam.operator*());
            prev_point_index = seam_string.back();
            //String added, prev_point_index updated
        } else {
            if (step == 1) {
                reverse_lookup_direction();
                if (next_layer < 0) {
                    break;
                }
            } else {
                break;
            }
        }
        next_layer += step;
    }
    return seam_string;
}

// clusters already chosen seam points into strings across multiple layers, and then
// aligns the strings via polynomial fit
// Does not change the positions of the SeamCandidates themselves, instead stores
// the new aligned position into the shared Perimeter structure of each perimeter
// Note that this position does not necesarilly lay on the perimeter.
void SeamPlacer::align_seam_points(const PrintObject *po, const SeamPlacerImpl::SeamComparator &comparator) {
    using namespace SeamPlacerImpl;

    // Prepares Debug files for writing.
#ifdef DEBUG_FILES
    Slic3r::CNumericLocalesSetter locales_setter;
    auto clusters_f = debug_out_path("seam_clusters.obj");
    FILE *clusters = boost::nowide::fopen(clusters_f.c_str(), "w");
    if (clusters == nullptr) {
        BOOST_LOG_TRIVIAL(error)
        << "stl_write_obj: Couldn't open " << clusters_f << " for writing";
        return;
    }
    auto aligned_f = debug_out_path("aligned_clusters.obj");
    FILE *aligns = boost::nowide::fopen(aligned_f.c_str(), "w");
    if (aligns == nullptr) {
        BOOST_LOG_TRIVIAL(error)
        << "stl_write_obj: Couldn't open " << clusters_f << " for writing";
        return;
    }
#endif

    //gather vector of all seams on the print_object - pair of layer_index and seam__index within that layer
    const std::vector<PrintObjectSeamData::LayerSeams> &layers = m_seam_per_object[po].layers;
    std::vector<std::pair<size_t, size_t>> seams;
    for (size_t layer_idx = 0; layer_idx < layers.size(); ++layer_idx) {
        const std::vector<SeamCandidate> &layer_perimeter_points = layers[layer_idx].points;
        size_t current_point_index = 0;
        while (current_point_index < layer_perimeter_points.size()) {
            seams.emplace_back(layer_idx, layer_perimeter_points[current_point_index].perimeter.seam_index);
            current_point_index = layer_perimeter_points[current_point_index].perimeter.end_index;
        }
    }

    //sort them before alignment. Alignment is sensitive to initializaion, this gives it better chance to choose something nice
    if (comparator.setup != spExtremlyAligned) {
        std::stable_sort(seams.begin(), seams.end(),
            [&comparator, &layers](const std::pair<size_t, size_t>& left,
                const std::pair<size_t, size_t>& right) {
                    return comparator.is_first_better(layers[left.first].points[left.second],
                        layers[right.first].points[right.second]);
            }
        );
    }

    // spExtremlyAligned: don't move unless it's an enforcer / Sphere
    if (comparator.setup == spExtremlyAligned && seams.size() > 1) {
        std::vector<std::vector<Perimeter*>> layer2seams;
        size_t seam_idx = 0;
        size_t current_layer_idx = 0;
        // fisrt layer: keep that.
        layer2seams.emplace_back();
        while (seams[seam_idx].first == 0 && seam_idx < seams.size()) {
            layer2seams.back().push_back(&layers[0].points[seams[seam_idx].second].perimeter);
            layer2seams.back().back()->finalized = true;
            //iterate
            seam_idx++;
        }
        //next layer: get the nearest point form previous layer, and project it onto the current perimeter.
        for (; seam_idx < seams.size(); seam_idx++) {
            while (current_layer_idx < seams[seam_idx].first) {
                layer2seams.emplace_back();
                current_layer_idx++;
            }
            const std::vector<SeamPlacerImpl::SeamCandidate>& points = layers[seams[seam_idx].first].points;
            const SeamCandidate& current = points[seams[seam_idx].second];
            Perimeter& perimeter = points[seams[seam_idx].second].perimeter;
            layer2seams.back().push_back(&perimeter);
            if (current.type == EnforcedBlockedSeamPoint::Enforced) {
                //// TODO: align as much as possible inside the enforcement
                perimeter.seam_index = seams[seam_idx].second;
                perimeter.final_seam_position = current.position;
                perimeter.finalized = true;
            } else if (current.type == EnforcedBlockedSeamPoint::Sphere) {
                //keep as-is
            } else if (current_layer_idx > 0 && !layer2seams[current_layer_idx - 1].empty()) {
                //TODO: remove seam blocker
                Point nearest_point;
                Vec3f nearest_old_point;
                size_t nearest_pt_idx;
                size_t next_pt_idx;
                double nearest_sqr_dist = std::numeric_limits<double>::max();
                for (const Perimeter* lower_peri : layer2seams[current_layer_idx - 1]) {
                    //old point
                    Point lower_pt{ scale_t(lower_peri->final_seam_position.x()), scale_t(lower_peri->final_seam_position.y()) };
                    //for each segment
                    for (int i = perimeter.start_index; i < perimeter.end_index-1; i++) {
                        Line l = Line{ Point{scale_t(points[i].position.x()), scale_t(points[i].position.y())}, Point{scale_t(points[i + 1].position.x()), scale_t(points[i + 1].position.y())} };
                        Point pt = lower_pt.projection_onto(l);
                        double dist_sqr = pt.distance_to_square(lower_pt);
                        if (dist_sqr < nearest_sqr_dist) {
                            nearest_sqr_dist = dist_sqr;
                            nearest_point = pt;
                            nearest_pt_idx = i;
                            next_pt_idx = i + 1;
                            nearest_old_point = lower_peri->final_seam_position;
                        }
                    }
                    //test last segment
                    {
                        Point pt = lower_pt.projection_onto(Line{ Point{scale_t(points[perimeter.end_index - 1].position.x()), scale_t(points[perimeter.end_index - 1].position.y())}, Point{scale_t(points[perimeter.start_index].position.x()), scale_t(points[perimeter.start_index].position.y())} });
                        double dist_sqr = pt.distance_to_square(lower_pt);
                        if (dist_sqr < nearest_sqr_dist) {
                            nearest_sqr_dist = dist_sqr;
                            nearest_point = pt;
                            nearest_pt_idx = perimeter.end_index - 1;
                            next_pt_idx = perimeter.start_index;
                            nearest_old_point = lower_peri->final_seam_position;
                        }
                    }
                }

                if (nearest_sqr_dist < std::numeric_limits<double>::max()) {
                    perimeter.seam_index = nearest_pt_idx;
                    perimeter.final_seam_position.x() = unscaled(nearest_point.x());
                    perimeter.final_seam_position.y() = unscaled(nearest_point.y());
                    perimeter.finalized = true;
                } 
            }
        }
        return;
    }

    //align the seam points - start with the best, and check if they are aligned, if yes, skip, else start alignment
    // Keeping the vectors outside, so with a bit of luck they will not get reallocated after couple of for loop iterations.
    std::vector<std::pair<size_t, size_t>> seam_string;
    std::vector<std::pair<size_t, size_t>> alternative_seam_string;
    std::vector<Vec2f> observations;
    std::vector<float> observation_points;
    std::vector<float> weights;

    int global_index = 0;
    while (global_index < int(seams.size())) {
        size_t layer_idx = seams[global_index].first;
        size_t seam_index = seams[global_index].second;
        global_index++;
        const std::vector<SeamCandidate> &layer_perimeter_points = layers[layer_idx].points;
        if (layer_perimeter_points[seam_index].perimeter.finalized) {
            // This perimeter is already aligned, skip seam
            continue;
        } else {
            seam_string = this->find_seam_string(po, { layer_idx, seam_index }, comparator);
            size_t step_size = 1 + seam_string.size() / 20;
            for (size_t alternative_start = 0; alternative_start < seam_string.size(); alternative_start += step_size) {
                size_t start_layer_idx = seam_string[alternative_start].first;
                size_t seam_idx =
                    layers[start_layer_idx].points[seam_string[alternative_start].second].perimeter.seam_index;
                alternative_seam_string = this->find_seam_string(po,
                    std::pair<size_t, size_t>(start_layer_idx, seam_idx), comparator);
                if (alternative_seam_string.size() > seam_string.size()) {
                    seam_string = std::move(alternative_seam_string);
                }
            }
            if (seam_string.size() < seam_align_minimum_string_seams) {
                //string NOT long enough to be worth aligning, skip
                continue;
            }

            // String is long enough, all string seams and potential string seams gathered, now do the alignment
            //sort by layer index
            std::sort(seam_string.begin(), seam_string.end(),
                    [](const std::pair<size_t, size_t> &left, const std::pair<size_t, size_t> &right) {
                        return left.first < right.first;
                    });

            //repeat the alignment for the current seam, since it could be skipped due to alternative path being aligned.
            global_index--;

            // gather all positions of seams and their weights
            observations.resize(seam_string.size());
            observation_points.resize(seam_string.size());
            weights.resize(seam_string.size());

            auto angle_3d = [](const Vec3f& a, const Vec3f& b){
                return std::abs(acosf(a.normalized().dot(b.normalized())));
            };

            auto angle_weight = [](float angle){
                return 1.0f / (0.1f + compute_angle_penalty(angle));
            };

            //gather points positions and weights
            float total_length = 0.0f;
            Vec3f last_point_pos = layers[seam_string[0].first].points[seam_string[0].second].position;
            for (size_t index = 0; index < seam_string.size(); ++index) {
                const SeamCandidate &current = layers[seam_string[index].first].points[seam_string[index].second];
                float layer_angle = 0.0f;
                if (index > 0 && index < seam_string.size() - 1) {
                    layer_angle = angle_3d(
                                    current.position
                                            - layers[seam_string[index - 1].first].points[seam_string[index - 1].second].position,
                                    layers[seam_string[index + 1].first].points[seam_string[index + 1].second].position
                                            - current.position
                                            );
                }
                observations[index] = current.position.head<2>();
                observation_points[index] = current.position.z();
                weights[index] = angle_weight(current.local_ccw_angle);
                float curling_influence = layer_angle > 2.0 * std::abs(current.local_ccw_angle) ? -0.8f : 1.0f;
                if (current.type == EnforcedBlockedSeamPoint::Enforced) {
                    curling_influence = 1.0f;
                    weights[index] += 3.0f;
                }
                total_length += curling_influence * (last_point_pos - current.position).norm();
                last_point_pos = current.position;
            }

            if (comparator.setup == spRear) {
                total_length *= 0.3f;
            }

            // Curve Fitting
            size_t number_of_segments = std::max(size_t(1),
                    size_t(std::max(0.0f,total_length) / SeamPlacer::seam_align_mm_per_segment));
            auto curve = Geometry::fit_cubic_bspline(observations, observation_points, weights, number_of_segments);

            // Do alignment - compute fitted point for each point in the string from its Z coord, and store the position into
            // Perimeter structure of the point; also set flag aligned to true
            for (size_t index = 0; index < seam_string.size(); ++index) {
                const auto &pair = seam_string[index];
                float t = std::min(1.0f, std::pow(std::abs(layers[pair.first].points[pair.second].local_ccw_angle)
                        / SeamPlacer::sharp_angle_snapping_threshold, 3.0f));
                if (layers[pair.first].points[pair.second].type == EnforcedBlockedSeamPoint::Enforced){
                    t = std::max(0.4f, t);
                }

                Vec3f current_pos = layers[pair.first].points[pair.second].position;
                Vec2f fitted_pos = curve.get_fitted_value(current_pos.z());

                //interpolate between current and fitted position, prefer current pos for large weights.
                Vec3f final_position = t * current_pos + (1.0f - t) * to_3d(fitted_pos, current_pos.z());

                Perimeter &perimeter = layers[pair.first].points[pair.second].perimeter;
                perimeter.seam_index = pair.second;
                perimeter.final_seam_position = final_position;
                perimeter.finalized = true;
            }

#ifdef DEBUG_FILES
            auto randf = []() {
                return float(rand()) / float(RAND_MAX);
            };
            Vec3f color { randf(), randf(), randf() };
            for (size_t i = 0; i < seam_string.size(); ++i) {
                auto orig_seam = layers[seam_string[i].first].points[seam_string[i].second];
                fprintf(clusters, "v %f %f %f %f %f %f \n", orig_seam.position[0],
                        orig_seam.position[1],
                        orig_seam.position[2], color[0], color[1],
                        color[2]);
            }

            color = Vec3f { randf(), randf(), randf() };
            for (size_t i = 0; i < seam_string.size(); ++i) {
                const Perimeter &perimeter = layers[seam_string[i].first].points[seam_string[i].second].perimeter;
                fprintf(aligns, "v %f %f %f %f %f %f \n", perimeter.final_seam_position[0],
                        perimeter.final_seam_position[1],
                        perimeter.final_seam_position[2], color[0], color[1],
                        color[2]);
            }
#endif
        }
    }

#ifdef DEBUG_FILES
    fclose(clusters);
    fclose(aligns);
#endif

}

void SeamPlacer::init(const Print &print, std::function<void(void)> throw_if_canceled_func) {
    using namespace SeamPlacerImpl;
    m_seam_per_object.clear();

    for (const PrintObject *po : print.objects()) {
        throw_if_canceled_func();
        SeamPosition configured_seam_preference = po->config().seam_position.value;
        SeamComparator comparator { configured_seam_preference, *po };

        {
            GlobalModelInfo global_model_info { };
            gather_enforcers_blockers(global_model_info, po);
            throw_if_canceled_func();
            if (configured_seam_preference == spAligned || configured_seam_preference == spExtremlyAligned || configured_seam_preference == spNearest || configured_seam_preference == spCost || configured_seam_preference == spCustom) {
                compute_global_occlusion(global_model_info, po, throw_if_canceled_func);
            }
            throw_if_canceled_func();
            BOOST_LOG_TRIVIAL(debug)
            << "SeamPlacer: gather_seam_candidates: start";
            gather_seam_candidates(po, global_model_info);
            BOOST_LOG_TRIVIAL(debug)
            << "SeamPlacer: gather_seam_candidates: end";
            throw_if_canceled_func();
            if (configured_seam_preference == spAligned || configured_seam_preference == spExtremlyAligned || configured_seam_preference == spNearest || configured_seam_preference == spCost || configured_seam_preference == spCustom) {
                BOOST_LOG_TRIVIAL(debug)
                << "SeamPlacer: calculate_candidates_visibility : start";
                calculate_candidates_visibility(po, global_model_info);
                BOOST_LOG_TRIVIAL(debug)
                << "SeamPlacer: calculate_candidates_visibility : end";
            }
        } // destruction of global_model_info (large structure, no longer needed)
        throw_if_canceled_func();
        BOOST_LOG_TRIVIAL(debug)
        << "SeamPlacer: calculate_overhangs and layer embdedding : start";
        calculate_overhangs_and_layer_embedding(po);
        BOOST_LOG_TRIVIAL(debug)
        << "SeamPlacer: calculate_overhangs and layer embdedding: end";
        throw_if_canceled_func();
        if (configured_seam_preference != spNearest && configured_seam_preference != spCost && configured_seam_preference != spCustom) { // For spNearest, the seam is picked in the place_seam method with actual nozzle position information
            BOOST_LOG_TRIVIAL(debug)
            << "SeamPlacer: pick_seam_point : start";
            //pick seam point
            std::vector<PrintObjectSeamData::LayerSeams> &layers = m_seam_per_object[po].layers;
            tbb::parallel_for(tbb::blocked_range<size_t>(0, layers.size()),
                    [&layers, configured_seam_preference, comparator, po](tbb::blocked_range<size_t> r) {
                        for (size_t layer_idx = r.begin(); layer_idx < r.end(); ++layer_idx) {
                            std::vector<SeamCandidate> &layer_perimeter_points = layers[layer_idx].points;
                            for (size_t current = 0; current < layer_perimeter_points.size();
                                    current = layer_perimeter_points[current].perimeter.end_index)
                                if (configured_seam_preference == spRandom || configured_seam_preference == SeamPosition::spAllRandom)
                                    pick_random_seam_point(layer_perimeter_points, current, *po);
                                else
                                    pick_seam_point(layer_perimeter_points, current, comparator);
                        }
                    });
            BOOST_LOG_TRIVIAL(debug)
            << "SeamPlacer: pick_seam_point : end";
        }
        throw_if_canceled_func();
        if (configured_seam_preference == spAligned || configured_seam_preference == spExtremlyAligned || configured_seam_preference == spRear) {
            BOOST_LOG_TRIVIAL(debug)
            << "SeamPlacer: align_seam_points : start";
            align_seam_points(po, comparator);
            BOOST_LOG_TRIVIAL(debug)
            << "SeamPlacer: align_seam_points : end";
        }

#ifdef DEBUG_FILES
        debug_export_points(m_seam_per_object[po].layers, po->bounding_box(), comparator);
#endif
    }
    this->external_perimeters_first = print.default_region_config().external_perimeters_first;
}

static constexpr float MINIMAL_POLYGON_SIDE = scaled<float>(0.2f);
std::tuple<bool,std::optional<Vec3f>> get_seam_from_modifier(const Layer& layer, ExtrusionLoop& loop, const uint16_t print_object_instance_idx, const Point& last_po, const PrintObject* po) {

    bool has_custom_seam_modifier = false;
    if (print_object_instance_idx < po->instances().size()) {
        for (ModelVolume* v : po->model_object()->volumes) {
            if (v->is_seam_position()) {
                has_custom_seam_modifier = true;
                break;
            }
        }
    }
    if (has_custom_seam_modifier) {
        Polygon polygon = loop.polygon();
        polygon.densify(MINIMAL_POLYGON_SIDE);
        bool was_clockwise = polygon.make_counter_clockwise();
        // Look for all lambda-seam-modifiers below current z, choose the highest one
        ModelVolume* v_lambda_seam = nullptr;
        Vec3d lambda_pos;
        double lambda_z = 0;
        double lambda_dist = 0;
        double lambda_radius = 0;
        double max_lambda_radius = 0;
        //get model_instance (like from po->model_object()->instances, but we don't have the index for that array)
        const ModelInstance* model_instance = po->instances()[print_object_instance_idx].model_instance;
        for (ModelVolume* v : po->model_object()->volumes) {
            if (v->is_seam_position()) {
                //xy in object coordinates, z in plater coordinates
                // created/moved shpere have offset in their transformation, and loaded ones have their loaded transformation in the source transformation.
                Vec3d test_lambda_pos = model_instance->transform_vector((v->get_transformation() * v->source.transform).get_offset(), false);
                // remove shift, as we used the transform_vector(.., FALSE). that way, we have a correct z vs the layer height, and same for the x and y vs polygon.
                test_lambda_pos.x() -= unscaled(po->instances()[print_object_instance_idx].shift.x());
                test_lambda_pos.y() -= unscaled(po->instances()[print_object_instance_idx].shift.y());

                double test_lambda_z = std::abs(layer.print_z - test_lambda_pos.z());
                Point xy_lambda(scale_(test_lambda_pos.x()), scale_(test_lambda_pos.y()));
                Point nearest = polygon.point_projection(xy_lambda);
                Vec3d polygon_3dpoint{ unscaled(nearest.x()), unscaled(nearest.y()), (double)layer.print_z };
                double test_lambda_dist = (polygon_3dpoint - test_lambda_pos).norm();
                double sphere_radius = po->model_object()->instance_bounding_box(0, true).size().x() / 2;
                max_lambda_radius = std::max(max_lambda_radius, sphere_radius);

                //use this one if the first or nearer (in z, or in xy if same z)
                if (v_lambda_seam == nullptr
                    || (lambda_z > test_lambda_z)
                    || (lambda_z == test_lambda_z && lambda_dist > test_lambda_dist)) {
                    v_lambda_seam = v;
                    lambda_pos = test_lambda_pos;
                    lambda_radius = sphere_radius;
                    lambda_dist = test_lambda_dist;
                    lambda_z = test_lambda_z;
                }
            }
        }

        if (v_lambda_seam != nullptr) {
            // Found, get the center point and apply rotation and scaling of Model instance. Continues to spAligned if not found or Weight set to Zero.
            // Weight is set by user and stored in the radius of the sphere
            float seam_mod_weight = 1.f + 100 * (lambda_radius / max_lambda_radius);
            if (seam_mod_weight > 0.0) {
                return std::tuple<bool, std::optional<Vec3f>>{ true, std::optional{ Vec3f{(float)lambda_pos.x(), (float)lambda_pos.y(), (float)layer.slice_z} } };
            }
        }
    }
    return std::tuple<bool, std::optional<Vec3f>>{ false, std::nullopt };
}

<<<<<<< HEAD
void SeamPlacer::place_seam(const Layer *layer, ExtrusionLoop &loop, const uint16_t print_object_instance_idx,
=======
Point SeamPlacer::place_seam(const Layer *layer, const ExtrusionLoop &loop, bool external_first,
>>>>>>> 3284959e
        const Point &last_pos) const {
    using namespace SeamPlacerImpl;
    const PrintObject *po = layer->object();
    // Must not be called with supprot layer.
    assert(dynamic_cast<const SupportLayer*>(layer) == nullptr);
    // Object layer IDs are incremented by the number of raft layers.
    assert(layer->id() >= po->slicing_parameters().raft_layers());
    const size_t layer_index = layer->id() - po->slicing_parameters().raft_layers();
    const double unscaled_z = layer->slice_z;

    auto get_next_loop_point = [loop](ExtrusionLoop::ClosestPathPoint current) {
        current.segment_idx += 1;
        if (current.segment_idx >= loop.paths[current.path_idx].polyline.size()) {
            current.path_idx = next_idx_modulo(current.path_idx, loop.paths.size());
            current.segment_idx = 0;
        }
        current.foot_pt = loop.paths[current.path_idx].polyline.get_points()[current.segment_idx];
        return current;
    };

    const PrintObjectSeamData::LayerSeams &layer_perimeters =
            m_seam_per_object.find(layer->object())->second.layers[layer_index];

    // Find the closest perimeter in the SeamPlacer to this loop.
    // Repeat search until two consecutive points of the loop are found, that result in the same closest_perimeter
    // This is beacuse with arachne, T-Junctions may exist and sometimes the wrong perimeter was chosen
    size_t closest_perimeter_point_index = 0;
    { // local space for the closest_perimeter_point_index
        Perimeter *closest_perimeter = nullptr;
        ExtrusionLoop::ClosestPathPoint closest_point{0,0,loop.paths[0].polyline.front()};
        size_t points_count = std::accumulate(loop.paths.begin(), loop.paths.end(), 0, [](size_t acc,const ExtrusionPath& p) {
           return acc + p.polyline.size();
        });
        for (size_t i = 0; i < points_count; ++i) {
            Vec2f unscaled_p = unscaled<float>(closest_point.foot_pt);
            closest_perimeter_point_index = find_closest_point(*layer_perimeters.points_tree.get(),
                    to_3d(unscaled_p, float(unscaled_z)));
            if (closest_perimeter != &layer_perimeters.points[closest_perimeter_point_index].perimeter) {
                closest_perimeter = &layer_perimeters.points[closest_perimeter_point_index].perimeter;
                closest_point = get_next_loop_point(closest_point);
            } else {
                break;
            }
        }
    }

    Vec3f seam_position;
    size_t seam_index;
    if (const Perimeter &perimeter = layer_perimeters.points[closest_perimeter_point_index].perimeter;
    perimeter.finalized) {
        seam_position = perimeter.final_seam_position;
        seam_index = perimeter.seam_index;
    } else {
        seam_index =
                (po->config().seam_position.value == spNearest || po->config().seam_position.value == spCost || po->config().seam_position.value == spCustom) ?
                        pick_nearest_seam_point_index(layer_perimeters.points, perimeter.start_index,
                                unscaled<float>(last_pos), *po) :
                        perimeter.seam_index;
        seam_position = layer_perimeters.points[seam_index].position;
    }


    Point seam_point = Point::new_scale(seam_position.x(), seam_position.y());

<<<<<<< HEAD
    auto [has_seam_mod, seam_mod_pos] = get_seam_from_modifier(*layer, loop, print_object_instance_idx, last_pos, po);
    if (has_seam_mod && seam_mod_pos.has_value()) {
        seam_point = Point::new_scale(seam_mod_pos->x(), seam_mod_pos->y());
    } else {

        if (const SeamCandidate& perimeter_point = layer_perimeters.points[seam_index];
            (po->config().seam_position.value == spNearest || po->config().seam_position.value == spAligned || po->config().seam_position.value == spExtremlyAligned || po->config().seam_position.value == spCost || po->config().seam_position.value == spCustom) &&
            loop.role() == ExtrusionRole::erPerimeter && //Hopefully internal perimeter
            (seam_position - perimeter_point.position).squaredNorm() < 4.0f && // seam is on perimeter point
            perimeter_point.local_ccw_angle < -EPSILON // In concave angles
            ) { // In this case, we are at internal perimeter, where the external perimeter has seam in concave angle. We want to align
    // the internal seam into the concave corner, and not on the perpendicular projection on the closest edge (which is what the split_at function does)
            size_t index_of_prev =
=======
    if (loop.role() == ExtrusionRole::Perimeter) { //Hopefully inner perimeter
        const SeamCandidate &perimeter_point = layer_perimeters.points[seam_index];
        ExtrusionLoop::ClosestPathPoint projected_point = loop.get_closest_path_and_point(seam_point, false);
        // determine depth of the seam point.
        float depth = (float) unscale(Point(seam_point - projected_point.foot_pt)).norm();
        float beta_angle = cos(perimeter_point.local_ccw_angle / 2.0f);
        size_t index_of_prev =
>>>>>>> 3284959e
                seam_index == perimeter_point.perimeter.start_index ?
                perimeter_point.perimeter.end_index - 1 :
                seam_index - 1;
            size_t index_of_next =
                seam_index == perimeter_point.perimeter.end_index - 1 ?
                perimeter_point.perimeter.start_index :
                seam_index + 1;

<<<<<<< HEAD
            Vec2f dir_to_middle =
                ((perimeter_point.position - layer_perimeters.points[index_of_prev].position).head<2>().normalized()
                    + (perimeter_point.position - layer_perimeters.points[index_of_next].position).head<2>().normalized())
                * 0.5;

            ExtrusionLoop::ClosestPathPoint projected_point = loop.get_closest_path_and_point(seam_point, true);
            //get closest projected point, determine depth of the seam point.
            float depth = (float)unscale(Point(seam_point - projected_point.foot_pt)).norm();
            float angle_factor = cos(-perimeter_point.local_ccw_angle / 2.0f); // There are some nice geometric identities in determination of the correct depth of new seam point.
            //overshoot the target depth, in concave angles it will correctly snap to the corner; TODO: find out why such big overshoot is needed.
            Vec2f final_pos = perimeter_point.position.head<2>() + (1.4142 * depth / angle_factor) * dir_to_middle;
            seam_point = Point::new_scale(final_pos.x(), final_pos.y());
        }
    }
    // Because the G-code export has 1um resolution, don't generate segments shorter than 1.5 microns,
    // thus empty path segments will not be produced by G-code export.
    if (!loop.split_at_vertex(seam_point, scaled<double>(0.0015))) {
        // The point is not in the original loop.
        // Insert it.
        loop.split_at(seam_point, true);
        /*{
                static int isaqsdsdfsdfqzfn = 0;
                std::stringstream stri;
                stri << layer->id() << "_split_seam_" << isaqsdsdfsdfqzfn++ << ".svg";
                SVG svg(stri.str());
                for(auto& path : loop.paths)
                    svg.draw(path.polyline, "blue");
                svg.draw(seam_point, "red");
                svg.Close();
            }*/
=======
        if ((seam_position - perimeter_point.position).squaredNorm() < depth && // seam is on perimeter point
                perimeter_point.local_ccw_angle < -EPSILON // In concave angles
                        ) { // In this case, we are at internal perimeter, where the external perimeter has seam in concave angle. We want to align
                // the internal seam into the concave corner, and not on the perpendicular projection on the closest edge (which is what the split_at function does)
            Vec2f dir_to_middle =
                    ((perimeter_point.position - layer_perimeters.points[index_of_prev].position).head<2>().normalized()
                            + (perimeter_point.position - layer_perimeters.points[index_of_next].position).head<2>().normalized())
                            * 0.5;
            depth = 1.4142 * depth / beta_angle;
            // There are some nice geometric identities in determination of the correct depth of new seam point.
            //overshoot the target depth, in concave angles it will correctly snap to the corner; TODO: find out why such big overshoot is needed.
            Vec2f final_pos = perimeter_point.position.head<2>() + depth * dir_to_middle;
            projected_point = loop.get_closest_path_and_point(Point::new_scale(final_pos.x(), final_pos.y()), false);
        } else { // not concave angle, in that case the nearest point is the good candidate
            // but for staggering, we also need to recompute depth of the inner perimter, because in convex corners, the distance is larger than layer width
            // we want the perpendicular depth, not distance to nearest point
            depth = depth * beta_angle / 1.4142;
        }

        seam_point = projected_point.foot_pt;

        //lastly, for internal perimeters, do the staggering if requested
        if (po->config().staggered_inner_seams && loop.length() > 0.0) {
            //fix depth, it is sometimes strongly underestimated
            depth = std::max(loop.paths[projected_point.path_idx].width(), depth);

            while (depth > 0.0f) {
                auto next_point = get_next_loop_point(projected_point);
                Vec2f a = unscale(projected_point.foot_pt).cast<float>();
                Vec2f b = unscale(next_point.foot_pt).cast<float>();
                float dist = (a - b).norm();
                if (dist > depth) {
                    Vec2f final_pos = a + (b - a) * depth / dist;
                    next_point.foot_pt = Point::new_scale(final_pos.x(), final_pos.y());
                }
                depth -= dist;
                projected_point = next_point;
            }
            seam_point = projected_point.foot_pt;
        }
>>>>>>> 3284959e
    }

    return seam_point;
}

} // namespace Slic3r<|MERGE_RESOLUTION|>--- conflicted
+++ resolved
@@ -32,7 +32,7 @@
 #include "libslic3r/Utils.hpp"
 
 //#define DEBUG_FILES
-#pragma optimize("", off)
+
 #ifdef DEBUG_FILES
 #include <boost/nowide/cstdio.hpp>
 #include <SVG.hpp>
@@ -42,27 +42,6 @@
 
 namespace SeamPlacerImpl {
 
-<<<<<<< HEAD
-// ************  FOR BACKPORT COMPATIBILITY ONLY ***************
-// Color mapping of a value into RGB false colors.
-inline Vec3f value_to_rgbf(float minimum, float maximum, float value)
-        {
-    float ratio = 2.0f * (value - minimum) / (maximum - minimum);
-    float b = std::max(0.0f, (1.0f - ratio));
-    float r = std::max(0.0f, (ratio - 1.0f));
-    float g = 1.0f - b - r;
-    return Vec3f { r, g, b };
-}
-
-// Color mapping of a value into RGB false colors.
-inline Vec3i32 value_to_rgbi(float minimum, float maximum, float value)
-        {
-    return (value_to_rgbf(minimum, maximum, value) * 255).cast<int>();
-}
-// ***************************
-
-=======
->>>>>>> 3284959e
 template<typename T> int sgn(T val) {
     return int(T(0) < val) - int(val < T(0));
 }
@@ -432,23 +411,18 @@
 ;
 
 //Extract perimeter polygons of the given layer
-<<<<<<< HEAD
-Polygons extract_perimeter_polygons(const Layer *layer, const SeamPosition configured_seam_preference,
-        std::vector<const LayerRegion*> &corresponding_regions_out) {
+Polygons extract_perimeter_polygons(const Layer *layer, std::vector<const LayerRegion*> &corresponding_regions_out, bool allrandom) {
     
 
-=======
-Polygons extract_perimeter_polygons(const Layer *layer, std::vector<const LayerRegion*> &corresponding_regions_out) {
->>>>>>> 3284959e
     Polygons polygons;
     class PerimeterCopy : public ExtrusionVisitorConst {
         Polygons* polygons;
         std::vector<const LayerRegion*>* corresponding_regions_out;
         LayerRegion* current_layer_region;
-        SeamPosition configured_seam_preference;
+        bool allrandom;
     public:
-        PerimeterCopy(std::vector<const LayerRegion*>* regions_out, Polygons* polys, SeamPosition configured_seam)
-            : corresponding_regions_out(regions_out), configured_seam_preference(configured_seam), polygons(polys) {
+        PerimeterCopy(std::vector<const LayerRegion*>* regions_out, Polygons* polys, bool allrandom)
+            : corresponding_regions_out(regions_out), allrandom(allrandom), polygons(polys) {
         }
         virtual void default_use(const ExtrusionEntity& entity) { };
         virtual void use(const ExtrusionLoop& loop) override {
@@ -460,7 +434,7 @@
             }
 
             if (role == ExtrusionRole::erExternalPerimeter
-                || (is_perimeter(role) && configured_seam_preference == spAllRandom)) { //for random seam alignment, extract all perimeters
+                || (is_perimeter(role) && allrandom)) { //for random seam alignment, extract all perimeters
                 Points p;
                 loop.collect_points(p);
                 polygons->emplace_back(std::move(p));
@@ -472,16 +446,13 @@
                 entity->visit(*this);
             }
         }
-    } visitor(&corresponding_regions_out, &polygons, configured_seam_preference);
+    } visitor(&corresponding_regions_out, &polygons, allrandom);
 
     for (const LayerRegion *layer_region : layer->regions()) {
-<<<<<<< HEAD
-        for (const ExtrusionEntity *ex_entity : layer_region->perimeters.entities()) {
-=======
         for (const ExtrusionEntity *ex_entity : layer_region->perimeters()) {
->>>>>>> 3284959e
             if (ex_entity->is_collection()) { //collection of inner, outer, and overhang perimeters
-                //ex_entity->visit(visitor);
+                ex_entity->visit(visitor);
+/*
                 for (const ExtrusionEntity *perimeter : static_cast<const ExtrusionEntityCollection*>(ex_entity)->entities()) {
                     ExtrusionRole role = perimeter->role();
                     if (perimeter->is_loop()) {
@@ -492,18 +463,14 @@
                         }
                     }
 
-<<<<<<< HEAD
-                    if (role == ExtrusionRole::erExternalPerimeter
-                            || (is_perimeter(role) && (configured_seam_preference == spAllRandom) )) { //for random seam alignment, extract all perimeters
-=======
                     if (role == ExtrusionRole::ExternalPerimeter) {
->>>>>>> 3284959e
                         Points p;
                         perimeter->collect_points(p);
                         polygons.emplace_back(std::move(p));
                         corresponding_regions_out.push_back(layer_region);
                     }
                 }
+*/
                 if (polygons.empty()) {
                     Points p;
                     ex_entity->collect_points(p);
@@ -1100,7 +1067,7 @@
 // Parallel process and extract each perimeter polygon of the given print object.
 // Gather SeamCandidates of each layer into vector and build KDtree over them
 // Store results in the SeamPlacer variables m_seam_per_object
-void SeamPlacer::gather_seam_candidates(const PrintObject *po, const SeamPlacerImpl::GlobalModelInfo &global_model_info) {
+void SeamPlacer::gather_seam_candidates(const PrintObject *po, const SeamPlacerImpl::GlobalModelInfo &global_model_info, bool is_all_random) {
     using namespace SeamPlacerImpl;
     PrintObjectSeamData &seam_data = m_seam_per_object.emplace(po, PrintObjectSeamData { }).first->second;
     seam_data.layers.resize(po->layer_count());
@@ -1114,7 +1081,7 @@
                     auto unscaled_z = layer->slice_z;
                     std::vector<const LayerRegion*> regions;
                     //NOTE corresponding region ptr may be null, if the layer has zero perimeters
-                    Polygons polygons = extract_perimeter_polygons(layer, regions);
+                    Polygons polygons = extract_perimeter_polygons(layer, regions, is_all_random);
                     for (size_t poly_index = 0; poly_index < polygons.size(); ++poly_index) {
                         process_perimeter_polygon(polygons[poly_index], unscaled_z,
                                 regions[poly_index], global_model_info, layer_seams);
@@ -1159,11 +1126,7 @@
                 for (size_t layer_idx = r.begin(); layer_idx < r.end(); ++layer_idx) {
                     size_t regions_with_perimeter = 0;
                     for (const LayerRegion *region : po->layers()[layer_idx]->regions()) {
-<<<<<<< HEAD
-                        if (region->perimeters.entities().size() > 0) {
-=======
                         if (region->perimeters().size() > 0) {
->>>>>>> 3284959e
                             regions_with_perimeter++;
                         }
                     };
@@ -1618,7 +1581,7 @@
             throw_if_canceled_func();
             BOOST_LOG_TRIVIAL(debug)
             << "SeamPlacer: gather_seam_candidates: start";
-            gather_seam_candidates(po, global_model_info);
+            gather_seam_candidates(po, global_model_info, configured_seam_preference == spAllRandom));
             BOOST_LOG_TRIVIAL(debug)
             << "SeamPlacer: gather_seam_candidates: end";
             throw_if_canceled_func();
@@ -1740,11 +1703,7 @@
     return std::tuple<bool, std::optional<Vec3f>>{ false, std::nullopt };
 }
 
-<<<<<<< HEAD
-void SeamPlacer::place_seam(const Layer *layer, ExtrusionLoop &loop, const uint16_t print_object_instance_idx,
-=======
-Point SeamPlacer::place_seam(const Layer *layer, const ExtrusionLoop &loop, bool external_first,
->>>>>>> 3284959e
+Point SeamPlacer::place_seam(const Layer *layer, const ExtrusionLoop &loop, const uint16_t print_object_instance_idx,
         const Point &last_pos) const {
     using namespace SeamPlacerImpl;
     const PrintObject *po = layer->object();
@@ -1806,62 +1765,68 @@
         seam_position = layer_perimeters.points[seam_index].position;
     }
 
-
     Point seam_point = Point::new_scale(seam_position.x(), seam_position.y());
 
-<<<<<<< HEAD
     auto [has_seam_mod, seam_mod_pos] = get_seam_from_modifier(*layer, loop, print_object_instance_idx, last_pos, po);
     if (has_seam_mod && seam_mod_pos.has_value()) {
         seam_point = Point::new_scale(seam_mod_pos->x(), seam_mod_pos->y());
     } else {
 
-        if (const SeamCandidate& perimeter_point = layer_perimeters.points[seam_index];
-            (po->config().seam_position.value == spNearest || po->config().seam_position.value == spAligned || po->config().seam_position.value == spExtremlyAligned || po->config().seam_position.value == spCost || po->config().seam_position.value == spCustom) &&
-            loop.role() == ExtrusionRole::erPerimeter && //Hopefully internal perimeter
-            (seam_position - perimeter_point.position).squaredNorm() < 4.0f && // seam is on perimeter point
-            perimeter_point.local_ccw_angle < -EPSILON // In concave angles
-            ) { // In this case, we are at internal perimeter, where the external perimeter has seam in concave angle. We want to align
-    // the internal seam into the concave corner, and not on the perpendicular projection on the closest edge (which is what the split_at function does)
+        if (loop.role() == ExtrusionRole::Perimeter) { //Hopefully inner perimeter
+            const SeamCandidate &perimeter_point = layer_perimeters.points[seam_index];
+            ExtrusionLoop::ClosestPathPoint projected_point = loop.get_closest_path_and_point(seam_point, false);
+            // determine depth of the seam point.
+            float depth = (float) unscale(Point(seam_point - projected_point.foot_pt)).norm();
+            float beta_angle = cos(perimeter_point.local_ccw_angle / 2.0f);
             size_t index_of_prev =
-=======
-    if (loop.role() == ExtrusionRole::Perimeter) { //Hopefully inner perimeter
-        const SeamCandidate &perimeter_point = layer_perimeters.points[seam_index];
-        ExtrusionLoop::ClosestPathPoint projected_point = loop.get_closest_path_and_point(seam_point, false);
-        // determine depth of the seam point.
-        float depth = (float) unscale(Point(seam_point - projected_point.foot_pt)).norm();
-        float beta_angle = cos(perimeter_point.local_ccw_angle / 2.0f);
-        size_t index_of_prev =
->>>>>>> 3284959e
                 seam_index == perimeter_point.perimeter.start_index ?
-                perimeter_point.perimeter.end_index - 1 :
-                seam_index - 1;
+                    perimeter_point.perimeter.end_index - 1 :
+                    seam_index - 1;
             size_t index_of_next =
                 seam_index == perimeter_point.perimeter.end_index - 1 ?
-                perimeter_point.perimeter.start_index :
-                seam_index + 1;
-
-<<<<<<< HEAD
-            Vec2f dir_to_middle =
-                ((perimeter_point.position - layer_perimeters.points[index_of_prev].position).head<2>().normalized()
-                    + (perimeter_point.position - layer_perimeters.points[index_of_next].position).head<2>().normalized())
-                * 0.5;
-
-            ExtrusionLoop::ClosestPathPoint projected_point = loop.get_closest_path_and_point(seam_point, true);
-            //get closest projected point, determine depth of the seam point.
-            float depth = (float)unscale(Point(seam_point - projected_point.foot_pt)).norm();
-            float angle_factor = cos(-perimeter_point.local_ccw_angle / 2.0f); // There are some nice geometric identities in determination of the correct depth of new seam point.
-            //overshoot the target depth, in concave angles it will correctly snap to the corner; TODO: find out why such big overshoot is needed.
-            Vec2f final_pos = perimeter_point.position.head<2>() + (1.4142 * depth / angle_factor) * dir_to_middle;
-            seam_point = Point::new_scale(final_pos.x(), final_pos.y());
-        }
-    }
-    // Because the G-code export has 1um resolution, don't generate segments shorter than 1.5 microns,
-    // thus empty path segments will not be produced by G-code export.
-    if (!loop.split_at_vertex(seam_point, scaled<double>(0.0015))) {
-        // The point is not in the original loop.
-        // Insert it.
-        loop.split_at(seam_point, true);
-        /*{
+                    perimeter_point.perimeter.start_index :
+                    seam_index + 1;
+
+            if ((seam_position - perimeter_point.position).squaredNorm() < depth && // seam is on perimeter point
+                    perimeter_point.local_ccw_angle < -EPSILON // In concave angles
+                            ) { // In this case, we are at internal perimeter, where the external perimeter has seam in concave angle. We want to align
+                    // the internal seam into the concave corner, and not on the perpendicular projection on the closest edge (which is what the split_at function does)
+                Vec2f dir_to_middle =
+                        ((perimeter_point.position - layer_perimeters.points[index_of_prev].position).head<2>().normalized()
+                                + (perimeter_point.position - layer_perimeters.points[index_of_next].position).head<2>().normalized())
+                                * 0.5;
+                depth = 1.4142 * depth / beta_angle;
+                // There are some nice geometric identities in determination of the correct depth of new seam point.
+                //overshoot the target depth, in concave angles it will correctly snap to the corner; TODO: find out why such big overshoot is needed.
+                Vec2f final_pos = perimeter_point.position.head<2>() + depth * dir_to_middle;
+                projected_point = loop.get_closest_path_and_point(Point::new_scale(final_pos.x(), final_pos.y()), false);
+            } else { // not concave angle, in that case the nearest point is the good candidate
+                // but for staggering, we also need to recompute depth of the inner perimter, because in convex corners, the distance is larger than layer width
+                // we want the perpendicular depth, not distance to nearest point
+                depth = depth * beta_angle / 1.4142;
+            }
+
+            seam_point = projected_point.foot_pt;
+            //lastly, for internal perimeters, do the staggering if requested
+            if (po->config().staggered_inner_seams && loop.length() > 0.0) {
+                //fix depth, it is sometimes strongly underestimated
+                depth = std::max(loop.paths[projected_point.path_idx].width(), depth);
+
+                while (depth > 0.0f) {
+                    auto next_point = get_next_loop_point(projected_point);
+                    Vec2f a = unscale(projected_point.foot_pt).cast<float>();
+                    Vec2f b = unscale(next_point.foot_pt).cast<float>();
+                    float dist = (a - b).norm();
+                    if (dist > depth) {
+                        Vec2f final_pos = a + (b - a) * depth / dist;
+                        next_point.foot_pt = Point::new_scale(final_pos.x(), final_pos.y());
+                    }
+                    depth -= dist;
+                    projected_point = next_point;
+                }
+                seam_point = projected_point.foot_pt;
+            }
+            /*{
                 static int isaqsdsdfsdfqzfn = 0;
                 std::stringstream stri;
                 stri << layer->id() << "_split_seam_" << isaqsdsdfsdfqzfn++ << ".svg";
@@ -1871,50 +1836,8 @@
                 svg.draw(seam_point, "red");
                 svg.Close();
             }*/
-=======
-        if ((seam_position - perimeter_point.position).squaredNorm() < depth && // seam is on perimeter point
-                perimeter_point.local_ccw_angle < -EPSILON // In concave angles
-                        ) { // In this case, we are at internal perimeter, where the external perimeter has seam in concave angle. We want to align
-                // the internal seam into the concave corner, and not on the perpendicular projection on the closest edge (which is what the split_at function does)
-            Vec2f dir_to_middle =
-                    ((perimeter_point.position - layer_perimeters.points[index_of_prev].position).head<2>().normalized()
-                            + (perimeter_point.position - layer_perimeters.points[index_of_next].position).head<2>().normalized())
-                            * 0.5;
-            depth = 1.4142 * depth / beta_angle;
-            // There are some nice geometric identities in determination of the correct depth of new seam point.
-            //overshoot the target depth, in concave angles it will correctly snap to the corner; TODO: find out why such big overshoot is needed.
-            Vec2f final_pos = perimeter_point.position.head<2>() + depth * dir_to_middle;
-            projected_point = loop.get_closest_path_and_point(Point::new_scale(final_pos.x(), final_pos.y()), false);
-        } else { // not concave angle, in that case the nearest point is the good candidate
-            // but for staggering, we also need to recompute depth of the inner perimter, because in convex corners, the distance is larger than layer width
-            // we want the perpendicular depth, not distance to nearest point
-            depth = depth * beta_angle / 1.4142;
-        }
-
-        seam_point = projected_point.foot_pt;
-
-        //lastly, for internal perimeters, do the staggering if requested
-        if (po->config().staggered_inner_seams && loop.length() > 0.0) {
-            //fix depth, it is sometimes strongly underestimated
-            depth = std::max(loop.paths[projected_point.path_idx].width(), depth);
-
-            while (depth > 0.0f) {
-                auto next_point = get_next_loop_point(projected_point);
-                Vec2f a = unscale(projected_point.foot_pt).cast<float>();
-                Vec2f b = unscale(next_point.foot_pt).cast<float>();
-                float dist = (a - b).norm();
-                if (dist > depth) {
-                    Vec2f final_pos = a + (b - a) * depth / dist;
-                    next_point.foot_pt = Point::new_scale(final_pos.x(), final_pos.y());
-                }
-                depth -= dist;
-                projected_point = next_point;
-            }
-            seam_point = projected_point.foot_pt;
-        }
->>>>>>> 3284959e
-    }
-
+        }
+    }
     return seam_point;
 }
 
