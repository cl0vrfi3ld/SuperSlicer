///|/ Copyright (c) Prusa Research 2020 - 2023 Vojtěch Bubník @bubnikv, Lukáš Matěna @lukasmatena, Pavel Mikuš @Godrak
///|/ Copyright (c) SuperSlicer 2023 Remi Durand @supermerill
///|/
///|/ PrusaSlicer is released under the terms of the AGPLv3 or higher
///|/
#include "SeamPlacer.hpp"

#include "Color.hpp"
#include "Polygon.hpp"
#include "PrintConfig.hpp"
#include "tbb/parallel_for.h"
#include "tbb/blocked_range.h"
#include "tbb/parallel_reduce.h"
#include <boost/log/trivial.hpp>
#include <algorithm>
#include <queue>
#include <random>
#include <tuple>

#include "libslic3r/AABBTreeLines.hpp"
#include "libslic3r/KDTreeIndirect.hpp"
#include "libslic3r/ExtrusionEntity.hpp"
#include "libslic3r/Print.hpp"
#include "libslic3r/BoundingBox.hpp"
#include "libslic3r/ClipperUtils.hpp"
#include "libslic3r/Layer.hpp"

#include "libslic3r/Geometry/Curves.hpp"
#include "libslic3r/ShortEdgeCollapse.hpp"
#include "libslic3r/TriangleSetSampling.hpp"

#include "libslic3r/Utils.hpp"


#include <atomic>

//#define DEBUG_FILES

#ifdef DEBUG_FILES
#include <boost/nowide/cstdio.hpp>
#include <SVG.hpp>
#endif

namespace Slic3r {

namespace SeamPlacerImpl {

// cache for seam modifier
std::map<ModelVolume*, BoundingBoxf3> cache_volume_to_bb;

template<typename T> int sgn(T val) {
    return int(T(0) < val) - int(val < T(0));
}

// base function: ((e^(((1)/(x^(2)+1)))-1)/(e-1))
// checkout e.g. here: https://www.geogebra.org/calculator
float gauss(float value, float mean_x_coord, float mean_value, float falloff_speed) {
    float shifted = value - mean_x_coord;
    float denominator = falloff_speed * shifted * shifted + 1.0f;
    float exponent = 1.0f / denominator;
    return mean_value * (std::exp(exponent) - 1.0f) / (std::exp(1.0f) - 1.0f);
}

float compute_angle_penalty(float ccw_angle) {
    // This function is used:
    // ((ℯ^(((1)/(x^(2)*3+1)))-1)/(ℯ-1))*1+((1)/(2+ℯ^(-x)))
    // looks scary, but it is gaussian combined with sigmoid,
    // so that concave points have much smaller penalty over convex ones
    // https://github.com/prusa3d/PrusaSlicer/tree/master/doc/seam_placement/corner_penalty_function.png
    return gauss(ccw_angle, 0.0f, 1.0f, 3.0f) +
            1.0f / (2 + std::exp(-ccw_angle));
}

/// Coordinate frame
class Frame {
public:
    Frame() {
        mX = Vec3f(1, 0, 0);
        mY = Vec3f(0, 1, 0);
        mZ = Vec3f(0, 0, 1);
    }

    Frame(const Vec3f &x, const Vec3f &y, const Vec3f &z) :
            mX(x), mY(y), mZ(z) {
    }

    void set_from_z(const Vec3f &z) {
        mZ = z.normalized();
        Vec3f tmpZ = mZ;
        Vec3f tmpX = (std::abs(tmpZ.x()) > 0.99f) ? Vec3f(0, 1, 0) : Vec3f(1, 0, 0);
        mY = (tmpZ.cross(tmpX)).normalized();
        mX = mY.cross(tmpZ);
    }

    Vec3f to_world(const Vec3f &a) const {
        return a.x() * mX + a.y() * mY + a.z() * mZ;
    }

    Vec3f to_local(const Vec3f &a) const {
        return Vec3f(mX.dot(a), mY.dot(a), mZ.dot(a));
    }

    const Vec3f& binormal() const {
        return mX;
    }

    const Vec3f& tangent() const {
        return mY;
    }

    const Vec3f& normal() const {
        return mZ;
    }

private:
    Vec3f mX, mY, mZ;
};

Vec3f sample_sphere_uniform(const Vec2f &samples) {
    float term1 = 2.0f * float(PI) * samples.x();
    float term2 = 2.0f * sqrt(samples.y() - samples.y() * samples.y());
    return {cos(term1) * term2, sin(term1) * term2,
        1.0f - 2.0f * samples.y()};
}

Vec3f sample_hemisphere_uniform(const Vec2f &samples) {
    float term1 = 2.0f * float(PI) * samples.x();
    float term2 = 2.0f * sqrt(samples.y() - samples.y() * samples.y());
    return {cos(term1) * term2, sin(term1) * term2,
        abs(1.0f - 2.0f * samples.y())};
}

Vec3f sample_power_cosine_hemisphere(const Vec2f &samples, float power) {
    float term1 = 2.f * float(PI) * samples.x();
    float term2 = pow(samples.y(), 1.f / (power + 1.f));
    float term3 = sqrt(1.f - term2 * term2);

    return Vec3f(cos(term1) * term3, sin(term1) * term3, term2);
}

// raycast evrything and store the weight, or set everything to 1 if 'deactivate'
std::vector<float> raycast_visibility(const AABBTreeIndirect::Tree<3, float> &raycasting_tree,
        const indexed_triangle_set &triangles,
        const TriangleSetSamples &samples,
        size_t negative_volumes_start_index,
        bool deactivate) {
    BOOST_LOG_TRIVIAL(debug)
    << "SeamPlacer: raycast visibility of " << samples.positions.size() << " samples over " << triangles.indices.size()
            << " triangles: end";

    //prepare uniform samples of a hemisphere
    float step_size = 1.0f / SeamPlacer::sqr_rays_per_sample_point;
    std::vector<Vec3f> precomputed_sample_directions(
            SeamPlacer::sqr_rays_per_sample_point * SeamPlacer::sqr_rays_per_sample_point);
    for (size_t x_idx = 0; x_idx < SeamPlacer::sqr_rays_per_sample_point; ++x_idx) {
        float sample_x = x_idx * step_size + step_size / 2.0;
        for (size_t y_idx = 0; y_idx < SeamPlacer::sqr_rays_per_sample_point; ++y_idx) {
            size_t dir_index = x_idx * SeamPlacer::sqr_rays_per_sample_point + y_idx;
            float sample_y = y_idx * step_size + step_size / 2.0;
            precomputed_sample_directions[dir_index] = sample_hemisphere_uniform( { sample_x, sample_y });
        }
    }

    bool model_contains_negative_parts = negative_volumes_start_index < triangles.indices.size();

    std::vector<float> result(samples.positions.size());
    tbb::parallel_for(tbb::blocked_range<size_t>(0, result.size()),
            [&triangles, &precomputed_sample_directions, model_contains_negative_parts, negative_volumes_start_index,
                    &raycasting_tree, &result, &samples, deactivate](tbb::blocked_range<size_t> r) {
                // Maintaining hits memory outside of the loop, so it does not have to be reallocated for each query.
                std::vector<igl::Hit> hits;
                for (size_t s_idx = r.begin(); s_idx < r.end(); ++s_idx) {
                    result[s_idx] = 1.0f;
                    if (deactivate) {
                        continue;
                    }
                    constexpr float decrease_step = 1.0f
                            / (SeamPlacer::sqr_rays_per_sample_point * SeamPlacer::sqr_rays_per_sample_point);

                    const Vec3f &center = samples.positions[s_idx];
                    const Vec3f &normal = samples.normals[s_idx];
                    // apply the local direction via Frame struct - the local_dir is with respect to +Z being forward
                    Frame f;
                    f.set_from_z(normal);

                    for (const auto &dir : precomputed_sample_directions) {
                        Vec3f final_ray_dir = (f.to_world(dir));
                        if (!model_contains_negative_parts) {
                            igl::Hit hitpoint;
                            // FIXME: This AABBTTreeIndirect query will not compile for float ray origin and
                            // direction.
                            Vec3d final_ray_dir_d = final_ray_dir.cast<double>();
                            Vec3d ray_origin_d = (center + normal * 0.01f).cast<double>(); // start above surface.
                            bool hit = AABBTreeIndirect::intersect_ray_first_hit(triangles.vertices,
                                    triangles.indices, raycasting_tree, ray_origin_d, final_ray_dir_d, hitpoint);
                            if (hit && its_face_normal(triangles, hitpoint.id).dot(final_ray_dir) <= 0) {
                                result[s_idx] -= decrease_step;
                            }
                        } else { //TODO improve logic for order based boolean operations - consider order of volumes
                            bool casting_from_negative_volume = samples.triangle_indices[s_idx]
                                    >= negative_volumes_start_index;

                            Vec3d ray_origin_d = (center + normal * 0.01f).cast<double>(); // start above surface.
                            if (casting_from_negative_volume) { // if casting from negative volume face, invert direction, change start pos
                                final_ray_dir = -1.0 * final_ray_dir;
                                ray_origin_d = (center - normal * 0.01f).cast<double>();
                            }
                            Vec3d final_ray_dir_d = final_ray_dir.cast<double>();
                            bool some_hit = AABBTreeIndirect::intersect_ray_all_hits(triangles.vertices,
                                    triangles.indices, raycasting_tree,
                                    ray_origin_d, final_ray_dir_d, hits);
                            if (some_hit) {
                                int counter = 0;
                                // NOTE: iterating in reverse, from the last hit for one simple reason: We know the state of the ray at that point;
                                //  It cannot be inside model, and it cannot be inside negative volume
                                for (int hit_index = int(hits.size()) - 1; hit_index >= 0; --hit_index) {
                                    Vec3f face_normal = its_face_normal(triangles, hits[hit_index].id);
                                    if (hits[hit_index].id >= int(negative_volumes_start_index)) { //negative volume hit
                                        counter -= sgn(face_normal.dot(final_ray_dir)); // if volume face aligns with ray dir, we are leaving negative space
                                        // which in reverse hit analysis means, that we are entering negative space :) and vice versa
                                    } else {
                                        counter += sgn(face_normal.dot(final_ray_dir));
                                    }
                                }
                                if (counter == 0) {
                                    result[s_idx] -= decrease_step;
                                }
                            }
                        }
                    }
                }
            });

    BOOST_LOG_TRIVIAL(debug)
    << "SeamPlacer: raycast visibility of " << samples.positions.size() << " samples over " << triangles.indices.size()
            << " triangles: end";

    return result;
}

std::vector<float> calculate_polyline_angles_at_vertices(const PolylineWithEnd &polyline, const std::vector<float> &lengths,
        float min_arm_length) {
    std::vector<float> result(polyline.size());
    assert(polyline.size() - 1 == lengths.size());

    if (polyline.size() == 1) {
        result[0] = 0.0f;
    }

    size_t idx_prev = 0;
    size_t idx_curr = 0;
    size_t idx_next = 0;
    size_t idx_start = 0;
    size_t idx_end = 0;

    float distance_to_prev = 0;
    float distance_to_next = 0;

    bool is_polygon = polyline.front() == polyline.back();

    //if polygon : start at 0
    if (is_polygon) {
        idx_start = 0;
        idx_end = polyline.size() -1; // last point is same as first, don't bother.
        // push idx_prev far enough back as initialization
        while (distance_to_prev < min_arm_length) {
            idx_prev = Slic3r::prev_idx_modulo(idx_prev, lengths.size());
            distance_to_prev += lengths[idx_prev];
        }
    } else {
        //line, start & end are hardcoded
        idx_start = 1;
        idx_end = polyline.size() -1;
        result.front() = polyline.endpoints.first ? -PI / 2 : 0;
        result.back()  = polyline.endpoints.second ? -PI / 2 : 0;
    }

    for (size_t _i = idx_start; _i < idx_end; ++_i) {
        // pull idx_prev to current as much as possible, while respecting the min_arm_length
        while (distance_to_prev - lengths[idx_prev] > min_arm_length && idx_prev < lengths.size()) {
            distance_to_prev -= lengths[idx_prev];
            // if polygon, circle, if line, then stop at the end.
            if (is_polygon) {
                idx_prev = Slic3r::next_idx_modulo(idx_prev, lengths.size());
            } else {
                idx_prev++;
            }
        }

        //push idx_next forward as far as needed
        while (distance_to_next < min_arm_length && idx_next < lengths.size()) {
            distance_to_next += lengths[idx_next];
            // if polygon, circle, if line, then stop at the end.
            if (is_polygon) {
                idx_next = Slic3r::next_idx_modulo(idx_next, lengths.size());
            } else {
                idx_next++;
            }
        }

        // Calculate angle between idx_prev, idx_curr, idx_next.
        const Point &p0 = polyline.points[idx_prev];
        const Point &p1 = polyline.points[idx_curr];
        const Point &p2 = polyline.points[idx_next];
        result[idx_curr] = float(angle_ccw(p1 - p0, p2 - p1));
        if (!is_polygon && polyline.direction == PolylineWithEnd::PolyDir::BOTH) {
            result[idx_curr] = std::abs(result[idx_curr]);
        }

        // increase idx_curr by one
        float curr_distance = lengths[idx_curr];
        idx_curr++;
        distance_to_prev += curr_distance;
        distance_to_next -= curr_distance;
    }
    
    // polygon: repeat angle
    if (is_polygon) {
        result.back() = result.front();
    }

    return result;
}

struct CoordinateFunctor {
    const std::vector<Vec3f> *coordinates;
    CoordinateFunctor(const std::vector<Vec3f> *coords) :
            coordinates(coords) {
    }
    CoordinateFunctor() :
            coordinates(nullptr) {
    }

    const float& operator()(size_t idx, size_t dim) const {
        return coordinates->operator [](idx)[dim];
    }
};

// structure to store global information about the model - occlusion hits, enforcers, blockers
struct GlobalModelInfo {
    TriangleSetSamples mesh_samples;
    std::vector<float> mesh_samples_visibility;
    CoordinateFunctor mesh_samples_coordinate_functor;
    KDTreeIndirect<3, float, CoordinateFunctor> mesh_samples_tree { CoordinateFunctor { } };
    float mesh_samples_radius;

    indexed_triangle_set enforcers;
    indexed_triangle_set blockers;
    AABBTreeIndirect::Tree<3, float> enforcers_tree;
    AABBTreeIndirect::Tree<3, float> blockers_tree;

    bool has_custom_seam_modifier{ false };

    bool is_enforced(const Vec3f &position, float radius) const {
        if (enforcers.empty()) {
            return false;
        }
        float radius_sqr = radius * radius;
        return AABBTreeIndirect::is_any_triangle_in_radius(enforcers.vertices, enforcers.indices,
                enforcers_tree, position, radius_sqr);
    }

    bool is_blocked(const Vec3f &position, float radius) const {
        if (blockers.empty()) {
            return false;
        }
        float radius_sqr = radius * radius;
        return AABBTreeIndirect::is_any_triangle_in_radius(blockers.vertices, blockers.indices,
                blockers_tree, position, radius_sqr);
    }

    float calculate_point_visibility(const Vec3f &position) const {
        std::vector<size_t> points = find_nearby_points(mesh_samples_tree, position, mesh_samples_radius);
        if (points.empty()) {
            return 1.0f;
        }

        auto compute_dist_to_plane = [](const Vec3f &position, const Vec3f &plane_origin, const Vec3f &plane_normal) {
            Vec3f orig_to_point = position - plane_origin;
            return std::abs(orig_to_point.dot(plane_normal));
        };

        float total_weight = 0;
        float total_visibility = 0;
        for (size_t i = 0; i < points.size(); ++i) {
            size_t sample_idx = points[i];

            Vec3f sample_point = this->mesh_samples.positions[sample_idx];
            Vec3f sample_normal = this->mesh_samples.normals[sample_idx];

            float weight = mesh_samples_radius - compute_dist_to_plane(position, sample_point, sample_normal);
            weight += (mesh_samples_radius - (position - sample_point).norm());
            total_visibility += weight * mesh_samples_visibility[sample_idx];
            total_weight += weight;
        }

        return total_visibility / total_weight;

    }

#ifdef DEBUG_FILES
    void debug_export(const indexed_triangle_set &obj_mesh) const {

        indexed_triangle_set divided_mesh = obj_mesh;
        Slic3r::CNumericLocalesSetter locales_setter;

        {
            auto filename = debug_out_path("visiblity.obj");
            FILE *fp = boost::nowide::fopen(filename.c_str(), "w");
            if (fp == nullptr) {
                BOOST_LOG_TRIVIAL(error)
                << "stl_write_obj: Couldn't open " << filename << " for writing";
                return;
            }

            for (size_t i = 0; i < divided_mesh.vertices.size(); ++i) {
                float visibility = calculate_point_visibility(divided_mesh.vertices[i]);
                Vec3f color = value_to_rgbf(0.0f, 1.0f, visibility);
                fprintf(fp, "v %f %f %f  %f %f %f\n",
                        divided_mesh.vertices[i](0), divided_mesh.vertices[i](1), divided_mesh.vertices[i](2),
                        color(0), color(1), color(2));
            }
            for (size_t i = 0; i < divided_mesh.indices.size(); ++i)
                fprintf(fp, "f %d %d %d\n", divided_mesh.indices[i][0] + 1, divided_mesh.indices[i][1] + 1,
                        divided_mesh.indices[i][2] + 1);
            fclose(fp);
        }

        {
            auto filename = debug_out_path("visiblity_samples.obj");
            FILE *fp = boost::nowide::fopen(filename.c_str(), "w");
            if (fp == nullptr) {
                BOOST_LOG_TRIVIAL(error)
                << "stl_write_obj: Couldn't open " << filename << " for writing";
                return;
            }

            for (size_t i = 0; i < mesh_samples.positions.size(); ++i) {
                float visibility = mesh_samples_visibility[i];
                Vec3f color = value_to_rgbf(0.0f, 1.0f, visibility);
                fprintf(fp, "v %f %f %f  %f %f %f\n",
                        mesh_samples.positions[i](0), mesh_samples.positions[i](1), mesh_samples.positions[i](2),
                        color(0), color(1), color(2));
            }
            fclose(fp);
        }

    }
#endif
}
;
//Extract perimeter polylines of the given layer
PolylineWithEnds extract_perimeter_polylines(const Layer *layer, const SeamPosition configured_seam_preference,
        std::vector<const LayerRegion*> &corresponding_regions_out) {
    

    PolylineWithEnds polylines;
    class PerimeterCopy : public ExtrusionVisitorConst {
        PolylineWithEnds* polylines;
        std::vector<const LayerRegion*>& m_corresponding_regions_out;
        const LayerRegion* current_layer_region;
        SeamPosition configured_seam_preference;
        PerimeterGeneratorType perimeter_type = PerimeterGeneratorType::Classic;
    public:
        bool also_overhangs = false;
        bool also_thin_walls = false;
        PerimeterCopy(std::vector<const LayerRegion*>& regions_out, PolylineWithEnds* polys, SeamPosition configured_seam)
            : m_corresponding_regions_out(regions_out), configured_seam_preference(configured_seam), polylines(polys) {
        }
        virtual void default_use(const ExtrusionEntity& entity) {};
        virtual void use(const ExtrusionPath &path) override {
            if (perimeter_type == PerimeterGeneratorType::Arachne && path.role() != ExtrusionRole::ThinWall) {
                //path.polygons_covered_by_width(*polygons, SCALED_EPSILON);
                assert(m_corresponding_regions_out.size() == polylines->size());
                polylines->emplace_back(path.polyline.to_polyline().points, true, true, PolylineWithEnd::PolyDir::BOTH); // TODO: more point for arcs
                assert(path.polyline.front() != path.polyline.back());
                assert(path.polyline.size() > 1);
                //while (m_corresponding_regions_out->size() < polylines->size()) {
                    m_corresponding_regions_out.push_back(current_layer_region);
                //}
            }
        }
        virtual void use(const ExtrusionLoop& loop) override {
            bool is_ccw = loop.polygon().is_counter_clockwise();
            if ((configured_seam_preference == spAllRandom && !loop.paths.empty() && loop.paths.front().role().is_perimeter())
                    || (also_thin_walls && loop.role() == ExtrusionRole::ThinWall)) {
                Points pts;
                loop.collect_points(pts);
                pts.push_back(pts.front()); //polygon
                assert(m_corresponding_regions_out.size() == polylines->size());
                assert(pts.size() > 1);
                polylines->emplace_back(std::move(pts), true, false, is_ccw ? PolylineWithEnd::PolyDir::CCW : PolylineWithEnd::PolyDir::CW);
                m_corresponding_regions_out.push_back(current_layer_region);
                return;
            }else {
                PolylineWithEnds polys;
                size_t count_paths_collected = 0;
                bool previous_collected = false;
                bool current_collected = false;
                for (const ExtrusionPath &path : loop.paths) {
                    current_collected = false;
                    if (path.role() == ExtrusionRole::ExternalPerimeter) {
                        if(!previous_collected)
                            polys.emplace_back(false, false, is_ccw ? PolylineWithEnd::PolyDir::CCW : PolylineWithEnd::PolyDir::CW);
                        path.collect_points(polys.back().points);
                        assert(polys.back().size() > 1);
                        count_paths_collected++;
                        current_collected = true;
                    }
                    if ( path.role().is_overhang() &&
                        also_overhangs) { // TODO find a way to search for external overhangs only
                        if(!previous_collected)
                            polys.emplace_back(false, false, is_ccw ? PolylineWithEnd::PolyDir::CCW : PolylineWithEnd::PolyDir::CW);
                        path.collect_points(polys.back().points);
                        assert(polys.back().size() > 1);
                        count_paths_collected++;
                        current_collected = true;
                    }
                    //if (path.role() == ExtrusionRole::erThinWall && also_thin_walls) {
                    //    path.collect_points(p); // TODO: 2.7: reactivate when it's possible to distinguish between thinwalltravel & thinextrusions
                    // // currently, only looking for thinwall-only loop
                    //}
                    previous_collected = current_collected;
                }

                if (!polys.empty()) { // for random seam alignment, extract all perimeters
                    if (count_paths_collected == loop.paths.size()) {
                        assert(polys.size() == 1);
                        assert(polys.front().first_point() ==  polys.front().last_point());
                    }
                    assert(m_corresponding_regions_out.size() == polylines->size());
                    append(*polylines, std::move(polys));
                    while (m_corresponding_regions_out.size() < polylines->size()) {
                        m_corresponding_regions_out.push_back(current_layer_region);
                    }
                }
            }
        }
        virtual void use(const ExtrusionMultiPath& collection) override {
            
            if (perimeter_type == PerimeterGeneratorType::Arachne) {
                for (size_t idx = 0; idx < collection.size(); idx++) {
                    const ExtrusionPath &path = collection.paths[idx];
                    assert(m_corresponding_regions_out.size() == polylines->size());
                    polylines->emplace_back(path.polyline.to_polyline().points,
                                            idx == 0 ? true : false,
                                            idx + 1 < collection.size() ? false : true,
                                            PolylineWithEnd::PolyDir::BOTH); // TODO: more points for arcs
                    assert(path.polyline.front() != path.polyline.back());
                    assert(path.polyline.size() > 1);
                    m_corresponding_regions_out.push_back(current_layer_region);
                }
            }
        }
        virtual void use(const ExtrusionEntityCollection& collection) override {
            for (const ExtrusionEntity* entity : collection.entities()) {
                entity->visit(*this);
            }
        }
        void set_current_layer_region(const LayerRegion *set) {
            current_layer_region = set;
            assert(current_layer_region);
            if (current_layer_region != nullptr) {
                this->perimeter_type = current_layer_region->region().config().perimeter_generator.value;
            }
        }
    } visitor(corresponding_regions_out, &polylines, configured_seam_preference);

    for (const LayerRegion *layer_region : layer->regions()) {
        for (const ExtrusionEntity *ex_entity : layer_region->perimeters()) {
            visitor.set_current_layer_region(layer_region);
            assert(!ex_entity->empty());
            if (ex_entity->empty()) continue;
            assert(ex_entity->is_collection()); //collection of inner, outer, and overhang perimeters
            ex_entity->visit(visitor);
            if (polylines.empty()) {
                // maybe only thin walls?
                visitor.also_thin_walls = true;
                ex_entity->visit(visitor);
                if (polylines.empty()) {
                    // can happen if the external is fully an overhang
                    visitor.also_overhangs = true;
                    ex_entity->visit(visitor);
                    visitor.also_overhangs = false;
                    if (polylines.empty()) {
                        // shouldn't happen
                        assert(ex_entity->role() == ExtrusionRole::ThinWall || layer_region->region().config().perimeter_generator == PerimeterGeneratorType::Arachne); // no loops
                        //ex_entity->visit(visitor);
                        // what to do in this case?
                        Points pts;
                        ex_entity->collect_points(pts);
                        assert(!pts.empty());
                        bool is_loop = pts.front() == pts.back();
                        assert(!is_loop);
                        polylines.emplace_back(std::move(pts), true, !is_loop, PolylineWithEnd::PolyDir::BOTH);
                        corresponding_regions_out.push_back(layer_region);
                    }
                }
                visitor.also_thin_walls = false;
            }
        }
    }
    if (polylines.empty()) { // If there are no perimeter polylines/polygons for whatever reason (disabled perimeters .. ) insert dummy point
        // it is easier than checking everywhere if the layer is not emtpy, no seam will be placed to this layer anyway
        polylines.emplace_back(Points{ /*Point { 0, 0 }*/ }, true, true, PolylineWithEnd::PolyDir::BOTH);
        corresponding_regions_out.push_back(nullptr);
    }
    assert(corresponding_regions_out.size() == polylines.size());
    return polylines;
}

// Insert SeamCandidates created from perimeter polygons/polylines in to the result vector.
// Compute its type (Enfrocer,Blocker), angle, and position
//each SeamCandidate also contains pointer to shared Perimeter structure representing the polyline
// if Custom Seam modifiers are present, oversamples the polyline if necessary to better fit user intentions
void process_perimeter_polylines(const PolylineWithEnd &orig_polyline, float z_coord, const LayerRegion *region,
        const GlobalModelInfo &global_model_info, PrintObjectSeamData::LayerSeams &result) {
    if (orig_polyline.size() <= 1) {
        return;
    }
    PolylineWithEnd polyline = orig_polyline;
    bool is_polygon = polyline.first_point() == polyline.last_point();
    assert(!is_polygon || polyline.direction != PolylineWithEnd::PolyDir::BOTH);
    if (is_polygon && polyline.direction == PolylineWithEnd::PolyDir::CW) {
        polyline.reverse();
        assert(polyline.direction == PolylineWithEnd::PolyDir::CCW);
    }
    float angle_arm_len = region != nullptr ? region->flow(FlowRole::frExternalPerimeter).nozzle_diameter() : 0.5f;

    std::vector<float> lengths { };
    for (size_t point_idx = 0; point_idx < polyline.size() - 1; ++point_idx) {
        lengths.push_back((unscale(polyline.points[point_idx]) - unscale(polyline.points[point_idx + 1])).norm());
    }
    std::vector<float> polyline_angles = calculate_polyline_angles_at_vertices(polyline, lengths, angle_arm_len);

    result.perimeters.push_back( { });
    Perimeter &perimeter = result.perimeters.back();

    std::queue<Vec3f> orig_polyline_points { };
    for (size_t index = 0; index < polyline.size(); ++index) {
        Vec2f unscaled_p = unscale(polyline.points[index]).cast<float>();
        orig_polyline_points.emplace(unscaled_p.x(), unscaled_p.y(), z_coord);
    }
    std::queue<Vec3f> oversampled_points { };
    size_t orig_angle_index = 0;
    perimeter.start_index = result.points.size();
    perimeter.flow_width = region != nullptr ? region->flow(FlowRole::frExternalPerimeter).width() : 0.0f;
    bool some_point_enforced = false;
    while (!orig_polyline_points.empty() || !oversampled_points.empty()) {
        EnforcedBlockedSeamPoint type = EnforcedBlockedSeamPoint::Neutral;
        Vec3f position;
        float local_ccw_angle = 0;
        bool orig_point = false;
        if (!oversampled_points.empty()) {
            position = oversampled_points.front();
            oversampled_points.pop();
        } else {
            position = orig_polyline_points.front();
            orig_polyline_points.pop();
            if (orig_polyline.direction == PolylineWithEnd::PolyDir::BOTH) {
                local_ccw_angle = polyline_angles[orig_angle_index];
            } else if (orig_polyline.direction == PolylineWithEnd::PolyDir::CW) {
                local_ccw_angle = -polyline_angles[orig_angle_index];
            } else {
                assert(orig_polyline.direction == PolylineWithEnd::PolyDir::CCW);
                local_ccw_angle = polyline_angles[orig_angle_index];
            }
            orig_angle_index++;
            orig_point = true;
        }

        if (global_model_info.is_enforced(position, perimeter.flow_width)) {
            type = EnforcedBlockedSeamPoint::Enforced;
        }

        if (global_model_info.is_blocked(position, perimeter.flow_width)) {
            type = EnforcedBlockedSeamPoint::Blocked;
        }
        some_point_enforced = some_point_enforced || type == EnforcedBlockedSeamPoint::Enforced;

        if (orig_point && !orig_polyline_points.empty()) {
            Vec3f pos_of_next = orig_polyline_points.front();
            Line  line(scaled(Vec2f(position.head<2>())), scaled(Vec2f(pos_of_next.head<2>())));
            float distance_to_next = (position - pos_of_next).norm();
            if (global_model_info.is_enforced( (position + pos_of_next) / 2, distance_to_next / 2)) {
                Vec3f vec_to_next = (pos_of_next - position).normalized();
                float step_size = SeamPlacer::enforcer_oversampling_distance;
                float step = step_size;
                while (step < distance_to_next) {
                    oversampled_points.push(position + vec_to_next * step);
                    step += step_size;
                }
            }
        }

        result.points.emplace_back(position, perimeter, local_ccw_angle, type);
    }

    perimeter.end_index = result.points.size();
    assert(!is_polygon || result.points[perimeter.end_index-1].position == result.points[perimeter.start_index].position);

    if (some_point_enforced) {
        // We will patches of enforced points (patch: continuous section of enforced points), choose
        // the longest patch, and select the middle point or sharp point (depending on the angle)
        // this point will have high priority on this perimeter
        size_t perimeter_size = perimeter.end_index - perimeter.start_index;
        const auto next_index = [&](size_t idx) {
            return perimeter.start_index + Slic3r::next_idx_modulo(idx - perimeter.start_index, perimeter_size);
        };

        assert(perimeter.start_index + 2 <= perimeter.end_index); // at least 2 elt
        std::vector<size_t> patches_starts_ends;
        for (size_t i = perimeter.start_index; i < perimeter.end_index - 1; ++i) {
            if (result.points[i].type != EnforcedBlockedSeamPoint::Enforced &&
                    result.points[i+1].type == EnforcedBlockedSeamPoint::Enforced) {
                patches_starts_ends.push_back(i+1);
            }
            if (result.points[i].type == EnforcedBlockedSeamPoint::Enforced &&
                    result.points[i+1].type != EnforcedBlockedSeamPoint::Enforced) {
                patches_starts_ends.push_back(i+1);
            }
        }
        // also add start & end that can't be found for polyline
        if (!is_polygon && result.points[perimeter.start_index].type == EnforcedBlockedSeamPoint::Enforced) {
            patches_starts_ends.insert(patches_starts_ends.begin(), perimeter.start_index);
        }
        if (!is_polygon && result.points[perimeter.end_index - 1].type == EnforcedBlockedSeamPoint::Enforced) {
            patches_starts_ends.push_back(perimeter.end_index);
        }
        // If patches_starts_ends are empty, it means that the whole perimeter is enforced.. don't do anything in that case, as there is no center of a circumference
        if (!patches_starts_ends.empty()) {
            //if the first point in the patches is not enforced, it marks a patch end. in that case, put it to the end and start on next
            // to simplify the processing
            assert(patches_starts_ends.size() % 2 == 0);
            bool start_on_second = false;
            if (result.points[patches_starts_ends[0]].type != EnforcedBlockedSeamPoint::Enforced) {
                start_on_second = true;
                patches_starts_ends.push_back(patches_starts_ends[0]);
            }
            //now pick the longest patch
            std::pair<size_t, size_t> longest_patch { 0, 0 };
            auto patch_len = [perimeter_size](const std::pair<size_t, size_t> &start_end) {
                if (start_end.second < start_end.first) {
                    return start_end.first + (perimeter_size - start_end.second);
                } else {
                    return start_end.second - start_end.first;
                }
            };
            for (size_t patch_idx = start_on_second ? 1 : 0; patch_idx < patches_starts_ends.size(); patch_idx += 2) {
                std::pair<size_t, size_t> current_patch { patches_starts_ends[patch_idx], patches_starts_ends[patch_idx
                        + 1] };
                if (patch_len(longest_patch) < patch_len(current_patch)) {
                    longest_patch = current_patch;
                }
            }
            std::vector<size_t> viable_points_indices;
            std::vector<size_t> large_angle_points_indices;
            assert(longest_patch.first >= perimeter.start_index && longest_patch.first <= perimeter.end_index);
            assert(longest_patch.second >= perimeter.start_index && longest_patch.second <= perimeter.end_index);
            assert(is_polygon || longest_patch.first <= longest_patch.second);
            for (size_t point_idx = longest_patch.first;
                 point_idx       != longest_patch.second;
                 point_idx        = is_polygon ? next_index(point_idx) : (1 + point_idx)) {
                size_t viable_points_indices_count = viable_points_indices.size();
                viable_points_indices.push_back(point_idx);
                if (std::abs(result.points[point_idx].local_ccw_angle)
                        > SeamPlacer::sharp_angle_snapping_threshold) {
                    large_angle_points_indices.push_back(point_idx);
                }
            }
            assert(viable_points_indices.size() > 0);
            if (large_angle_points_indices.empty()) {
                size_t central_idx = viable_points_indices[viable_points_indices.size() / 2];
                result.points[central_idx].central_enforcer = true;
            } else {
                size_t central_idx = large_angle_points_indices.size() / 2;
                result.points[large_angle_points_indices[central_idx]].central_enforcer = true;
            }
        }
    }

}

// Get index of previous and next perimeter point of the layer. Because SeamCandidates of all polygons of the given layer
// are sequentially stored in the vector, each perimeter contains info about start and end index. These vales are used to
// deduce index of previous and next neigbour in the corresponding perimeter.
std::pair<size_t, size_t> find_previous_and_next_perimeter_point(const std::vector<SeamCandidate> &perimeter_points,
        size_t point_index) {
    const SeamCandidate &current = perimeter_points[point_index];
    int prev = point_index - 1; //for majority of points, it is true that neighbours lie behind and in front of them in the vector
    int next = point_index + 1;

    if (point_index == current.perimeter.start_index) {
        // if point_index is equal to start, it means that the previous neighbour is at the end
        prev = current.perimeter.end_index;
    }

    if (point_index == current.perimeter.end_index - 1) {
        // if point_index is equal to end, than next neighbour is at the start
        next = current.perimeter.start_index;
    }

    assert(prev >= 0);
    assert(next >= 0);
    return {size_t(prev),size_t(next)};
}

// Computes all global model info - transforms object, performs raycasting
void compute_global_occlusion(GlobalModelInfo &result, const PrintObject *po,
        std::function<void(void)> throw_if_canceled) {
    BOOST_LOG_TRIVIAL(debug)
    << "SeamPlacer: gather occlusion meshes: start";
    auto obj_transform = po->trafo_centered();
    indexed_triangle_set triangle_set;
    indexed_triangle_set negative_volumes_set;
    //add all parts
    for (const ModelVolume *model_volume : po->model_object()->volumes) {
        if (model_volume->type() == ModelVolumeType::MODEL_PART
                || model_volume->type() == ModelVolumeType::NEGATIVE_VOLUME) {
            auto model_transformation = model_volume->get_matrix();
            indexed_triangle_set model_its = model_volume->mesh().its;
            its_transform(model_its, model_transformation);
            if (model_volume->type() == ModelVolumeType::MODEL_PART) {
                its_merge(triangle_set, model_its);
            } else {
                its_merge(negative_volumes_set, model_its);
            }
        }
    }
    throw_if_canceled();

    BOOST_LOG_TRIVIAL(debug)
    << "SeamPlacer: gather occlusion meshes: end";

    BOOST_LOG_TRIVIAL(debug)
    << "SeamPlacer: decimate: start";
    its_short_edge_collpase(triangle_set, SeamPlacer::fast_decimation_triangle_count_target);
    its_short_edge_collpase(negative_volumes_set, SeamPlacer::fast_decimation_triangle_count_target);

    size_t negative_volumes_start_index = triangle_set.indices.size();
    its_merge(triangle_set, negative_volumes_set);
    its_transform(triangle_set, obj_transform);
    BOOST_LOG_TRIVIAL(debug)
    << "SeamPlacer: decimate: end";

    BOOST_LOG_TRIVIAL(debug)
    << "SeamPlacer: Compute visibility sample points: start";

    result.mesh_samples = sample_its_uniform_parallel(SeamPlacer::raycasting_visibility_samples_count,
            triangle_set);
    result.mesh_samples_coordinate_functor = CoordinateFunctor(&result.mesh_samples.positions);
    result.mesh_samples_tree = KDTreeIndirect<3, float, CoordinateFunctor>(result.mesh_samples_coordinate_functor,
            result.mesh_samples.positions.size());

    // The following code determines search area for random visibility samples on the mesh when calculating visibility of each perimeter point
    // number of random samples in the given radius (area) is approximately poisson distribution
    // to compute ideal search radius (area), we use exponential distribution (complementary distr to poisson)
    // parameters of exponential distribution to compute area that will have with probability="probability" more than given number of samples="samples"
    float probability = 0.9f;
    float samples = 4;
    float density = SeamPlacer::raycasting_visibility_samples_count / result.mesh_samples.total_area;
    // exponential probability distrubtion function is : f(x) = P(X > x) = e^(l*x) where l is the rate parameter (computed as 1/u where u is mean value)
    // probability that sampled area A with S samples contains more than samples count:
    //  P(S > samples in A) = e^-(samples/(density*A));   express A:
    float search_area = samples / (-logf(probability) * density);
    float search_radius = sqrt(search_area / PI);
    result.mesh_samples_radius = search_radius;

    BOOST_LOG_TRIVIAL(debug)
    << "SeamPlacer: Compute visiblity sample points: end";
    throw_if_canceled();

    BOOST_LOG_TRIVIAL(debug)
    << "SeamPlacer: Mesh sample raidus: " << result.mesh_samples_radius;

    BOOST_LOG_TRIVIAL(debug)
    << "SeamPlacer: build AABB tree: start";
    auto raycasting_tree = AABBTreeIndirect::build_aabb_tree_over_indexed_triangle_set(triangle_set.vertices,
            triangle_set.indices);

    throw_if_canceled();
    BOOST_LOG_TRIVIAL(debug)
    << "SeamPlacer: build AABB tree: end";
    bool has_seam_visibility = po->config().seam_visibility.value && po->config().seam_position.value == SeamPosition::spCost;
    result.mesh_samples_visibility = raycast_visibility(raycasting_tree, triangle_set, result.mesh_samples,
            negative_volumes_start_index, !has_seam_visibility);
    throw_if_canceled();
#ifdef DEBUG_FILES
    result.debug_export(triangle_set);
#endif
}

void gather_enforcers_blockers(GlobalModelInfo &result, const PrintObject *po) {
    BOOST_LOG_TRIVIAL(debug)
    << "SeamPlacer: build AABB trees for raycasting enforcers/blockers: start";

    auto obj_transform = po->trafo_centered();

    for (const ModelVolume *mv : po->model_object()->volumes) {
        if (mv->is_seam_painted()) {
            auto model_transformation = obj_transform * mv->get_matrix();

            indexed_triangle_set enforcers = mv->seam_facets.get_facets(*mv, EnforcerBlockerType::ENFORCER);
            its_transform(enforcers, model_transformation);
            its_merge(result.enforcers, enforcers);

            indexed_triangle_set blockers = mv->seam_facets.get_facets(*mv, EnforcerBlockerType::BLOCKER);
            its_transform(blockers, model_transformation);
            its_merge(result.blockers, blockers);
        }
    }

    result.enforcers_tree = AABBTreeIndirect::build_aabb_tree_over_indexed_triangle_set(result.enforcers.vertices,
            result.enforcers.indices);
    result.blockers_tree = AABBTreeIndirect::build_aabb_tree_over_indexed_triangle_set(result.blockers.vertices,
            result.blockers.indices);

    BOOST_LOG_TRIVIAL(debug)
    << "SeamPlacer: build AABB trees for raycasting enforcers/blockers: end";
}

struct SeamComparator {
    SeamPosition setup;
    float angle_importance = 1.f;
    float travel_importance = 1.f;
    float visibility_importance = 1.f;
    Point seam_mod_pos;
    explicit SeamComparator(SeamPosition setup, const PrintObject& po) :
            setup(setup) {
        if (setup == spCustom)
            setup = spCost;
        if (setup == spNearest) {
            //setup = spCost;
            angle_importance = SeamPlacer::angle_importance_nearest;
        } else if (setup == spAligned || setup == spExtremlyAligned) {
            angle_importance = SeamPlacer::angle_importance_aligned;
        } else {
            travel_importance = (float)po.config().seam_travel_cost.get_abs_value(1.f);
            angle_importance = (float)po.config().seam_angle_cost.get_abs_value(1.f);
        }
        visibility_importance = (po.config().seam_visibility.value &&
                                 po.config().seam_position.value == SeamPosition::spCost) ?
                                    1.f :
                                    0.f;
    }

    // Standard comparator, must respect the requirements of comparators (e.g. give same result on same inputs) for sorting usage
    // should return if a is better seamCandidate than b
    bool is_first_better(const SeamCandidate &a, const SeamCandidate &b, const Vec2f &preffered_location = Vec2f { 0.0f, 0.0f}) const
    {
        if ((setup == SeamPosition::spAligned || setup == SeamPosition::spExtremlyAligned) && a.central_enforcer != b.central_enforcer) {
            return a.central_enforcer;
        }

        // Blockers/Enforcers discrimination, top priority
        if (a.type != b.type) {
            return a.type > b.type;
        }

        //avoid overhangs
        if ((a.overhang > a.perimeter.flow_width / 4 && b.overhang == 0.0f) ||
            (b.overhang > b.perimeter.flow_width / 4 && a.overhang == 0.0f)) {
            return a.overhang < b.overhang;
        }

        // prefer hidden points (more than 0.5 mm inside)
        if (a.embedded_distance < -0.5f && b.embedded_distance > -0.5f) {
            return true;
        }
        if (b.embedded_distance < -0.5f && a.embedded_distance > -0.5f) {
            return false;
        }

        if (setup == SeamPosition::spRear && a.position.y() != b.position.y()) {
            return a.position.y() > b.position.y();
        }

        float distance_penalty_a = 0.0f;
        float distance_penalty_b = 0.0f;
        if (setup == spNearest || setup == spCost || setup == spCustom) {
            distance_penalty_a = 1.0f - gauss((a.position.head<2>() - preffered_location).norm(), 0.0f, 1.0f, 0.005f);
            distance_penalty_b = 1.0f - gauss((b.position.head<2>() - preffered_location).norm(), 0.0f, 1.0f, 0.005f);
        }

        // the penalites are kept close to range [0-1.x] however, it should not be relied upon
        float penalty_a = 2 * a.overhang / a.perimeter.flow_width
                + visibility_importance * a.visibility
                + angle_importance * compute_angle_penalty(a.local_ccw_angle)
                + travel_importance * distance_penalty_a;
        float penalty_b = 2 * b.overhang / b.perimeter.flow_width
                + visibility_importance * b.visibility
                + angle_importance * compute_angle_penalty(b.local_ccw_angle)
                + travel_importance * distance_penalty_b;

        return penalty_a < penalty_b;
    }

    // Comparator used during alignment. If there is close potential aligned point, it is compared to the current
    // seam point of the perimeter, to find out if the aligned point is not much worse than the current seam
    // Also used by the random seam generator.
    bool is_first_not_much_worse(const SeamCandidate &a, const SeamCandidate &b) const {
        // Blockers/Enforcers discrimination, top priority
        if ( (setup == SeamPosition::spAligned || setup == SeamPosition::spExtremlyAligned) && a.central_enforcer != b.central_enforcer) {
            // Prefer centers of enforcers.
            return a.central_enforcer;
        }

        if (a.type == EnforcedBlockedSeamPoint::Enforced) {
            return true;
        }

        if (a.type == EnforcedBlockedSeamPoint::Blocked) {
            return false;
        }

        if (a.type != b.type) {
            return a.type > b.type;
        }

        //avoid overhangs
        if ((a.overhang > 0.0f || b.overhang > 0.0f)
                && abs(a.overhang - b.overhang) > (0.1f * a.perimeter.flow_width)) {
            return a.overhang < b.overhang;
        }

        // prefer hidden points (more than 0.5 mm inside)
        if (a.embedded_distance < -0.5f && b.embedded_distance > -0.5f) {
            return true;
        }
        if (b.embedded_distance < -0.5f && a.embedded_distance > -0.5f) {
            return false;
        }

        if (setup == SeamPosition::spRandom || setup == SeamPosition::spAllRandom) {
            return true;
        }

        if (setup == SeamPosition::spRear) {
            return a.position.y() + SeamPlacer::seam_align_score_tolerance * 5.0f > b.position.y();
        }

        float penalty_a = a.overhang + a.visibility
                + angle_importance * compute_angle_penalty(a.local_ccw_angle);
        float penalty_b = b.overhang + b.visibility +
                angle_importance * compute_angle_penalty(b.local_ccw_angle);

        return penalty_a <= penalty_b || penalty_a - penalty_b < SeamPlacer::seam_align_score_tolerance;
    }

    bool are_similar(const SeamCandidate &a, const SeamCandidate &b) const {
        return is_first_not_much_worse(a, b) && is_first_not_much_worse(b, a);
    }
};

#ifdef DEBUG_FILES
void debug_export_points(const std::vector<PrintObjectSeamData::LayerSeams> &layers,
        const BoundingBox &bounding_box, const SeamComparator &comparator) {
    for (size_t layer_idx = 0; layer_idx < layers.size(); ++layer_idx) {
        std::string angles_file_name = debug_out_path(
                ("angles_" + std::to_string(layer_idx) + ".svg").c_str());
        SVG angles_svg { angles_file_name, bounding_box };
        float min_vis = 0;
        float max_vis = min_vis;

        float min_weight = std::numeric_limits<float>::min();
        float max_weight = min_weight;

        for (const SeamCandidate &point : layers[layer_idx].points) {
            Vec3i32 color = value_to_rgbi(-PI, PI, point.local_ccw_angle);
            std::string fill = "rgb(" + std::to_string(color.x()) + "," + std::to_string(color.y()) + ","
                    + std::to_string(color.z()) + ")";
            angles_svg.draw(scaled(Vec2f(point.position.head<2>())), fill);
            min_vis = std::min(min_vis, point.visibility);
            max_vis = std::max(max_vis, point.visibility);

            min_weight = std::min(min_weight, -compute_angle_penalty(point.local_ccw_angle));
            max_weight = std::max(max_weight, -compute_angle_penalty(point.local_ccw_angle));

        }

        std::string visiblity_file_name = debug_out_path(
                ("visibility_" + std::to_string(layer_idx) + ".svg").c_str());
        SVG visibility_svg { visiblity_file_name, bounding_box };
        std::string weights_file_name = debug_out_path(
                ("weight_" + std::to_string(layer_idx) + ".svg").c_str());
        SVG weight_svg { weights_file_name, bounding_box };
        std::string overhangs_file_name = debug_out_path(
                ("overhang_" + std::to_string(layer_idx) + ".svg").c_str());
        SVG overhangs_svg { overhangs_file_name, bounding_box };

        for (const SeamCandidate &point : layers[layer_idx].points) {
            Vec3i32 color = value_to_rgbi(min_vis, max_vis, point.visibility);
            std::string visibility_fill = "rgb(" + std::to_string(color.x()) + "," + std::to_string(color.y()) + ","
                    + std::to_string(color.z()) + ")";
            visibility_svg.draw(scaled(Vec2f(point.position.head<2>())), visibility_fill);

            Vec3i32 weight_color = value_to_rgbi(min_weight, max_weight,
                    -compute_angle_penalty(point.local_ccw_angle));
            std::string weight_fill = "rgb(" + std::to_string(weight_color.x()) + "," + std::to_string(weight_color.y())
                    + ","
                    + std::to_string(weight_color.z()) + ")";
            weight_svg.draw(scaled(Vec2f(point.position.head<2>())), weight_fill);

            Vec3i32 overhang_color = value_to_rgbi(-0.5, 0.5, std::clamp(point.overhang, -0.5f, 0.5f));
            std::string overhang_fill = "rgb(" + std::to_string(overhang_color.x()) + ","
                    + std::to_string(overhang_color.y())
                    + ","
                    + std::to_string(overhang_color.z()) + ")";
            overhangs_svg.draw(scaled(Vec2f(point.position.head<2>())), overhang_fill);
        }
    }
}
#endif

// Pick best seam point based on the given comparator
void pick_seam_point(std::vector<SeamCandidate> &perimeter_points, size_t start_index,
        const SeamComparator &comparator) {
    size_t end_index = perimeter_points[start_index].perimeter.end_index;

    size_t seam_index = start_index;
    for (size_t index = start_index; index < end_index; ++index) {
        if (comparator.is_first_better(perimeter_points[index], perimeter_points[seam_index])) {
            seam_index = index;
        }
    }
    perimeter_points[start_index].perimeter.seam_index = seam_index;
}

size_t pick_nearest_seam_point_index(const std::vector<SeamCandidate> &perimeter_points, size_t start_index,
        const Vec2f &preffered_location, const PrintObject& po) {
    size_t end_index = perimeter_points[start_index].perimeter.end_index;
    SeamComparator comparator { po.config().seam_position.value/*spNearest*/, po };

    size_t seam_index = start_index;
    for (size_t index = start_index; index < end_index; ++index) {
        if (comparator.is_first_better(perimeter_points[index], perimeter_points[seam_index], preffered_location)) {
            seam_index = index;
        }
    }
    return seam_index;
}

// picks random seam point uniformly, respecting enforcers blockers and overhang avoidance.
void pick_random_seam_point(const std::vector<SeamCandidate> &perimeter_points, size_t start_index, const PrintObject &po) {
    SeamComparator comparator { spRandom, po};

    // algorithm keeps a list of viable points and their lengths. If it finds a point
    // that is much better than the viable_example_index (e.g. better type, no overhang; see is_first_not_much_worse)
    // then it throws away stored lists and starts from start
    // in the end, the list should contain points with same type (Enforced > Neutral > Blocked) and also only those which are not
    // big overhang.
    size_t viable_example_index = start_index;
    size_t end_index = perimeter_points[start_index].perimeter.end_index;
    struct Viable {
        // Candidate seam point index.
        size_t index;
        float edge_length;
        Vec3f edge;
    };
    std::vector<Viable> viables;

    const Vec3f pseudornd_seed = perimeter_points[viable_example_index].position;
    float rand = std::abs(sin(pseudornd_seed.dot(Vec3f(12.9898f,78.233f, 133.3333f))) * 43758.5453f);
    rand = rand - (int) rand;

    for (size_t index = start_index; index < end_index; ++index) {
        if (comparator.are_similar(perimeter_points[index], perimeter_points[viable_example_index])) {
            // index ok, push info into viables
            Vec3f edge_to_next { perimeter_points[index == end_index - 1 ? start_index : index + 1].position
                    - perimeter_points[index].position };
            float dist_to_next = edge_to_next.norm();
            viables.push_back( { index, dist_to_next, edge_to_next });
        } else if (comparator.is_first_not_much_worse(perimeter_points[viable_example_index],
                perimeter_points[index])) {
            // index is worse then viable_example_index, skip this point
        } else {
            // index is better than viable example index, update example, clear gathered info, start again
            // clear up all gathered info, start from scratch, update example index
            viable_example_index = index;
            viables.clear();

            Vec3f edge_to_next = (perimeter_points[index == end_index - 1 ? start_index : index + 1].position
                    - perimeter_points[index].position);
            float dist_to_next = edge_to_next.norm();
            viables.push_back( { index, dist_to_next, edge_to_next });
        }
    }

    // now pick random point from the stored options
    float len_sum = std::accumulate(viables.begin(), viables.end(), 0.0f, [](const float acc, const Viable &v) {
        return acc + v.edge_length;
    });
    float picked_len = len_sum * rand;

    size_t point_idx = 0;
    while (picked_len - viables[point_idx].edge_length > 0) {
        picked_len = picked_len - viables[point_idx].edge_length;
        point_idx++;
    }

    Perimeter &perimeter = perimeter_points[start_index].perimeter;
    perimeter.seam_index = viables[point_idx].index;
    perimeter.final_seam_position = perimeter_points[perimeter.seam_index].position
            + viables[point_idx].edge.normalized() * picked_len;
    perimeter.finalized = true;
}

} // namespace SeamPlacerImpl

// Parallel process and extract each perimeter polygon of the given print object.
// Gather SeamCandidates of each layer into vector and build KDtree over them
// Store results in the SeamPlacer variables m_seam_per_object
void SeamPlacer::gather_seam_candidates(const PrintObject *po, const SeamPlacerImpl::GlobalModelInfo &global_model_info, SeamPosition configured_seam_preference) {
    using namespace SeamPlacerImpl;
    PrintObjectSeamData &seam_data = m_seam_per_object.emplace(po, PrintObjectSeamData { }).first->second;
    seam_data.layers.resize(po->layer_count());
    
    // use an antomic idx instead of the range, to avoid a thread being very late because it's on the difficult layers.
    std::atomic_size_t next_layer_idx(0);
    tbb::parallel_for(tbb::blocked_range<size_t>(0, po->layers().size()),
            [po, &global_model_info, &seam_data, configured_seam_preference, &next_layer_idx]
            (tbb::blocked_range<size_t> r) {
                //for (size_t layer_idx = r.begin(); layer_idx < r.end(); ++layer_idx) {
                for (size_t layer_idx = next_layer_idx++; layer_idx < po->layers().size(); layer_idx = next_layer_idx++) {
                    PrintObjectSeamData::LayerSeams &layer_seams = seam_data.layers[layer_idx];
                    const Layer *layer = po->get_layer(layer_idx);
                    auto unscaled_z = layer->slice_z;
                    std::vector<const LayerRegion*> regions;
                    //NOTE corresponding region ptr may be null, if the layer has zero perimeters
                    PolylineWithEnds polygons_and_lines = extract_perimeter_polylines(layer, configured_seam_preference, regions);
                    for (size_t poly_index = 0; poly_index < polygons_and_lines.size(); ++poly_index) {
                        process_perimeter_polylines(polygons_and_lines[poly_index], unscaled_z,
                                regions[poly_index], global_model_info, layer_seams);
                    }
                    auto functor = SeamCandidateCoordinateFunctor { layer_seams.points };
                    seam_data.layers[layer_idx].points_tree =
                            std::make_unique<PrintObjectSeamData::SeamCandidatesTree>(functor,
                                    layer_seams.points.size());
                }
            }
    );
}

void SeamPlacer::calculate_candidates_visibility(const PrintObject *po,
        const SeamPlacerImpl::GlobalModelInfo &global_model_info) {
    using namespace SeamPlacerImpl;

    std::vector<PrintObjectSeamData::LayerSeams> &layers = m_seam_per_object[po].layers;
    tbb::parallel_for(tbb::blocked_range<size_t>(0, layers.size()),
            [&layers, &global_model_info](tbb::blocked_range<size_t> r) {
                for (size_t layer_idx = r.begin(); layer_idx < r.end(); ++layer_idx) {
                    for (auto &perimeter_point : layers[layer_idx].points) {
                        perimeter_point.visibility = global_model_info.calculate_point_visibility(
                                perimeter_point.position);
                    }
                }
            });
}

void SeamPlacer::calculate_overhangs_and_layer_embedding(const PrintObject *po) {
    using namespace SeamPlacerImpl;
    using PerimeterDistancer = AABBTreeLines::LinesDistancer<Linef>;

    std::vector<PrintObjectSeamData::LayerSeams> &layers = m_seam_per_object[po].layers;
    tbb::parallel_for(tbb::blocked_range<size_t>(0, layers.size()),
            [po, &layers](tbb::blocked_range<size_t> r) {
                std::unique_ptr<PerimeterDistancer> prev_layer_distancer;
                if (r.begin() > 0) { // previous layer exists
                    prev_layer_distancer = std::make_unique<PerimeterDistancer>(to_unscaled_linesf(po->layers()[r.begin() - 1]->lslices()));
                }

                for (size_t layer_idx = r.begin(); layer_idx < r.end(); ++layer_idx) {
                    size_t regions_with_perimeter = 0;
                    for (const LayerRegion *region : po->layers()[layer_idx]->regions()) {
                        if (region->perimeters().size() > 0) {
                            regions_with_perimeter++;
                        }
                    };
                    bool should_compute_layer_embedding = regions_with_perimeter > 1;
                    std::unique_ptr<PerimeterDistancer> current_layer_distancer        = std::make_unique<PerimeterDistancer>(
                        to_unscaled_linesf(po->layers()[layer_idx]->lslices()));

                    for (SeamCandidate &perimeter_point : layers[layer_idx].points) {
                        Vec2f point = Vec2f { perimeter_point.position.head<2>() };
                        if (prev_layer_distancer.get() != nullptr) {
                            perimeter_point.overhang = prev_layer_distancer->distance_from_lines<true>(point.cast<double>());
                                    // Seams: overhangs: don't remove overhang_angle_threshold, it seems to create artifacts. supermerill/SuperSlicer#4217
                                    // + 0.6f * perimeter_point.perimeter.flow_width
                                    // - tan(SeamPlacer::overhang_angle_threshold)
                                    //         * po->layers()[layer_idx]->height;
                            perimeter_point.overhang =
                                    perimeter_point.overhang < 0.0f ? 0.0f : perimeter_point.overhang;
                        }

                        if (should_compute_layer_embedding) { // search for embedded perimeter points (points hidden inside the print ,e.g. multimaterial join, best position for seam)
                            perimeter_point.embedded_distance = current_layer_distancer->distance_from_lines<true>(point.cast<double>())
                                    + 0.6f * perimeter_point.perimeter.flow_width;
                        }
                    }

                    prev_layer_distancer.swap(current_layer_distancer);
                }
            }
            );
        }

// Estimates, if there is good seam point in the layer_idx which is close to last_point_pos
// uses comparator.is_first_not_much_worse method to compare current seam with the closest point
// (if current seam is too far away )
// If the current chosen stream is close enough, it is stored in seam_string. returns true and updates last_point_pos
// If the closest point is good enough to replace current chosen seam, it is stored in potential_string_seams, returns true and updates last_point_pos
// Otherwise does nothing, returns false
// Used by align_seam_points().
std::optional<std::pair<size_t, size_t>> SeamPlacer::find_next_seam_in_layer(
        const std::vector<PrintObjectSeamData::LayerSeams> &layers,
        const Vec3f &projected_position,
        const size_t layer_idx, const float max_distance,
        const SeamPlacerImpl::SeamComparator &comparator) const {
    using namespace SeamPlacerImpl;
<<<<<<< HEAD
    // empty layer (nothing to print)
    if(layers[layer_idx].points.empty())
        return {};
=======

    if (layers[layer_idx].points_tree->empty()) {
        return {};
    }
>>>>>>> d128ea95

    std::vector<size_t> nearby_points_indices = find_nearby_points(*layers[layer_idx].points_tree, projected_position,
            max_distance);

    if (nearby_points_indices.empty()) {
        return {};
    }

    size_t best_nearby_point_index = nearby_points_indices[0];
    size_t nearest_point_index = nearby_points_indices[0];

    // Now find best nearby point, nearest point, and corresponding indices
    for (const size_t &nearby_point_index : nearby_points_indices) {
        const SeamCandidate &point = layers[layer_idx].points[nearby_point_index];
        if (point.perimeter.finalized) {
            continue; // skip over finalized perimeters, try to find some that is not finalized
        }
        if (comparator.is_first_better(point, layers[layer_idx].points[best_nearby_point_index],
                projected_position.head<2>())
                || layers[layer_idx].points[best_nearby_point_index].perimeter.finalized) {
            best_nearby_point_index = nearby_point_index;
        }
        if ((point.position - projected_position).squaredNorm()
                < (layers[layer_idx].points[nearest_point_index].position - projected_position).squaredNorm()
                || layers[layer_idx].points[nearest_point_index].perimeter.finalized) {
            nearest_point_index = nearby_point_index;
        }
    }

    const SeamCandidate &best_nearby_point = layers[layer_idx].points[best_nearby_point_index];
    const SeamCandidate &nearest_point = layers[layer_idx].points[nearest_point_index];

    if (nearest_point.perimeter.finalized) {
        //all points are from already finalized perimeter, skip
        return {};
    }

    //from the nearest_point, deduce index of seam in the next layer
    const SeamCandidate &next_layer_seam = layers[layer_idx].points[nearest_point.perimeter.seam_index];

    // First try to pick central enforcer if any present
    if (next_layer_seam.central_enforcer
            && (next_layer_seam.position - projected_position).squaredNorm()
                    < sqr(3 * max_distance)) {
        return {std::pair<size_t, size_t> {layer_idx, nearest_point.perimeter.seam_index}};
    }

    // First try to align the nearest, then try the best nearby
    if (comparator.is_first_not_much_worse(nearest_point, next_layer_seam)) {
        return {std::pair<size_t, size_t> {layer_idx, nearest_point_index}};
    }
    // If nearest point is not good enough, try it with the best nearby point.
    if (comparator.is_first_not_much_worse(best_nearby_point, next_layer_seam)) {
        return {std::pair<size_t, size_t> {layer_idx, best_nearby_point_index}};
    }

    return {};
}

// get the nearests points from layers above & below. stop when the seam_align_tolerable_dist_factor don't allow to jump to a point, 
std::vector<std::pair<size_t, size_t>> SeamPlacer::find_seam_string(const PrintObject *po,
        std::pair<size_t, size_t> start_seam, const SeamPlacerImpl::SeamComparator &comparator) const {
    const std::vector<PrintObjectSeamData::LayerSeams> &layers = m_seam_per_object.find(po)->second.layers;
    int layer_idx = start_seam.first;

    //initialize searching for seam string - cluster of nearby seams on previous and next layers
    int next_layer = layer_idx + 1;
    int step = 1;
    std::pair<size_t, size_t> prev_point_index = start_seam;
    std::vector<std::pair<size_t, size_t>> seam_string { start_seam };

    auto reverse_lookup_direction = [&]() {
        step = -1;
        prev_point_index = start_seam;
        next_layer = layer_idx - 1;
    };

    while (next_layer >= 0) {
        if (next_layer >= int(layers.size())) {
            reverse_lookup_direction();
            if (next_layer < 0) {
                break;
            }
        }
        float max_nozzle_diam = 0;
        for (size_t region_id = 0; region_id < po->num_printing_regions(); ++region_id) {
            max_nozzle_diam = std::max(max_nozzle_diam, (float)po->print()->config().nozzle_diameter.get_at(po->printing_region(region_id).config().perimeter_extruder.value - 1));
        }
        float max_distance = SeamPlacer::seam_align_tolerable_dist_factor * max_nozzle_diam *
                layers[start_seam.first].points[start_seam.second].perimeter.flow_width;
        Vec3f prev_position = layers[prev_point_index.first].points[prev_point_index.second].position;
        Vec3f projected_position = prev_position;
        projected_position.z() = float(po->get_layer(next_layer)->slice_z);

        std::optional<std::pair<size_t, size_t>> maybe_next_seam = find_next_seam_in_layer(layers, projected_position,
                next_layer,
                max_distance, comparator);

        if (maybe_next_seam.has_value()) {
            // For old macOS (pre 10.14), std::optional does not have .value() method, so the code is using operator*() instead.
            seam_string.push_back(maybe_next_seam.operator*());
            prev_point_index = seam_string.back();
            //String added, prev_point_index updated
        } else {
            if (step == 1) {
                reverse_lookup_direction();
                if (next_layer < 0) {
                    break;
                }
            } else {
                break;
            }
        }
        next_layer += step;
    }
    return seam_string;
}

// clusters already chosen seam points into strings across multiple layers, and then
// aligns the strings via polynomial fit
// Does not change the positions of the SeamCandidates themselves, instead stores
// the new aligned position into the shared Perimeter structure of each perimeter
// Note that this position does not necesarilly lay on the perimeter.
void SeamPlacer::align_seam_points(const PrintObject *po, const SeamPlacerImpl::SeamComparator &comparator) {
    using namespace SeamPlacerImpl;

    // Prepares Debug files for writing.
#ifdef DEBUG_FILES
    Slic3r::CNumericLocalesSetter locales_setter;
    auto clusters_f = debug_out_path("seam_clusters.obj");
    FILE *clusters = boost::nowide::fopen(clusters_f.c_str(), "w");
    if (clusters == nullptr) {
        BOOST_LOG_TRIVIAL(error)
        << "stl_write_obj: Couldn't open " << clusters_f << " for writing";
        return;
    }
    auto aligned_f = debug_out_path("aligned_clusters.obj");
    FILE *aligns = boost::nowide::fopen(aligned_f.c_str(), "w");
    if (aligns == nullptr) {
        BOOST_LOG_TRIVIAL(error)
        << "stl_write_obj: Couldn't open " << clusters_f << " for writing";
        return;
    }
#endif

    //gather vector of all seams on the print_object - pair of layer_index and seam__index within that layer
    const std::vector<PrintObjectSeamData::LayerSeams> &layers = m_seam_per_object[po].layers;
    std::vector<std::pair<size_t, size_t>> seams;
    for (size_t layer_idx = 0; layer_idx < layers.size(); ++layer_idx) {
        const std::vector<SeamCandidate> &layer_perimeter_points = layers[layer_idx].points;
        size_t current_point_index = 0;
        while (current_point_index < layer_perimeter_points.size()) {
            seams.emplace_back(layer_idx, layer_perimeter_points[current_point_index].perimeter.seam_index);
            current_point_index = layer_perimeter_points[current_point_index].perimeter.end_index;
        }
    }

    //sort them before alignment. Alignment is sensitive to initializaion, this gives it better chance to choose something nice
    if (comparator.setup != spExtremlyAligned) {
        std::stable_sort(seams.begin(), seams.end(),
            [&comparator, &layers](const std::pair<size_t, size_t>& left,
                const std::pair<size_t, size_t>& right) {
                    return comparator.is_first_better(layers[left.first].points[left.second],
                        layers[right.first].points[right.second]);
            }
        );
    }

    // spExtremlyAligned: don't move unless it's an enforcer / Sphere
    if (comparator.setup == spExtremlyAligned && seams.size() > 1) {
        std::vector<std::vector<Perimeter*>> layer2seams;
        size_t seam_idx = 0;
        size_t current_layer_idx = 0;
        // fisrt layer: keep that.
        layer2seams.emplace_back();
        while (seams[seam_idx].first == 0 && seam_idx < seams.size()) {
            layer2seams.back().push_back(&layers[0].points[seams[seam_idx].second].perimeter);
            layer2seams.back().back()->finalized = true;
            //iterate
            seam_idx++;
        }
        //next layer: get the nearest point form previous layer, and project it onto the current perimeter.
        for (; seam_idx < seams.size(); seam_idx++) {
            while (current_layer_idx < seams[seam_idx].first) {
                layer2seams.emplace_back();
                current_layer_idx++;
            }
            const std::vector<SeamPlacerImpl::SeamCandidate>& points = layers[seams[seam_idx].first].points;
            const SeamCandidate& current = points[seams[seam_idx].second];
            Perimeter& perimeter = points[seams[seam_idx].second].perimeter;
            layer2seams.back().push_back(&perimeter);
            if (current.type == EnforcedBlockedSeamPoint::Enforced) {
                //// TODO: align as much as possible inside the enforcement
                perimeter.seam_index = seams[seam_idx].second;
                perimeter.final_seam_position = current.position;
                perimeter.finalized = true;
            } else if (current.type == EnforcedBlockedSeamPoint::Sphere) {
                //keep as-is
            } else if (current_layer_idx > 0 && !layer2seams[current_layer_idx - 1].empty()) {
                //TODO: remove seam blocker
                Point nearest_point;
                Vec3f nearest_old_point;
                size_t nearest_pt_idx;
                size_t next_pt_idx;
                double nearest_sqr_dist = std::numeric_limits<double>::max();
                for (const Perimeter* lower_peri : layer2seams[current_layer_idx - 1]) {
                    //old point
                    Point lower_pt{ scale_t(lower_peri->final_seam_position.x()), scale_t(lower_peri->final_seam_position.y()) };
                    //for each segment
                    for (int i = perimeter.start_index; i < perimeter.end_index-1; i++) {
                        Point pt = lower_pt.projection_onto(Point{scale_t(points[i].position.x()), scale_t(points[i].position.y())},
                                                            Point{scale_t(points[i + 1].position.x()), scale_t(points[i + 1].position.y())});
                        double dist_sqr = pt.distance_to_square(lower_pt);
                        if (dist_sqr < nearest_sqr_dist) {
                            nearest_sqr_dist = dist_sqr;
                            nearest_point = pt;
                            nearest_pt_idx = i;
                            next_pt_idx = i + 1;
                            nearest_old_point = lower_peri->final_seam_position;
                        }
                    }
                    //test last segment
                    {
                        Point pt = lower_pt.projection_onto(Point{scale_t(points[perimeter.end_index - 1].position.x()), scale_t(points[perimeter.end_index - 1].position.y())},
                                                            Point{scale_t(points[perimeter.start_index].position.x()), scale_t(points[perimeter.start_index].position.y())} );
                        double dist_sqr = pt.distance_to_square(lower_pt);
                        if (dist_sqr < nearest_sqr_dist) {
                            nearest_sqr_dist = dist_sqr;
                            nearest_point = pt;
                            nearest_pt_idx = perimeter.end_index - 1;
                            next_pt_idx = perimeter.start_index;
                            nearest_old_point = lower_peri->final_seam_position;
                        }
                    }
                }

                if (nearest_sqr_dist < std::numeric_limits<double>::max()) {
                    perimeter.seam_index = nearest_pt_idx;
                    perimeter.final_seam_position.x() = unscaled(nearest_point.x());
                    perimeter.final_seam_position.y() = unscaled(nearest_point.y());
                    perimeter.finalized = true;
                } 
            }
        }
        return;
    }

    //align the seam points - start with the best, and check if they are aligned, if yes, skip, else start alignment
    // Keeping the vectors outside, so with a bit of luck they will not get reallocated after couple of for loop iterations.
    std::vector<std::pair<size_t, size_t>> seam_string;
    std::vector<std::pair<size_t, size_t>> alternative_seam_string;
    std::vector<Vec2f> observations;
    std::vector<float> observation_points;
    std::vector<float> weights;

    int global_index = 0;
    while (global_index < int(seams.size())) {
        size_t layer_idx = seams[global_index].first;
        size_t seam_index = seams[global_index].second;
        global_index++;
        const std::vector<SeamCandidate> &layer_perimeter_points = layers[layer_idx].points;
        if (layer_perimeter_points[seam_index].perimeter.finalized) {
            // This perimeter is already aligned, skip seam
            continue;
        } else {
            seam_string = this->find_seam_string(po, { layer_idx, seam_index }, comparator);
            size_t step_size = 1 + seam_string.size() / 20;
            for (size_t alternative_start = 0; alternative_start < seam_string.size(); alternative_start += step_size) {
                size_t start_layer_idx = seam_string[alternative_start].first;
                size_t seam_idx =
                    layers[start_layer_idx].points[seam_string[alternative_start].second].perimeter.seam_index;
                alternative_seam_string = this->find_seam_string(po,
                    std::pair<size_t, size_t>(start_layer_idx, seam_idx), comparator);
                if (alternative_seam_string.size() > seam_string.size()) {
                    seam_string = std::move(alternative_seam_string);
                }
            }
            if (seam_string.size() < seam_align_minimum_string_seams) {
                //string NOT long enough to be worth aligning, skip
                continue;
            }

            // String is long enough, all string seams and potential string seams gathered, now do the alignment
            //sort by layer index
            std::sort(seam_string.begin(), seam_string.end(),
                    [](const std::pair<size_t, size_t> &left, const std::pair<size_t, size_t> &right) {
                        return left.first < right.first;
                    });

            //repeat the alignment for the current seam, since it could be skipped due to alternative path being aligned.
            global_index--;

            // gather all positions of seams and their weights
            observations.resize(seam_string.size());
            observation_points.resize(seam_string.size());
            weights.resize(seam_string.size());

            auto angle_3d = [](const Vec3f& a, const Vec3f& b){
                return std::abs(acosf(a.normalized().dot(b.normalized())));
            };

            auto angle_weight = [](float angle){
                return 1.0f / (0.1f + compute_angle_penalty(angle));
            };

            //gather points positions and weights
            float total_length = 0.0f;
            Vec3f last_point_pos = layers[seam_string[0].first].points[seam_string[0].second].position;
            for (size_t index = 0; index < seam_string.size(); ++index) {
                const SeamCandidate &current = layers[seam_string[index].first].points[seam_string[index].second];
                float layer_angle = 0.0f;
                if (index > 0 && index < seam_string.size() - 1) {
                    layer_angle = angle_3d(
                                    current.position
                                            - layers[seam_string[index - 1].first].points[seam_string[index - 1].second].position,
                                    layers[seam_string[index + 1].first].points[seam_string[index + 1].second].position
                                            - current.position
                                            );
                }
                observations[index] = current.position.head<2>();
                observation_points[index] = current.position.z();
                weights[index] = angle_weight(current.local_ccw_angle);
                float curling_influence = layer_angle > 2.0 * std::abs(current.local_ccw_angle) ? -0.8f : 1.0f;
                if (current.type == EnforcedBlockedSeamPoint::Enforced) {
                    curling_influence = 1.0f;
                    weights[index] += 3.0f;
                }
                total_length += curling_influence * (last_point_pos - current.position).norm();
                last_point_pos = current.position;
            }

            if (comparator.setup == spRear) {
                total_length *= 0.3f;
            }

            // Curve Fitting
            size_t number_of_segments = std::max(size_t(1),
                    size_t(std::max(0.0f,total_length) / SeamPlacer::seam_align_mm_per_segment));
            auto curve = Geometry::fit_cubic_bspline(observations, observation_points, weights, number_of_segments);

            // Do alignment - compute fitted point for each point in the string from its Z coord, and store the position into
            // Perimeter structure of the point; also set flag aligned to true
            for (size_t index = 0; index < seam_string.size(); ++index) {
                const auto &pair = seam_string[index];
                float t = std::min(1.0f, std::pow(std::abs(layers[pair.first].points[pair.second].local_ccw_angle)
                        / SeamPlacer::sharp_angle_snapping_threshold, 3.0f));
                if (layers[pair.first].points[pair.second].type == EnforcedBlockedSeamPoint::Enforced){
                    t = std::max(0.4f, t);
                }

                Vec3f current_pos = layers[pair.first].points[pair.second].position;
                Vec2f fitted_pos = curve.get_fitted_value(current_pos.z());

                //interpolate between current and fitted position, prefer current pos for large weights.
                Vec3f final_position = t * current_pos + (1.0f - t) * to_3d(fitted_pos, current_pos.z());

                Perimeter &perimeter = layers[pair.first].points[pair.second].perimeter;
                perimeter.seam_index = pair.second;
                perimeter.final_seam_position = final_position;
                perimeter.finalized = true;
            }

#ifdef DEBUG_FILES
            auto randf = []() {
                return float(rand()) / float(RAND_MAX);
            };
            Vec3f color { randf(), randf(), randf() };
            for (size_t i = 0; i < seam_string.size(); ++i) {
                auto orig_seam = layers[seam_string[i].first].points[seam_string[i].second];
                fprintf(clusters, "v %f %f %f %f %f %f \n", orig_seam.position[0],
                        orig_seam.position[1],
                        orig_seam.position[2], color[0], color[1],
                        color[2]);
            }

            color = Vec3f { randf(), randf(), randf() };
            for (size_t i = 0; i < seam_string.size(); ++i) {
                const Perimeter &perimeter = layers[seam_string[i].first].points[seam_string[i].second].perimeter;
                fprintf(aligns, "v %f %f %f %f %f %f \n", perimeter.final_seam_position[0],
                        perimeter.final_seam_position[1],
                        perimeter.final_seam_position[2], color[0], color[1],
                        color[2]);
            }
#endif
        }
    }

#ifdef DEBUG_FILES
    fclose(clusters);
    fclose(aligns);
#endif

}

void SeamPlacer::init(const Print &print, std::function<void(void)> throw_if_canceled_func) {
    using namespace SeamPlacerImpl;
    m_seam_per_object.clear();
    cache_volume_to_bb.clear();
    this->external_perimeters_first = print.default_region_config().external_perimeters_first;

    for (size_t obj_idx = 0; obj_idx < print.objects().size(); ++ obj_idx) {
        const PrintObject *po = print.objects()[obj_idx];
        print.set_status(int((obj_idx * 100) / print.objects().size()),
                         ("Computing seam visibility areas: object %s / %s"),
                         {std::to_string(obj_idx + 1), std::to_string(print.objects().size())},
                         PrintBase::SlicingStatus::SECONDARY_STATE);
        throw_if_canceled_func();
        SeamPosition configured_seam_preference = po->config().seam_position.value;
        SeamComparator comparator { configured_seam_preference, *po };

        {
            GlobalModelInfo global_model_info { };
            gather_enforcers_blockers(global_model_info, po);
            throw_if_canceled_func();
            if (configured_seam_preference == spAligned || configured_seam_preference == spExtremlyAligned ||
                configured_seam_preference == spNearest || configured_seam_preference == spCost || configured_seam_preference == spCustom) {
                compute_global_occlusion(global_model_info, po, throw_if_canceled_func);
            }
            throw_if_canceled_func();
            BOOST_LOG_TRIVIAL(debug)
            << "SeamPlacer: gather_seam_candidates: start";
            gather_seam_candidates(po, global_model_info, configured_seam_preference);
            BOOST_LOG_TRIVIAL(debug)
            << "SeamPlacer: gather_seam_candidates: end";
            throw_if_canceled_func();
            if (configured_seam_preference == spAligned || configured_seam_preference == spExtremlyAligned ||
                configured_seam_preference == spNearest || configured_seam_preference == spCost || configured_seam_preference == spCustom) {
                BOOST_LOG_TRIVIAL(debug)
                << "SeamPlacer: calculate_candidates_visibility : start";
                calculate_candidates_visibility(po, global_model_info);
                BOOST_LOG_TRIVIAL(debug)
                << "SeamPlacer: calculate_candidates_visibility : end";
            }
        } // destruction of global_model_info (large structure, no longer needed)
        throw_if_canceled_func();
        BOOST_LOG_TRIVIAL(debug)
        << "SeamPlacer: calculate_overhangs and layer embdedding : start";
        calculate_overhangs_and_layer_embedding(po);
        BOOST_LOG_TRIVIAL(debug)
        << "SeamPlacer: calculate_overhangs and layer embdedding: end";
        throw_if_canceled_func();
        if (configured_seam_preference != spNearest && configured_seam_preference != spCost && configured_seam_preference != spCustom) { // For spNearest, the seam is picked in the place_seam method with actual nozzle position information
            BOOST_LOG_TRIVIAL(debug)
            << "SeamPlacer: pick_seam_point : start";
            //pick seam point
            std::vector<PrintObjectSeamData::LayerSeams> &layers = m_seam_per_object[po].layers;
            tbb::parallel_for(tbb::blocked_range<size_t>(0, layers.size()),
                    [&layers, configured_seam_preference, comparator, po](tbb::blocked_range<size_t> r) {
                        for (size_t layer_idx = r.begin(); layer_idx < r.end(); ++layer_idx) {
                            std::vector<SeamCandidate> &layer_perimeter_points = layers[layer_idx].points;
                            for (size_t current = 0; current < layer_perimeter_points.size();
                                    current = layer_perimeter_points[current].perimeter.end_index)
                                if (configured_seam_preference == spRandom || configured_seam_preference == SeamPosition::spAllRandom)
                                    pick_random_seam_point(layer_perimeter_points, current, *po);
                                else
                                    pick_seam_point(layer_perimeter_points, current, comparator);
                        }
                    });
            BOOST_LOG_TRIVIAL(debug)
            << "SeamPlacer: pick_seam_point : end";
        }
        throw_if_canceled_func();
        if (configured_seam_preference == spAligned || configured_seam_preference == spExtremlyAligned || configured_seam_preference == spRear) {
            BOOST_LOG_TRIVIAL(debug)
            << "SeamPlacer: align_seam_points : start";
            align_seam_points(po, comparator);
            BOOST_LOG_TRIVIAL(debug)
            << "SeamPlacer: align_seam_points : end";
        }

#ifdef DEBUG_FILES
        debug_export_points(m_seam_per_object[po].layers, po->bounding_box(), comparator);
#endif
    }
}

static constexpr float MINIMAL_POLYGON_SIDE = scaled<float>(0.2f);
std::tuple<bool,std::optional<Vec3f>> get_seam_from_modifier(const Layer& layer, const ExtrusionLoop& loop, const uint16_t print_object_instance_idx, const Point& last_po, const PrintObject* po) {

    bool has_custom_seam_modifier = false;
    if (print_object_instance_idx < po->instances().size()) {
        for (ModelVolume* v : po->model_object()->volumes) {
            if (v->is_seam_position()) {
                has_custom_seam_modifier = true;
                break;
            }
        }
    }
    if (has_custom_seam_modifier) {
        Polygon polygon = loop.polygon();
        polygon.densify(MINIMAL_POLYGON_SIDE);
        bool was_clockwise = polygon.make_counter_clockwise();
        // Look for all lambda-seam-modifiers below current z, choose the highest one
        ModelVolume* v_lambda_seam = nullptr;
        Vec3d lambda_pos;
        double lambda_z = 0;
        double lambda_dist = 0;
        double lambda_radius = 0;
        double max_lambda_radius = 0;
        //get model_instance (like from po->model_object()->instances, but we don't have the index for that array)
        const ModelInstance* model_instance = po->instances()[print_object_instance_idx].model_instance;
        for (ModelVolume* v : po->model_object()->volumes) {
            if (v->is_seam_position()) {
                BoundingBoxf3 bb_volume;
                if (auto it = SeamPlacerImpl::cache_volume_to_bb.find(v); it != SeamPlacerImpl::cache_volume_to_bb.end()) {
                    bb_volume = it->second;
                } else {
                    // created/moved shpere have offset in their transformation
                    // the source transformation should only be used for updating the transformation from reload, don't use it.
                    TriangleMesh mesh = v->mesh();
                    mesh.transform(v->get_transformation().get_matrix());
                    mesh.transform(model_instance->get_matrix());
                    bb_volume = mesh.bounding_box();
                    SeamPlacerImpl::cache_volume_to_bb[v] = bb_volume;
                }

                double test_lambda_z = 0;
                Vec3d center_pos = (bb_volume.min + bb_volume.max) / 2;
                // remove shift, as we used the transform. that way, we have a correct z vs the layer height, and same for the x and y vs polygon.
                center_pos.x() -= unscaled(po->instances()[print_object_instance_idx].shift.x());
                center_pos.y() -= unscaled(po->instances()[print_object_instance_idx].shift.y());
                double sphere_radius = std::min(bb_volume.size().x() / 2, bb_volume.size().y() / 2);
                if (v->type() == ModelVolumeType::SEAM_POSITION_CENTER) {
                    test_lambda_z = std::abs(layer.print_z - center_pos.z());
                } else if (v->type() == ModelVolumeType::SEAM_POSITION_CENTER_Z) {
                    double min_z = bb_volume.min.z();
                    double max_z = bb_volume.max.z();
                    assert(min_z < max_z);
                    if (layer.print_z < min_z || layer.print_z > max_z) {
                        // out of z, don't take it into account
                        continue;
                    }
                }
                Point xy_lambda(scale_(center_pos.x()), scale_(center_pos.y()));
                Point nearest = polygon.point_projection(xy_lambda).first;
                Vec3d polygon_3dpoint{ unscaled(nearest.x()), unscaled(nearest.y()), (double)layer.print_z };
                double test_lambda_dist = (polygon_3dpoint - center_pos).norm();
                max_lambda_radius = std::max(max_lambda_radius, sphere_radius);

                //use this one if the first or nearer (in z, or in xy if same z)
                if (v_lambda_seam == nullptr
                    || (lambda_z > test_lambda_z)
                    || (lambda_z == test_lambda_z && lambda_dist > test_lambda_dist)) {
                    v_lambda_seam = v;
                    lambda_pos = center_pos;
                    lambda_radius = sphere_radius;
                    lambda_dist = test_lambda_dist;
                    lambda_z = test_lambda_z;
                }
            }
        }

        if (v_lambda_seam != nullptr) {
            // Found, get the center point and apply rotation and scaling of Model instance. Continues to spAligned if not found or Weight set to Zero.
            // Weight is set by user and stored in the radius of the sphere
            float seam_mod_weight = 1.f + 100 * (lambda_radius / max_lambda_radius);
            if (seam_mod_weight > 0.0) {
                return std::tuple<bool, std::optional<Vec3f>>{ true, std::optional{ Vec3f{(float)lambda_pos.x(), (float)lambda_pos.y(), (float)layer.slice_z} } };
            }
        }
    }
    return std::tuple<bool, std::optional<Vec3f>>{ false, std::nullopt };
}

Point SeamPlacer::place_seam(const Layer *layer, const ExtrusionLoop &loop, const uint16_t print_object_instance_idx,
        const Point &last_pos) const {
    using namespace SeamPlacerImpl;
    const PrintObject *po = layer->object();
    // Must not be called with supprot layer.
    assert(dynamic_cast<const SupportLayer*>(layer) == nullptr);
    // Object layer IDs are incremented by the number of raft layers.
    assert(layer->id() >= po->slicing_parameters().raft_layers());
    const size_t layer_index = layer->id() - po->slicing_parameters().raft_layers();
    const double unscaled_z = layer->slice_z;

    //FIXME?: not working on arcs
    auto get_next_loop_point = [&loop](ExtrusionLoop::ClosestPathPoint current) {
        current.segment_idx += 1;
        if (current.segment_idx >= loop.paths[current.path_idx].polyline.size()) {
            current.path_idx = next_idx_modulo(current.path_idx, loop.paths.size());
            current.segment_idx = 0;
        }
        current.foot_pt = loop.paths[current.path_idx].polyline.get_point(current.segment_idx);
        return current;
    };

    const PrintObjectSeamData::LayerSeams &layer_perimeters =
            m_seam_per_object.find(layer->object())->second.layers[layer_index];

    // Find the closest perimeter in the SeamPlacer to this loop.
    // Repeat search until two consecutive points of the loop are found, that result in the same closest_perimeter
    // This is beacuse with arachne, T-Junctions may exist and sometimes the wrong perimeter was chosen
    size_t closest_perimeter_point_index = 0;
    { // local space for the closest_perimeter_point_index
        Perimeter *closest_perimeter = nullptr;
        ExtrusionLoop::ClosestPathPoint closest_point{0,0,loop.paths[0].polyline.front()};
        size_t points_count = std::accumulate(loop.paths.begin(), loop.paths.end(), 0, [](size_t acc,const ExtrusionPath& p) {
           return acc + p.polyline.size();
        });
        for (size_t i = 0; i < points_count; ++i) {
            Vec2f unscaled_p = unscaled<float>(closest_point.foot_pt);
            closest_perimeter_point_index = find_closest_point(*layer_perimeters.points_tree.get(),
                    to_3d(unscaled_p, float(unscaled_z)));
            if (closest_perimeter != &layer_perimeters.points[closest_perimeter_point_index].perimeter) {
                closest_perimeter = &layer_perimeters.points[closest_perimeter_point_index].perimeter;
                closest_point = get_next_loop_point(closest_point);
            } else {
                break;
            }
        }
    }

    Vec3f seam_position;
    size_t seam_index;
    if (const Perimeter &perimeter = layer_perimeters.points[closest_perimeter_point_index].perimeter;
    perimeter.finalized) {
        seam_position = perimeter.final_seam_position;
        seam_index = perimeter.seam_index;
    } else {
        seam_index =
                (po->config().seam_position.value == spNearest || po->config().seam_position.value == spCost || po->config().seam_position.value == spCustom) ?
                        pick_nearest_seam_point_index(layer_perimeters.points, perimeter.start_index,
                                unscaled<float>(last_pos), *po) :
                        perimeter.seam_index;
        seam_position = layer_perimeters.points[seam_index].position;
    }

    Point seam_point = Point::new_scale(seam_position.x(), seam_position.y());

    auto [has_seam_mod, seam_mod_pos] = get_seam_from_modifier(*layer, loop, print_object_instance_idx, last_pos, po);
    if (has_seam_mod && seam_mod_pos.has_value()) {
        seam_point = Point::new_scale(seam_mod_pos->x(), seam_mod_pos->y());
    } else {

        if (loop.role() == ExtrusionRole::Perimeter) { //Hopefully inner perimeter
            const SeamCandidate &perimeter_point = layer_perimeters.points[seam_index];
            ExtrusionLoop::ClosestPathPoint projected_point = loop.get_closest_path_and_point(seam_point, false);
            // determine depth of the seam point.
            const float dist = (float) unscale(Point(seam_point - projected_point.foot_pt)).norm();
            float depth = dist;
            float beta_angle = cos(perimeter_point.local_ccw_angle / 2.0f);
            size_t index_of_prev =
                seam_index == perimeter_point.perimeter.start_index ?
                    perimeter_point.perimeter.end_index - 1 :
                    seam_index - 1;
            size_t index_of_next =
                seam_index == perimeter_point.perimeter.end_index - 1 ?
                    perimeter_point.perimeter.start_index :
                    seam_index + 1;

            if ((seam_position - perimeter_point.position).squaredNorm() < depth && // seam is on perimeter point
                    perimeter_point.local_ccw_angle < -EPSILON // In concave angles
                            ) { // In this case, we are at internal perimeter, where the external perimeter has seam in concave angle. We want to align
                    // the internal seam into the concave corner, and not on the perpendicular projection on the closest edge (which is what the split_at function does)
                Vec2f dir_to_middle =
                        ((perimeter_point.position - layer_perimeters.points[index_of_prev].position).head<2>().normalized()
                                + (perimeter_point.position - layer_perimeters.points[index_of_next].position).head<2>().normalized())
                                * 0.5;
                depth = 1.4142 * depth / beta_angle;
                //fix depth, it is sometimes strongly overestimated (if the angle is shallow)
                if (std::abs(depth) > loop.paths[projected_point.path_idx].width() * 5) {
                    // FIXME HACKFIX
                    depth = loop.paths[projected_point.path_idx].width() * 5;
                    if(depth < 0) depth = (-depth);
                }
                // There are some nice geometric identities in determination of the correct depth of new seam point.
                //overshoot the target depth, in concave angles it will correctly snap to the corner; TODO: find out why such big overshoot is needed.
                Vec2f final_pos = perimeter_point.position.head<2>() + depth * dir_to_middle;
                assert(std::abs(final_pos.x()) < 1000);
                projected_point = loop.get_closest_path_and_point(Point::new_scale(final_pos.x(), final_pos.y()), false);
                //FIXME: ensure it doesn't go to the other side of the loop
            } else { // not concave angle, in that case the nearest point is the good candidate
                // but for staggering, we also need to recompute depth of the inner perimter, because in convex corners, the distance is larger than layer width
                // we want the perpendicular depth, not distance to nearest point
                depth = depth * beta_angle / 1.4142;
            }

            seam_point = projected_point.foot_pt;
            //lastly, for internal perimeters, do the staggering if requested
            if (po->config().staggered_inner_seams && loop.length() > 0.0) {
                //fix depth, it is sometimes strongly underestimated
                depth = std::max(loop.paths[projected_point.path_idx].width(), depth);

                while (depth > 0.0f) {
                    auto next_point = get_next_loop_point(projected_point);
                    Vec2f a = unscale(projected_point.foot_pt).cast<float>();
                    Vec2f b = unscale(next_point.foot_pt).cast<float>();
                    float dist = (a - b).norm();
                    if (dist > depth) {
                        Vec2f final_pos = a + (b - a) * depth / dist;
                        next_point.foot_pt = Point::new_scale(final_pos.x(), final_pos.y());
                    }
                    depth -= dist;
                    projected_point = next_point;
                }
                seam_point = projected_point.foot_pt;
            }
            /*{
                static int isaqsdsdfsdfqzfn = 0;
                std::stringstream stri;
                stri << layer->id() << "_split_seam_" << isaqsdsdfsdfqzfn++ << ".svg";
                SVG svg(stri.str());
                for(auto& path : loop.paths)
                    svg.draw(path.polyline, "blue");
                svg.draw(seam_point, "red");
                svg.Close();
            }*/
        }
    }
    return seam_point;
}

} // namespace Slic3r<|MERGE_RESOLUTION|>--- conflicted
+++ resolved
@@ -1317,16 +1317,10 @@
         const size_t layer_idx, const float max_distance,
         const SeamPlacerImpl::SeamComparator &comparator) const {
     using namespace SeamPlacerImpl;
-<<<<<<< HEAD
     // empty layer (nothing to print)
-    if(layers[layer_idx].points.empty())
+    if(layers[layer_idx].points.empty() || layers[layer_idx].points_tree->empty()) {
         return {};
-=======
-
-    if (layers[layer_idx].points_tree->empty()) {
-        return {};
-    }
->>>>>>> d128ea95
+    }
 
     std::vector<size_t> nearby_points_indices = find_nearby_points(*layers[layer_idx].points_tree, projected_position,
             max_distance);
