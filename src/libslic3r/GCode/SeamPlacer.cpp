--- conflicted
+++ resolved
@@ -206,33 +206,6 @@
     std::vector<Polygons>   temp_polygons;
 
     for (const PrintObject* po : print.objects()) {
-<<<<<<< HEAD
-        temp_enf.clear();
-        temp_blk.clear();
-        po->project_and_append_custom_facets(true, EnforcerBlockerType::ENFORCER, temp_enf);
-        po->project_and_append_custom_facets(true, EnforcerBlockerType::BLOCKER, temp_blk);
-
-        // Offset the triangles out slightly.
-        for (auto* custom_per_object : {&temp_enf, &temp_blk}) {
-            float offset = max_nozzle_dmr - po->config().first_layer_size_compensation;
-            for (ExPolygons& explgs : *custom_per_object) {
-                explgs = Slic3r::offset_ex(explgs, scale_(offset));
-                offset = max_nozzle_dmr;
-            }
-        }
-
-//     FIXME: Offsetting should be done somehow cheaper, but following does not work
-//        for (auto* custom_per_object : {&temp_enf, &temp_blk}) {
-//            for (ExPolygons& plgs : *custom_per_object) {
-//                for (ExPolygon& plg : plgs) {
-//                    auto out = Slic3r::offset_ex(plg, scale_(max_nozzle_dmr));
-//                    plg = out.empty() ? ExPolygon() : out.front();
-//                    assert(out.empty() || out.size() == 1);
-//                }
-//            }
-//        }
-=======
->>>>>>> 215e845c
 
         auto merge_and_offset = [po, &temp_polygons, max_nozzle_dmr](EnforcerBlockerType type, std::vector<ExPolygons>& out) {
             // Offset the triangles out slightly.
@@ -249,7 +222,7 @@
             po->project_and_append_custom_facets(true, type, temp_polygons);
             out.clear();
             out.reserve(temp_polygons.size());
-            float offset = scale_(max_nozzle_dmr + po->config().elefant_foot_compensation);
+            float offset = scale_(max_nozzle_dmr - po->config().first_layer_size_compensation);
             for (Polygons &src : temp_polygons) {
                 out.emplace_back(ExPolygons());
                 for (Polygon& plg : src) {
@@ -323,17 +296,11 @@
 
 
 
-<<<<<<< HEAD
-Point SeamPlacer::get_seam(const Layer& layer, SeamPosition seam_position,
-               const ExtrusionLoop& loop, Point last_pos, coordf_t nozzle_dmr,
-               const PrintObject* po, const uint16_t print_object_instance_idx,
-               bool was_clockwise, const EdgeGrid::Grid* lower_layer_edge_grid)
-=======
 void SeamPlacer::plan_perimeters(const std::vector<const ExtrusionEntity*> perimeters,
                             const Layer& layer, SeamPosition seam_position,
                             Point last_pos, coordf_t nozzle_dmr, const PrintObject* po,
+                            const uint16_t print_object_instance_idx,
                             const EdgeGrid::Grid* lower_layer_edge_grid)
->>>>>>> 215e845c
 {
     // When printing the perimeters, we want the seams on external and internal perimeters to match.
     // We have a list of perimeters in the order to be printed. Each internal perimeter must inherit
@@ -350,8 +317,23 @@
     for (int i = 0; i < int(perimeters.size()); ++i) {
         if (perimeters[i]->role() == erExternalPerimeter && perimeters[i]->is_loop()) {
             last_pos = this->calculate_seam(
-                layer, seam_position, *dynamic_cast<const ExtrusionLoop*>(perimeters[i]), nozzle_dmr,
-                po, lower_layer_edge_grid, last_pos);
+                layer, 
+                seam_position,
+                *dynamic_cast<const ExtrusionLoop*>(perimeters[i]),
+                nozzle_dmr,
+                po,
+                print_object_instance_idx,
+                lower_layer_edge_grid,
+                last_pos);
+            /* calculate_seam(
+            const Layer& layer, 
+            const SeamPosition seam_position,
+            const ExtrusionLoop& loop, 
+            coordf_t nozzle_dmr, 
+            const PrintObject* po,
+            const uint16_t print_object_instance_idx,
+            const EdgeGrid::Grid* lower_layer_edge_grid, 
+            Point last_pos) */
             m_plan[i].external = true;
             m_plan[i].seam_position = seam_position;
             m_plan[i].layer = &layer;
@@ -363,7 +345,7 @@
 
 
 void SeamPlacer::place_seam(ExtrusionLoop& loop, const Point& last_pos, bool external_first, double nozzle_diameter,
-                            const EdgeGrid::Grid* lower_layer_edge_grid)
+                            const uint16_t print_object_instance_idx, const EdgeGrid::Grid* lower_layer_edge_grid)
 {
     const double seam_offset = nozzle_diameter;
 
@@ -377,7 +359,7 @@
             // far from each other.
             if ((seam.cast<double>() - last_pos.cast<double>()).squaredNorm() > std::pow(scale_(5.*nozzle_diameter), 2.))
                 seam = this->calculate_seam(*m_plan[m_plan_idx].layer, m_plan[m_plan_idx].seam_position, loop, nozzle_diameter,
-                                            m_plan[m_plan_idx].po, lower_layer_edge_grid, last_pos);
+                                            m_plan[m_plan_idx].po, print_object_instance_idx, lower_layer_edge_grid, last_pos);
         }
         else if (! external_first) {
             // Internal perimeter printed before the external.
@@ -482,8 +464,9 @@
 
 
 // Returns a seam for an EXTERNAL perimeter.
-Point SeamPlacer::calculate_seam(const Layer& layer, const SeamPosition seam_position,
+Point SeamPlacer::calculate_seam(const Layer& layer, SeamPosition seam_position,
                const ExtrusionLoop& loop, coordf_t nozzle_dmr, const PrintObject* po,
+               const uint16_t print_object_instance_idx,
                const EdgeGrid::Grid* lower_layer_edge_grid, Point last_pos)
 {
     assert(loop.role() == erExternalPerimeter);
@@ -577,7 +560,7 @@
         if (seam_position == spAligned) {
             // Seam is aligned to the seam at the preceding layer.
             if (po != nullptr) {
-                std::optional<Point> pos = m_seam_history.get_last_seam(m_po_list[po_idx], layer_idx, polygon_bb);
+                std::optional<Point> pos = m_seam_history.get_last_seam(m_po_list[po_idx], layer_po->print_z, polygon_bb);
                 if (pos.has_value()) {
                     last_pos = *pos;
                 }
@@ -715,11 +698,7 @@
             }
         }
 
-<<<<<<< HEAD
         if (loop.role() == erExternalPerimeter)
-=======
-        if (seam_position == spAligned)
->>>>>>> 215e845c
             m_seam_history.add_seam(po, polygon.points[idx_min], polygon_bb);
 
 
@@ -747,7 +726,6 @@
         #endif
         return polygon.points[idx_min];
 
-<<<<<<< HEAD
     } else { // spRandom
         if ( (loop.loop_role() & ExtrusionLoopRole::elrInternal) != 0 && loop.role() != erExternalPerimeter) {
             // This loop does not contain any other loop. Set a random position.
@@ -778,10 +756,6 @@
         }
         return last_pos;
     }
-=======
-    } else
-        return this->get_random_seam(layer_idx, polygon, po_idx);
->>>>>>> 215e845c
 }
 
 
@@ -1072,16 +1046,9 @@
 
 std::optional<Point> SeamHistory::get_last_seam(const PrintObject* po, coord_t layer_z, const BoundingBox& island_bb)
 {
-<<<<<<< HEAD
     assert(layer_z >= m_layer_z);
     if (layer_z > m_layer_z) {
-=======
-    assert(layer_id >= m_layer_id || layer_id == 0);
-    if (layer_id != m_layer_id) {
->>>>>>> 215e845c
         // Get seam was called for different layer than last time.
-        if (layer_id == 0) // seq printing
-            m_data_this_layer.clear();
         m_data_last_layer = m_data_this_layer;
         m_data_this_layer.clear();
         m_layer_z = layer_z;
