--- conflicted
+++ resolved
@@ -35,15 +35,11 @@
     CoolingBuffer(GCodeGenerator &gcodegen);
     void        reset(const Vec3d &position);
     void        set_current_extruder(unsigned int extruder_id) { m_current_extruder = extruder_id; }
-<<<<<<< HEAD
     /// process the layer: check the time and apply fan / speed change
     /// append_time_only: if the layer is only support, then you can put this at true to not process the layer but just append its time to the next one.
     std::string process_layer(std::string &&gcode, size_t layer_id, bool flush, bool append_time_only = false);
-=======
-    std::string process_layer(std::string &&gcode, size_t layer_id, bool flush);
     std::string process_layer(const std::string &gcode, size_t layer_id, bool flush)
         { return this->process_layer(std::string(gcode), layer_id, flush); }
->>>>>>> 3284959e
 
 private:
 	CoolingBuffer& operator=(const CoolingBuffer&) = delete;
@@ -60,21 +56,15 @@
     enum AxisIdx : int {
         X = 0, Y, Z, E, F, I, J, K, R, Count
     };
-    std::array<float, 5>        m_current_pos;
+    std::array<float, 7>        m_current_pos;
     // Current known fan speed or -1 if not known yet.
     int                         m_fan_speed;
     // Cached from GCodeWriter.
     // Printing extruder IDs, zero based.
     std::vector<unsigned int>   m_extruder_ids;
     // Highest of m_extruder_ids plus 1.
-<<<<<<< HEAD
     uint16_t                    m_num_extruders { 0 };
-    // Referencs GCode::m_config, which is FullPrintConfig. While the PrintObjectConfig slice of FullPrintConfig is being modified,
-=======
-    unsigned int                m_num_extruders { 0 };
-    const std::string           m_toolchange_prefix;
     // Referencs GCodeGenerator::m_config, which is FullPrintConfig. While the PrintObjectConfig slice of FullPrintConfig is being modified,
->>>>>>> 3284959e
     // the PrintConfig slice of FullPrintConfig is constant, thus no thread synchronization is required.
     const PrintConfig          &m_config;
     uint16_t                    m_current_extruder;
