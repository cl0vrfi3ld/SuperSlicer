#ifndef slic3r_CoolingBuffer_hpp_
#define slic3r_CoolingBuffer_hpp_

#include "../libslic3r.h"
#include <map>
#include <string>

namespace Slic3r {

class GCode;
class Layer;
struct PerExtruderAdjustments;

// A standalone G-code filter, to control cooling of the print.
// The G-code is processed per layer. Once a layer is collected, fan start / stop commands are edited
// and the print is modified to stretch over a minimum layer time.
//
// The simple it sounds, the actual implementation is significantly more complex.
// Namely, for a multi-extruder print, each material may require a different cooling logic.
// For example, some materials may not like to print too slowly, while with some materials 
// we may slow down significantly.
//
class CoolingBuffer {
public:
    CoolingBuffer(GCode &gcodegen);
    void        reset(const Vec3d &position);
    void        set_current_extruder(unsigned int extruder_id) { m_current_extruder = extruder_id; }
<<<<<<< HEAD
    /// process the laer :check the time and apply fan / speed change
    /// append_time_only: if he layer is only support, then you can put this at true to not process the layer but just append its time to the next one.
    std::string process_layer(const std::string &gcode, size_t layer_id, bool append_time_only = false);
    GCode* 	    gcodegen() { return &m_gcodegen; }
=======
    std::string process_layer(std::string &&gcode, size_t layer_id, bool flush);
>>>>>>> 215e845c

private:
	CoolingBuffer& operator=(const CoolingBuffer&) = delete;
    std::vector<PerExtruderAdjustments> parse_layer_gcode(const std::string &gcode, std::vector<float> &current_pos) const;
    float       calculate_layer_slowdown(std::vector<PerExtruderAdjustments> &per_extruder_adjustments);
    // Apply slow down over G-code lines stored in per_extruder_adjustments, enable fan if needed.
    // Returns the adjusted G-code.
    std::string apply_layer_cooldown(const std::string &gcode, size_t layer_id, float layer_time, std::vector<PerExtruderAdjustments> &per_extruder_adjustments);

    // G-code snippet cached for the support layers preceding an object layer.
    std::string                 m_gcode;
    // Internal data.
    // X,Y,Z,E,F
    std::vector<char>           m_axis;
    std::vector<float>          m_current_pos;
    // Current known fan speed or -1 if not known yet.
    int                         m_fan_speed;
    // Cached from GCodeWriter.
    // Printing extruder IDs, zero based.
    std::vector<unsigned int>   m_extruder_ids;
    // Highest of m_extruder_ids plus 1.
    unsigned int                m_num_extruders { 0 };
    const std::string           m_toolchange_prefix;
    // Referencs GCode::m_config, which is FullPrintConfig. While the PrintObjectConfig slice of FullPrintConfig is being modified,
    // the PrintConfig slice of FullPrintConfig is constant, thus no thread synchronization is required.
    const PrintConfig          &m_config;
    unsigned int                m_current_extruder;

    //saved previous unslowed layer 
    std::map<size_t, float> saved_layer_time_support;
    std::map<size_t, float> saved_layer_time_object;


    // Old logic: proportional.
    bool                        m_cooling_logic_proportional = false;
};

}

#endif<|MERGE_RESOLUTION|>--- conflicted
+++ resolved
@@ -25,14 +25,9 @@
     CoolingBuffer(GCode &gcodegen);
     void        reset(const Vec3d &position);
     void        set_current_extruder(unsigned int extruder_id) { m_current_extruder = extruder_id; }
-<<<<<<< HEAD
-    /// process the laer :check the time and apply fan / speed change
-    /// append_time_only: if he layer is only support, then you can put this at true to not process the layer but just append its time to the next one.
-    std::string process_layer(const std::string &gcode, size_t layer_id, bool append_time_only = false);
-    GCode* 	    gcodegen() { return &m_gcodegen; }
-=======
-    std::string process_layer(std::string &&gcode, size_t layer_id, bool flush);
->>>>>>> 215e845c
+    /// process the layer: check the time and apply fan / speed change
+    /// append_time_only: if the layer is only support, then you can put this at true to not process the layer but just append its time to the next one.
+    std::string process_layer(std::string &&gcode, size_t layer_id, bool flush, bool append_time_only = false);
 
 private:
 	CoolingBuffer& operator=(const CoolingBuffer&) = delete;
@@ -54,12 +49,12 @@
     // Printing extruder IDs, zero based.
     std::vector<unsigned int>   m_extruder_ids;
     // Highest of m_extruder_ids plus 1.
-    unsigned int                m_num_extruders { 0 };
+    uint16_t                    m_num_extruders { 0 };
     const std::string           m_toolchange_prefix;
     // Referencs GCode::m_config, which is FullPrintConfig. While the PrintObjectConfig slice of FullPrintConfig is being modified,
     // the PrintConfig slice of FullPrintConfig is constant, thus no thread synchronization is required.
     const PrintConfig          &m_config;
-    unsigned int                m_current_extruder;
+    uint16_t                    m_current_extruder;
 
     //saved previous unslowed layer 
     std::map<size_t, float> saved_layer_time_support;
