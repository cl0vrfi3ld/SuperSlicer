--- conflicted
+++ resolved
@@ -151,19 +151,10 @@
 
     void init(const Print &print, std::function<void(void)> throw_if_canceled_func);
 
-<<<<<<< HEAD
-    void place_seam(const Layer *layer, ExtrusionLoop &loop, const uint16_t print_object_instance_idx, const Point &last_pos) const;
+    Point place_seam(const Layer *layer, const ExtrusionLoop &loop, const uint16_t print_object_instance_idx, const Point &last_pos) const;
 
 private:
-    void gather_seam_candidates(const PrintObject *po, const SeamPlacerImpl::GlobalModelInfo &global_model_info,
-            //const uint16_t object_instance_idx,
-            const SeamPosition configured_seam_preference);
-=======
-    Point place_seam(const Layer *layer, const ExtrusionLoop &loop, bool external_first, const Point &last_pos) const;
-
-private:
-    void gather_seam_candidates(const PrintObject *po, const SeamPlacerImpl::GlobalModelInfo &global_model_info);
->>>>>>> 3284959e
+    void gather_seam_candidates(const PrintObject *po, const SeamPlacerImpl::GlobalModelInfo &global_model_info, , bool is_all_random);
     void calculate_candidates_visibility(const PrintObject *po,
             const SeamPlacerImpl::GlobalModelInfo &global_model_info);
     void calculate_overhangs_and_layer_embedding(const PrintObject *po);
