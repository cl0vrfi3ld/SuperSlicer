#ifndef libslic3r_SeamPlacer_hpp_
#define libslic3r_SeamPlacer_hpp_

#include <optional>
#include <vector>

#include "libslic3r/ExtrusionEntity.hpp"
#include "libslic3r/Polygon.hpp"
#include "libslic3r/PrintConfig.hpp"
#include "libslic3r/BoundingBox.hpp"
#include "libslic3r/AABBTreeIndirect.hpp"

namespace Slic3r {

class PrintObject;
class ExtrusionLoop;
class Print;
class Layer;
namespace EdgeGrid { class Grid; }


class SeamHistory {
public:
    SeamHistory() { clear(); }
    std::optional<Point> get_last_seam(const PrintObject* po, coord_t layer_z, const BoundingBox& island_bb);
    void add_seam(const PrintObject* po, const Point& pos, const BoundingBox& island_bb);
    void clear();

private:
    struct SeamPoint {
        Point m_pos;
        BoundingBox m_island_bb;
    };

    std::map<const PrintObject*, std::vector<SeamPoint>> m_data_last_layer;
    std::map<const PrintObject*, std::vector<SeamPoint>> m_data_this_layer;
    coord_t m_layer_z;
};



class SeamPlacer {
public:
    void init(const Print& print);

<<<<<<< HEAD
    Point get_seam(const Layer& layer, SeamPosition seam_position,
                   const ExtrusionLoop& loop, Point last_pos,
                   coordf_t nozzle_diameter, const PrintObject* po, const uint16_t object_instance_idx,
                   bool was_clockwise, const EdgeGrid::Grid* lower_layer_edge_grid);
=======
    // When perimeters are printed, first call this function with the respective
    // external perimeter. SeamPlacer will find a location for its seam and remember it.
    // Subsequent calls to get_seam will return this position.


    void plan_perimeters(const std::vector<const ExtrusionEntity*> perimeters,
        const Layer& layer, SeamPosition seam_position,
        Point last_pos, coordf_t nozzle_dmr, const PrintObject* po,
        const EdgeGrid::Grid* lower_layer_edge_grid);

    void place_seam(ExtrusionLoop& loop, const Point& last_pos, bool external_first, double nozzle_diameter,
                    const EdgeGrid::Grid* lower_layer_edge_grid);
    
>>>>>>> 215e845c

    using TreeType = AABBTreeIndirect::Tree<2, coord_t>;
    using AlignedBoxType = Eigen::AlignedBox<TreeType::CoordType, TreeType::NumDimensions>;

private:

    // When given an external perimeter (!), returns the seam.
    Point calculate_seam(const Layer& layer, const SeamPosition seam_position,
        const ExtrusionLoop& loop, coordf_t nozzle_dmr, const PrintObject* po,
        const EdgeGrid::Grid* lower_layer_edge_grid, Point last_pos);

    struct CustomTrianglesPerLayer {
        Polygons polys;
        TreeType tree;
    };

    // Just a cache to save some lookups.
    const Layer* m_last_layer_po = nullptr;
    coordf_t m_last_print_z = -1.;
    const PrintObject* m_last_po = nullptr;

    struct SeamPoint {
        Point pt;
        bool precalculated = false;
        bool external = false;
        const Layer* layer = nullptr;
        SeamPosition seam_position;
        const PrintObject* po = nullptr;
    };
    std::vector<SeamPoint> m_plan;
    size_t m_plan_idx;

    std::vector<std::vector<CustomTrianglesPerLayer>> m_enforcers;
    std::vector<std::vector<CustomTrianglesPerLayer>> m_blockers;
    std::vector<const PrintObject*> m_po_list;

    //std::map<const PrintObject*, Point>  m_last_seam_position;
    SeamHistory  m_seam_history;
    
    // if it's expected, we need to randomized at the external periemter.
    bool external_perimeters_first;

    // Get indices of points inside enforcers and blockers.
    void get_enforcers_and_blockers(size_t layer_id,
                                    const Polygon& polygon,
                                    size_t po_id,
                                    std::vector<size_t>& enforcers_idxs,
                                    std::vector<size_t>& blockers_idxs) const;

    // Apply penalties to points inside enforcers/blockers.
    void apply_custom_seam(const Polygon& polygon, size_t po_id,
                           std::vector<float>& penalties,
                           const std::vector<float>& lengths,
                           int layer_id, SeamPosition seam_position) const;

    // Return random point of a polygon. The distribution will be uniform
    // along the contour and account for enforcers and blockers.
    Point get_random_seam(size_t layer_idx, const Polygon& polygon, size_t po_id,
                          bool* saw_custom = nullptr) const;

    // Is there any enforcer/blocker on this layer?
    bool is_custom_seam_on_layer(size_t layer_id, size_t po_idx) const {
        return is_custom_enforcer_on_layer(layer_id, po_idx)
            || is_custom_blocker_on_layer(layer_id, po_idx);
    }

    bool is_custom_enforcer_on_layer(size_t layer_id, size_t po_idx) const {
        return (! m_enforcers.at(po_idx).empty() && ! m_enforcers.at(po_idx)[layer_id].polys.empty());
    }

    bool is_custom_blocker_on_layer(size_t layer_id, size_t po_idx) const {
        return (! m_blockers.at(po_idx).empty() && ! m_blockers.at(po_idx)[layer_id].polys.empty());
    }
};


}

#endif // libslic3r_SeamPlacer_hpp_<|MERGE_RESOLUTION|>--- conflicted
+++ resolved
@@ -43,12 +43,6 @@
 public:
     void init(const Print& print);
 
-<<<<<<< HEAD
-    Point get_seam(const Layer& layer, SeamPosition seam_position,
-                   const ExtrusionLoop& loop, Point last_pos,
-                   coordf_t nozzle_diameter, const PrintObject* po, const uint16_t object_instance_idx,
-                   bool was_clockwise, const EdgeGrid::Grid* lower_layer_edge_grid);
-=======
     // When perimeters are printed, first call this function with the respective
     // external perimeter. SeamPlacer will find a location for its seam and remember it.
     // Subsequent calls to get_seam will return this position.
@@ -57,12 +51,12 @@
     void plan_perimeters(const std::vector<const ExtrusionEntity*> perimeters,
         const Layer& layer, SeamPosition seam_position,
         Point last_pos, coordf_t nozzle_dmr, const PrintObject* po,
+        const uint16_t print_object_instance_idx,
         const EdgeGrid::Grid* lower_layer_edge_grid);
 
     void place_seam(ExtrusionLoop& loop, const Point& last_pos, bool external_first, double nozzle_diameter,
-                    const EdgeGrid::Grid* lower_layer_edge_grid);
+                    const uint16_t print_object_instance_idx, const EdgeGrid::Grid* lower_layer_edge_grid);
     
->>>>>>> 215e845c
 
     using TreeType = AABBTreeIndirect::Tree<2, coord_t>;
     using AlignedBoxType = Eigen::AlignedBox<TreeType::CoordType, TreeType::NumDimensions>;
@@ -70,8 +64,9 @@
 private:
 
     // When given an external perimeter (!), returns the seam.
-    Point calculate_seam(const Layer& layer, const SeamPosition seam_position,
+    Point calculate_seam(const Layer& layer, SeamPosition seam_position,
         const ExtrusionLoop& loop, coordf_t nozzle_dmr, const PrintObject* po,
+        const uint16_t object_instance_idx,
         const EdgeGrid::Grid* lower_layer_edge_grid, Point last_pos);
 
     struct CustomTrianglesPerLayer {
