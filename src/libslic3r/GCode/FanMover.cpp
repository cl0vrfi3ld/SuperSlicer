#include "FanMover.hpp"

#include "GCodeReader.hpp"
#include "LocalesUtils.hpp"

#include <iomanip>
/*
#include <memory.h>
#include <string.h>
#include <float.h>

#include "../libslic3r.h"
#include "../PrintConfig.hpp"
#include "../Utils.hpp"
#include "Print.hpp"

#include <boost/log/trivial.hpp>
*/


namespace Slic3r {

const std::string& FanMover::process_gcode(const std::string& gcode, bool flush)
{
    m_process_output = "";

    // recompute buffer time to recover from rounding
    m_buffer_time_size = 0;
    for (auto& data : m_buffer) m_buffer_time_size += data.time;

    if(!gcode.empty())
        m_parser.parse_buffer(gcode,
            [this](GCodeReader& reader, const GCodeReader::GCodeLine& line) { /*m_process_output += line.raw() + "\n";*/ this->_process_gcode_line(reader, line); });

    if (flush) {
        while (!m_buffer.empty()) {
            write_buffer_data();
        }
    }

    return m_process_output;
}

bool is_end_of_word(char c) {
   return c == ' ' || c == '\t' || c == '\r' || c == '\n' || c == 0;
}

float get_axis_value(const std::string& line, char axis)
{
    char match[3] = " X";
    match[1] = axis;

    size_t pos = line.find(match) + 2;
    //size_t end = std::min(line.find(' ', pos + 1), line.find(';', pos + 1));
    // Try to parse the numeric value.
    const char* c = line.c_str();
    char* pend = nullptr;
    errno = 0;
    double  v = strtod(c + pos, &pend);
    if (pend != nullptr && errno == 0 && pend != c) {
        // The axis value has been parsed correctly.
        return float(v);
    }
    return NAN;
}

void change_axis_value(std::string& line, char axis, const float new_value, const int decimal_digits)
{
    char match[3] = " X";
    match[1] = axis;

    size_t pos = line.find(match) + 2;
    size_t end = std::min(line.find(' ', pos + 1), line.find(';', pos + 1));
    line = line.replace(pos, end - pos, to_string_nozero(new_value, decimal_digits));
}

int16_t get_fan_speed(const std::string &line, GCodeFlavor flavor) {
    if (line.compare(0, 4, "M106") == 0) {
        if (flavor == (gcfMach3) || flavor == (gcfMachinekit)) {
            return (int16_t)get_axis_value(line, 'P');
        } else {
            return (int16_t)get_axis_value(line, 'S');
        }
    } else if (line.compare(0, 4, "M127") == 0 || line.compare(0, 4, "M107") == 0) {
        return 0;
    } else if ((flavor == (gcfMakerWare) || flavor == (gcfSailfish)) && line.compare(0, 4, "M126") == 0) {
        return (int16_t)get_axis_value(line, 'T');
    } else {
        return -1;
    }

}

void FanMover::_put_in_middle_G1(std::list<BufferData>::iterator item_to_split, float nb_sec_since_itemtosplit_start, BufferData &&line_to_write, float max_time) {
    assert(item_to_split != m_buffer.end());
    // if the fan is at the end of the g1 and the diff is less than 10% of the delay, then don't bother
    if (nb_sec_since_itemtosplit_start > item_to_split->time * 0.9 && (item_to_split->time - nb_sec_since_itemtosplit_start) < max_time * 0.1) {
        // doesn't really need to be split, print it after
        m_buffer.insert(next(item_to_split), line_to_write);
    } else 
        // does it need to be split?
        // if it's almost at the start of the g1, and the time "lost" is less than 10%
        if (nb_sec_since_itemtosplit_start < item_to_split->time * 0.1 && nb_sec_since_itemtosplit_start < max_time * 0.1 &&
        // and the previous isn't a fan value
        (item_to_split == m_buffer.begin() || std::prev(item_to_split)->fan_speed < 0)) {
        // doesn't really need to be split, print it before
        //will also print before if line_to_split.time == 0
        m_buffer.insert(item_to_split, line_to_write);
    } else if (item_to_split->raw.size() > 2
        && item_to_split->raw[0] == 'G' && item_to_split->raw[1] == '1' && item_to_split->raw[2] == ' ') {
        float percent = nb_sec_since_itemtosplit_start / item_to_split->time;
        BufferData before = *item_to_split;
        before.time *= percent;
        item_to_split->time *= (1-percent);
        if (item_to_split->dx != 0) {
            before.dx = item_to_split->dx * percent;
            item_to_split->x += before.dx;
            item_to_split->dx = item_to_split->dx * (1-percent);
            change_axis_value(before.raw, 'X', before.x + before.dx, 3);
        }
        if (item_to_split->dy != 0) {
            before.dy = item_to_split->dy * percent;
            item_to_split->y += before.dy;
            item_to_split->dy = item_to_split->dy * (1 - percent);
            change_axis_value(before.raw, 'Y', before.y + before.dy, 3);
        }
        if (item_to_split->dz != 0) {
            before.dz = item_to_split->dz * percent;
            item_to_split->z += before.dz;
            item_to_split->dz = item_to_split->dz * (1 - percent);
            change_axis_value(before.raw, 'Z', before.z + before.dz, 3);
        }
        if (item_to_split->de != 0) {
            if (relative_e) {
                before.de = item_to_split->de * percent;
                change_axis_value(before.raw, 'E', before.de, 5);
                item_to_split->de = item_to_split->de * (1 - percent);
                change_axis_value(item_to_split->raw, 'E', item_to_split->de, 5);
            } else {
                before.de = item_to_split->de * percent;
                item_to_split->e += before.de;
                item_to_split->de = item_to_split->de * (1 - percent);
                change_axis_value(before.raw, 'E', before.e + before.de, 5);
            }
        }
        //add before then line_to_write, then there is the modified data.
        m_buffer.insert(item_to_split, before);
        m_buffer.insert(item_to_split, line_to_write);

    } else {
        //not a G1, print it before
        m_buffer.insert(item_to_split, line_to_write);
    }
}

void FanMover::_print_in_middle_G1(BufferData& line_to_split, float nb_sec, const std::string &line_to_write) {
    if (nb_sec < line_to_split.time * 0.1) {
        // doesn't really need to be split, print it after
        m_process_output += line_to_split.raw + "\n";
        m_process_output += line_to_write + (line_to_write.back() == '\n'?"":"\n");
    } else if (nb_sec > line_to_split.time * 0.9) {
        // doesn't really need to be split, print it before
        //will also print before if line_to_split.time == 0
        m_process_output += line_to_write + (line_to_write.back() == '\n' ? "" : "\n");
        m_process_output += line_to_split.raw + "\n";
    }else if(line_to_split.raw.size() > 2
        && line_to_split.raw[0] == 'G' && line_to_split.raw[1] == '1' && line_to_split.raw[2] == ' ') {
        float percent = nb_sec / line_to_split.time;
        std::string before = line_to_split.raw;
        std::string& after = line_to_split.raw;
        if (line_to_split.dx != 0) {
            change_axis_value(before, 'X', line_to_split.x + line_to_split.dx * percent, 3);
        }
        if (line_to_split.dy != 0) {
            change_axis_value(before, 'Y', line_to_split.y + line_to_split.dy * percent, 3);
        }
        if (line_to_split.dz != 0) {
            change_axis_value(before, 'Z', line_to_split.z + line_to_split.dz * percent, 3);
        }
        if (line_to_split.de != 0) {
            if (relative_e) {
                change_axis_value(before, 'E', line_to_split.de * percent, 5);
                change_axis_value(after, 'E', line_to_split.de * (1 - percent), 5);
            } else {
                change_axis_value(before, 'E', line_to_split.e + line_to_split.de * percent, 5);
            }
        }
        m_process_output += before + "\n";
        m_process_output += line_to_write + (line_to_write.back() == '\n' ? "" : "\n");
        m_process_output += line_to_split.raw + "\n";

    } else {
        //not a G1, print it before
        m_process_output += line_to_write + (line_to_write.back() == '\n' ? "" : "\n");
        m_process_output += line_to_split.raw + "\n";
    }
}

void FanMover::_remove_slow_fan(int16_t min_speed, float past_sec) {
    //erase fan in the buffer -> don't slowdown if you are in the process of step-up.
    //we began at the "recent" side , and remove as long as we don't push past_sec to 0
    auto it = m_buffer.begin();
    while (it != m_buffer.end() && past_sec > 0) {
        past_sec -= it->time;
        if (it->fan_speed >= 0 && it->fan_speed < min_speed){
            //found something that is lower than us
            it = remove_from_buffer(it);

        } else {
            ++it;
        }
    }

}

std::string FanMover::_set_fan(int16_t speed) {
    const Tool* tool = m_writer.get_tool(m_current_extruder < 20 ? m_current_extruder : 0);
    std::string str = GCodeWriter::set_fan(m_writer.config.gcode_flavor.value, m_writer.config.gcode_comments.value, speed, tool ? tool->fan_offset() : 0, m_writer.config.fan_percentage.value);
    if(!str.empty() && str.back() == '\n')
        return str.substr(0,str.size()-1);
    return str;
}


bool parse_number(const std::string_view sv, int& out)
{
    {
        // Legacy conversion, which is costly due to having to make a copy of the string before conversion.
        try {
            assert(sv.size() < 1024);
            assert(sv.data() != nullptr);
            std::string str{ sv };
            size_t read = 0;
            out = std::stoi(str, &read);
            return str.size() == read;
        }
        catch (...) {
            return false;
        }
    }
}

//FIXME: add other firmware
// or just create that damn new gcode writer arch
void FanMover::_process_T(const std::string_view command)
{
    if (command.length() > 1) {
        int eid = 0;
        if (!parse_number(command.substr(1), eid) || eid < 0 || eid > 255) {
            GCodeFlavor flavor = m_writer.config.gcode_flavor;
            // Specific to the MMU2 V2 (see https://www.help.prusa3d.com/en/article/prusa-specific-g-codes_112173):
            if ((flavor == gcfMarlinLegacy || flavor == gcfMarlinFirmware) && (command == "Tx" || command == "Tc" || command == "T?"))
                return;

            // T-1 is a valid gcode line for RepRap Firmwares (used to deselects all tools) see https://github.com/prusa3d/PrusaSlicer/issues/5677
            if ((flavor != gcfRepRap && flavor != gcfSprinter) || eid != -1)
                m_current_extruder = static_cast<uint16_t>(0);
        } else {
            m_current_extruder = static_cast<uint16_t>(eid);
        }
    }
}


void FanMover::_process_ACTIVATE_EXTRUDER(const std::string_view cmd)
{
    if (size_t cmd_end = cmd.find("ACTIVATE_EXTRUDER"); cmd_end != std::string::npos) {
        bool   error              = false;
        size_t extruder_pos_start = cmd.find("EXTRUDER", cmd_end + std::string_view("ACTIVATE_EXTRUDER").size()) + std::string_view("EXTRUDER").size();
        assert(cmd[extruder_pos_start - 1] == 'R');
        if (extruder_pos_start != std::string::npos) {
            //remove next char until '-' or [0-9]
            while (extruder_pos_start < cmd.size() && (cmd[extruder_pos_start] == ' ' || cmd[extruder_pos_start] == '=' || cmd[extruder_pos_start] == '\t'))
                ++extruder_pos_start;
            size_t extruder_pos_end = extruder_pos_start + 1;
            while (extruder_pos_end < cmd.size() && cmd[extruder_pos_end] != ' ' && cmd[extruder_pos_end] != '\t' && cmd[extruder_pos_end] != '\r' && cmd[extruder_pos_end] != '\n')
                ++extruder_pos_end;
            std::string_view extruder_name = cmd.substr(extruder_pos_start, extruder_pos_end-extruder_pos_start);
            // we have a "name". It may be whatever or "extruder" + X
            for (const Extruder &extruder : m_writer.extruders()) {
                if (m_writer.config.tool_name.values[extruder.id()] == extruder_name) {
                    m_current_extruder = static_cast<uint16_t>(extruder.id());
                    return;
                }
            }
            std::string extruder_str("extruder");
            if (extruder_str == extruder_name) {
                m_current_extruder = static_cast<uint16_t>(0);
                return;
            }
            for (const Extruder &extruder : m_writer.extruders()) {
                if (extruder_str + std::to_string(extruder.id()) == extruder_name) {
                    m_current_extruder = static_cast<uint16_t>(extruder.id());
                    return;
                }
            }
        }
        BOOST_LOG_TRIVIAL(error) << "invalid ACTIVATE_EXTRUDER gcode command: '" << cmd << "', ignored by the fam mover post-process.";
    }
}

void FanMover::_process_gcode_line(GCodeReader& reader, const GCodeReader::GCodeLine& line)
{
    // processes 'normal' gcode lines
    bool need_flush = false;
    std::string cmd(line.cmd());
    double time = 0;
    int16_t fan_speed = -1;
    if (cmd.length() > 1) {
        if (line.has_f())
            m_current_speed = line.f() / 60.0f;
        switch (::toupper(cmd[0])) {
        case 'A':
            _process_ACTIVATE_EXTRUDER(line.raw());
                break;
        case 'T':
        case 't':
            _process_T(cmd);
                break;
        case 'G':
        {
            if (::atoi(&cmd[1]) == 1 || ::atoi(&cmd[1]) == 0) {
                double distx = line.dist_X(reader);
                double disty = line.dist_Y(reader);
                double distz = line.dist_Z(reader);
                double dist = distx * distx + disty * disty + distz * distz;
                if (dist > 0) {
                    dist = std::sqrt(dist);
                    time = dist / m_current_speed;
                }
            } else if (::atoi(&cmd[1]) == 2 || ::atoi(&cmd[1]) == 3) {
                // TODO: compute real dist
                double distx = line.dist_X(reader);
                double disty = line.dist_Y(reader);
                double dist = distx * distx + disty * disty;
                if (dist > 0) {
                    dist = std::sqrt(dist);
                    time = dist / m_current_speed;
                }
            }
            break;
        }
        case 'M':
        {
            fan_speed = get_fan_speed(line.raw(), m_writer.config.gcode_flavor);
            if (fan_speed >= 0) {
                const auto fan_baseline = (m_writer.config.fan_percentage.value ? 100.0 : 255.0);
                fan_speed = 100 * fan_speed / fan_baseline;
                if (!m_is_custom_gcode) {
                    // if slow down => put in the queue. if not =>
<<<<<<< HEAD
                    if (m_back_buffer_fan_speed < fan_speed) {
                        if (nb_seconds_delay > 0 && (!only_overhangs || current_role == GCodeExtrusionRole::OverhangPerimeter)) {
=======
                    if (m_current_kickstart.time > 0) {
                        assert(m_back_buffer_fan_speed == m_current_kickstart.fan_speed);
                    }
                    if (m_back_buffer_fan_speed >= fan_speed) {
                        if (m_current_kickstart.time > 0) {
                            // stop kiskstart, and slow down
                            m_current_kickstart.time = -1;
                            //this fan speed will be printed, to make and end to the kickstart
                        }
                    } else {
                        if (nb_seconds_delay > 0 && (!only_overhangs || current_role == ExtrusionRole::erOverhangPerimeter)) {
>>>>>>> 0670fbfb
                            //don't put this command in the queue
                            time = -1;
                            // this M106 need to go in the past
                            //check if we have ( kickstart and not in slowdown )
                            if (kickstart > 0 && fan_speed > m_front_buffer_fan_speed) {
                                //stop current kickstart , it's not relevant anymore
                                if (m_current_kickstart.time > 0) {
                                    m_current_kickstart.time = (-1);
                                }

                                //if kickstart
                                // first erase everything lower than that value
                                _remove_slow_fan(fan_speed, m_buffer_time_size + 1);
                                // then erase everything lower that kickstart
                                _remove_slow_fan(fan_baseline, kickstart);
                                // print me
                                if (!m_buffer.empty() && (m_buffer_time_size - m_buffer.front().time * 0.1) > nb_seconds_delay) {
                                    _print_in_middle_G1(m_buffer.front(), m_buffer_time_size - nb_seconds_delay, _set_fan(100));//m_writer.set_fan(100, true)); //FIXME extruder id (or use the gcode writer, but then you have to disable the multi-thread thing
                                    remove_from_buffer(m_buffer.begin());
                                } else {
                                    m_process_output += _set_fan(100);//m_writer.set_fan(100, true)); //FIXME extruder id (or use the gcode writer, but then you have to disable the multi-thread thing
                                }
                                //write it in the queue if possible
                                const float kickstart_duration = kickstart * float(fan_speed - m_front_buffer_fan_speed) / 100.f;
                                float time_count = kickstart_duration;
                                auto it = m_buffer.begin();
                                while (it != m_buffer.end() && time_count > 0) {
                                    time_count -= it->time;
                                    if (time_count< 0) {
                                        //found something that is lower than us
                                        _put_in_middle_G1(it, it->time + time_count, BufferData(std::string(line.raw()), 0, fan_speed, true), nb_seconds_delay);
                                        //found, stop
                                        break;
                                    }
                                    ++it;
                                }
                                if (time_count > 0) {
                                    //can't place it in the buffer, use m_current_kickstart
                                    m_current_kickstart.fan_speed = fan_speed;
                                    m_current_kickstart.time = time_count;
                                    m_current_kickstart.raw = line.raw();
                                }
                                m_front_buffer_fan_speed = fan_speed;
                            } else {
                                // first erase everything lower than that value
                                _remove_slow_fan(fan_speed, m_buffer_time_size + 1);
                                // then write the fan command
                                if (!m_buffer.empty() && (m_buffer_time_size - m_buffer.front().time * 0.1) > nb_seconds_delay) {
                                    _print_in_middle_G1(m_buffer.front(), m_buffer_time_size - nb_seconds_delay, line.raw());
                                    remove_from_buffer(m_buffer.begin());
                                } else {
                                    m_process_output += line.raw() + "\n";
                                }
                                m_front_buffer_fan_speed = fan_speed;
                            }
                        } else {
                            if (kickstart <= 0) {
                                //nothing to do
                                //we don't put time = -1; so it will printed in the buffer as other line are done
                            } else if (m_current_kickstart.time > 0) {
                                //cherry-pick this one
                                if (m_back_buffer_fan_speed >= fan_speed) {
                                    //stop kickstart
                                    m_current_kickstart.time = -1;
                                    //this will print me just after as time >=0
                                } else {
                                    // add some duration to the kickstart and use it for me.
                                    float kickstart_duration = kickstart * float(fan_speed - m_back_buffer_fan_speed) / 100.f;
                                    m_current_kickstart.fan_speed = fan_speed;
                                    m_current_kickstart.time += kickstart_duration;
                                    m_current_kickstart.raw = line.raw();
                                    //i'm printed by the m_current_kickstart
                                    time = -1;
                                }
                            } else if(m_back_buffer_fan_speed < fan_speed - 10){ //only kickstart if more than 10% change
                                //don't write this line, as it will need to be delayed
                                time = -1;
                                //get the duration of kickstart
                                float kickstart_duration = kickstart * float(fan_speed - m_back_buffer_fan_speed) / 100.f;
                                //if kickstart, write the M106 S[fan_baseline] first
                                //set the target speed and set the kickstart flag
                                put_in_buffer(BufferData(_set_fan(100)//m_writer.set_fan(100, true)); //FIXME extruder id (or use the gcode writer, but then you have to disable the multi-thread thing
                                    , 0, fan_speed, true));
                                //kickstart!
                                //m_process_output += m_writer.set_fan(100, true);
                                //add the normal speed line for the future
                                m_current_kickstart.fan_speed = fan_speed;
                                m_current_kickstart.time = kickstart_duration;
                                m_current_kickstart.raw = line.raw();
                            }
                        }
                    }
                    //update back buffer fan speed
                    m_back_buffer_fan_speed = fan_speed;
                } else {
                    // have to flush the buffer to avoid erasing a fan command.
                    need_flush = true;
                }
            }
            break;
        }
        }
    } else {
        if(!line.raw().empty() && line.raw().front() == ';')
        {
            if (line.raw().size() > 10 && line.raw().rfind(";TYPE:", 0) == 0) {
                // get the type of the next extrusions
                std::string extrusion_string = line.raw().substr(6, line.raw().size() - 6);
                current_role                 = string_to_gcode_extrusion_role(extrusion_string);
                assert(current_role != GCodeExtrusionRole::None);
            }
            if (line.raw().size() > 16) {
                if (line.raw().rfind("; custom gcode", 0) != std::string::npos)
                    if (line.raw().rfind("; custom gcode end", 0) != std::string::npos)
                        m_is_custom_gcode = false;
                    else
                        m_is_custom_gcode = true;
            }
        }
    }

    if (time >= 0) {
        BufferData& new_data = put_in_buffer(BufferData(line.raw(), time, fan_speed));
        if (line.has(Axis::X)) {
            new_data.x = reader.x();
            new_data.dx = line.dist_X(reader);
        }
        if (line.has(Axis::Y)) {
            new_data.y = reader.y();
            new_data.dy = line.dist_Y(reader);
        }
        if (line.has(Axis::Z)) {
            new_data.z = reader.z();
            new_data.dz = line.dist_Z(reader);
        }
        if (line.has(Axis::E)) {
            new_data.e = reader.e();
            if (relative_e) {
                new_data.de = line.e();
                // GCode reader doesn't know it's relative extrusion, we have to do it ourself.
                //assert(new_data.e == 0);
                new_data.e = 0;
            } else
                new_data.de = line.dist_E(reader);
        }
        assert(new_data.dx == 0 || reader.x() == new_data.x);
        assert(new_data.dx == 0 || std::abs(reader.x() + new_data.dx - line.x()) < 0.00001f);
        assert(new_data.dy == 0 || reader.y() == new_data.y);
        assert(new_data.dy == 0 || std::abs(reader.y() + new_data.dy - line.y()) < 0.00001f);
        assert(new_data.de == 0 || (relative_e?0:reader.e()) == new_data.e);
        assert(new_data.de == 0 || std::abs((relative_e?0.f:reader.e()) + new_data.de - line.e()) < 0.00001f);
        //assert(new_data.de == 0 ||(relative_e?0.f:reader.e()) + new_data.de == line.e());

        if (m_current_kickstart.time > 0 && time > 0) {
            m_current_kickstart.time -= time;
            if (m_current_kickstart.time < 0) {
                //prev is possible because we just do a emplace_back.
                _put_in_middle_G1(prev(m_buffer.end()), time + m_current_kickstart.time, BufferData{ m_current_kickstart.raw, 0, m_current_kickstart.fan_speed, true }, kickstart);
            }
        }
    }/* else {
        BufferData& new_data = put_in_buffer(BufferData("; del? "+line.raw(), 0, fan_speed));
        if (line.has(Axis::X)) {
            new_data.x = reader.x();
            new_data.dx = line.dist_X(reader);
        }
        if (line.has(Axis::Y)) {
            new_data.y = reader.y();
            new_data.dy = line.dist_Y(reader);
        }
        if (line.has(Axis::Z)) {
            new_data.z = reader.z();
            new_data.dz = line.dist_Z(reader);
        }
        if (line.has(Axis::E)) {
            new_data.e = reader.e();
            if (relative_e)
                new_data.de = line.e();
            else
                new_data.de = line.dist_E(reader);
        }
    }*/
    // puts the line back into the gcode
    //if buffer too big, flush it.
    if (time >= 0) {
        while (!m_buffer.empty() && (need_flush || m_buffer_time_size - m_buffer.front().time > nb_seconds_delay - EPSILON) ){
            write_buffer_data();
        }
    }
#if _DEBUG
    double sum = 0;
    for (auto& data : m_buffer) sum += data.time;
    assert( std::abs(m_buffer_time_size - sum) < 0.01);
#endif
}

void FanMover::write_buffer_data()
{
    BufferData &frontdata = m_buffer.front();
    if (frontdata.fan_speed < 0 || frontdata.fan_speed != m_front_buffer_fan_speed || frontdata.is_kickstart) {
        if (frontdata.is_kickstart && frontdata.fan_speed < m_front_buffer_fan_speed) {
            // you have to slow down! not kickstart! rewrite the fan speed.
            m_process_output += _set_fan(frontdata.fan_speed) + "\n";
            m_front_buffer_fan_speed = frontdata.fan_speed;
        } else {
            m_process_output += frontdata.raw + "\n";
            if (frontdata.fan_speed >= 0 || frontdata.is_kickstart) {
                // note that this is the only place where the fan_speed is set and we print from the buffer, as if the
                // fan_speed >= 0 => time == 0 and as this flush all time == 0 lines from the back of the queue...
                m_front_buffer_fan_speed = frontdata.is_kickstart ? 100 : frontdata.fan_speed;
            }
        }
    }
    remove_from_buffer(m_buffer.begin());
}

} // namespace Slic3r
<|MERGE_RESOLUTION|>--- conflicted
+++ resolved
@@ -348,10 +348,6 @@
                 fan_speed = 100 * fan_speed / fan_baseline;
                 if (!m_is_custom_gcode) {
                     // if slow down => put in the queue. if not =>
-<<<<<<< HEAD
-                    if (m_back_buffer_fan_speed < fan_speed) {
-                        if (nb_seconds_delay > 0 && (!only_overhangs || current_role == GCodeExtrusionRole::OverhangPerimeter)) {
-=======
                     if (m_current_kickstart.time > 0) {
                         assert(m_back_buffer_fan_speed == m_current_kickstart.fan_speed);
                     }
@@ -362,8 +358,7 @@
                             //this fan speed will be printed, to make and end to the kickstart
                         }
                     } else {
-                        if (nb_seconds_delay > 0 && (!only_overhangs || current_role == ExtrusionRole::erOverhangPerimeter)) {
->>>>>>> 0670fbfb
+                        if (nb_seconds_delay > 0 && (!only_overhangs || current_role == GCodeExtrusionRole::OverhangPerimeter)) {
                             //don't put this command in the queue
                             time = -1;
                             // this M106 need to go in the past
