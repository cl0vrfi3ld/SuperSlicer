///|/ Copyright (c) Prusa Research 2017 - 2023 Lukáš Matěna @lukasmatena, Vojtěch Bubník @bubnikv, Oleksandra Iushchenko @YuSanka, Enrico Turri @enricoturri1966, Tomáš Mészáros @tamasmeszaros
///|/ Copyright (c) SuperSlicer 2023 Remi Durand @supermerill
///|/
///|/ PrusaSlicer is released under the terms of the AGPLv3 or higher
///|/
#include "Print.hpp"
#include "ToolOrdering.hpp"
#include "Layer.hpp"

// #define SLIC3R_DEBUG

// Make assert active if SLIC3R_DEBUG
#ifdef SLIC3R_DEBUG
    #define DEBUG
    #define _DEBUG
    #undef NDEBUG
#endif

#include <cassert>
#include <limits>

#include <boost/log/trivial.hpp>

#include <libslic3r.h>

namespace Slic3r {


// Returns true in case that extruder a comes before b (b does not have to be present). False otherwise.
bool LayerTools::is_extruder_order(uint16_t a, uint16_t b) const
{
    if (a == b)
        return false;

    for (auto extruder : extruders) {
        if (extruder == a)
            return true;
        if (extruder == b)
            return false;
    }

    return false;
}

// Return a zero based extruder from the region, or extruder_override if overriden.
uint16_t LayerTools::perimeter_extruder(const PrintRegion &region) const
{
	assert(region.config().perimeter_extruder.value > 0);
	return ((this->extruder_override == 0) ? region.config().perimeter_extruder.value : this->extruder_override) - 1;
}

uint16_t LayerTools::infill_extruder(const PrintRegion &region) const
{
	assert(region.config().infill_extruder.value > 0);
	return ((this->extruder_override == 0) ? region.config().infill_extruder.value : this->extruder_override) - 1;
}

uint16_t LayerTools::solid_infill_extruder(const PrintRegion &region) const
{
	assert(region.config().solid_infill_extruder.value > 0);
	return ((this->extruder_override == 0) ? region.config().solid_infill_extruder.value : this->extruder_override) - 1;
}

// Returns a zero based extruder this eec should be printed with, according to PrintRegion config or extruder_override if overriden.
uint16_t LayerTools::extruder(const ExtrusionEntityCollection &extrusions, const PrintRegion &region) const
{
	assert(region.config().perimeter_extruder.value > 0);
	assert(region.config().infill_extruder.value > 0);
	assert(region.config().solid_infill_extruder.value > 0);
	// 1 based extruder ID.
<<<<<<< HEAD
	uint16_t extruder = ((this->extruder_override == 0) ?
	    (is_infill(extrusions.role()) ?
	    	(is_solid_infill(extrusions.entities().front()->role()) ? region.config().solid_infill_extruder : region.config().infill_extruder) :
=======
	unsigned int extruder = this->extruder_override == 0 ?
	    (extrusions.role().is_infill() ?
	    	(extrusions.entities.front()->role().is_solid_infill() ? region.config().solid_infill_extruder : region.config().infill_extruder) :
>>>>>>> 3284959e
			region.config().perimeter_extruder.value) :
		this->extruder_override;
	return (extruder == 0) ? 0 : extruder - 1;
}

static double calc_max_layer_height(const PrintConfig &config, double max_object_layer_height)
{
    double max_layer_height = std::numeric_limits<double>::max();
    for (size_t i = 0; i < config.nozzle_diameter.values.size(); ++ i) {
<<<<<<< HEAD
        double mlh = config.max_layer_height.get_abs_value(i, config.nozzle_diameter.values[i]);
=======
        double mlh = config.max_layer_height.get_at(i);
>>>>>>> 3284959e
        if (mlh == 0.)
            mlh = 0.75 * config.nozzle_diameter.values[i];
        max_layer_height = std::min(max_layer_height, mlh);
    }
    // The Prusa3D Fast (0.35mm layer height) print profile sets a higher layer height than what is normally allowed
    // by the nozzle. This is a hack and it works by increasing extrusion width. See GH #3919.
    return std::max(max_layer_height, max_object_layer_height);
}

// For the use case when each object is printed separately
// (print.config().complete_objects is true).
ToolOrdering::ToolOrdering(const PrintObject &object, uint16_t first_extruder, bool prime_multi_material)
{
    if (object.layers().empty())
        return;

    // Initialize the print layers for just a single object.
    {
        std::vector<coordf_t> zs;
        zs.reserve(zs.size() + object.layers().size() + object.support_layers().size());
        for (auto layer : object.layers())
            zs.emplace_back(layer->print_z);
        for (auto layer : object.support_layers())
            zs.emplace_back(layer->print_z);
        this->initialize_layers(zs);
    }
    double max_layer_height = calc_max_layer_height(object.print()->config(), object.config().layer_height);

<<<<<<< HEAD
    // Collect extruders reuqired to print the layers.
    this->collect_extruders(object, std::vector<std::pair<double, uint16_t>>());
=======
    // Collect extruders required to print the layers.
    this->collect_extruders(object, std::vector<std::pair<double, unsigned int>>());
>>>>>>> 3284959e

    // Reorder the extruders to minimize tool switches.
    this->reorder_extruders(first_extruder);

    this->fill_wipe_tower_partitions(object.print()->config(), object.layers().front()->print_z - object.layers().front()->height, max_layer_height);

    this->collect_extruder_statistics(prime_multi_material);

    this->mark_skirt_layers(object.print()->config(), max_layer_height);
}

// For the use case when all objects are printed at once.
// (print.config().complete_objects is false).
ToolOrdering::ToolOrdering(const Print &print, uint16_t first_extruder, bool prime_multi_material)
{
    m_print_config_ptr = &print.config();

    // Initialize the print layers for all objects and all layers.
    coordf_t object_bottom_z = 0.;
    coordf_t max_layer_height = 0.;
    {
        std::vector<coordf_t> zs;
        for (auto object : print.objects()) {
            zs.reserve(zs.size() + object->layers().size() + object->support_layers().size());
            for (auto layer : object->layers())
                zs.emplace_back(layer->print_z);
            for (auto layer : object->support_layers())
                zs.emplace_back(layer->print_z);

            // Find first object layer that is not empty and save its print_z
            for (const Layer* layer : object->layers())
                if (layer->has_extrusions()) {
                    object_bottom_z = layer->print_z - layer->height;
                    break;
                }

            max_layer_height = std::max(max_layer_height, object->config().layer_height.value);
        }
        this->initialize_layers(zs);
    }
    max_layer_height = calc_max_layer_height(print.config(), max_layer_height);

	// Use the extruder switches from Model::custom_gcode_per_print_z to override the extruder to print the object.
	// Do it only if all the objects were configured to be printed with a single extruder.
	std::vector<std::pair<double, uint16_t>> per_layer_extruder_switches;
	if (uint16_t num_extruders = uint16_t(print.config().nozzle_diameter.size());
		num_extruders > 1 && print.object_extruders(print.objects().vector()).size() == 1 && // the current Print's configuration is CustomGCode::MultiAsSingle
		print.model().custom_gcode_per_print_z.mode == CustomGCode::MultiAsSingle) {
		// Printing a single extruder platter on a printer with more than 1 extruder (or single-extruder multi-material).
		// There may be custom per-layer tool changes available at the model.
		per_layer_extruder_switches = custom_tool_changes(print.model().custom_gcode_per_print_z, num_extruders);
	}

    // Collect extruders reuqired to print the layers.
    for (auto object : print.objects())
        this->collect_extruders(*object, per_layer_extruder_switches);

    // Reorder the extruders to minimize tool switches.
    this->reorder_extruders(first_extruder);

    this->fill_wipe_tower_partitions(print.config(), object_bottom_z, max_layer_height);

    if (this->insert_wipe_tower_extruder()) {
        // Now convert the 0-based list to 1-based again, because that is what reorder_extruder expects.
        for (LayerTools& lt : m_layer_tools) {
            for (auto& extruder : lt.extruders)
                    ++extruder;
        }
        this->reorder_extruders(first_extruder);
        this->fill_wipe_tower_partitions(print.config(), object_bottom_z, max_layer_height);
    }

    this->collect_extruder_statistics(prime_multi_material);

    this->mark_skirt_layers(print.config(), max_layer_height);
}

void ToolOrdering::initialize_layers(std::vector<coordf_t> &zs)
{
    sort_remove_duplicates(zs);
    // Merge numerically very close Z values.
    for (size_t i = 0; i < zs.size();) {
        // Find the last layer with roughly the same print_z.
        size_t j = i + 1;
        coordf_t zmax = zs[i] + EPSILON;
        for (; j < zs.size() && zs[j] <= zmax; ++ j) ;
        // Assign an average print_z to the set of layers with nearly equal print_z.
        m_layer_tools.emplace_back(LayerTools(0.5 * (zs[i] + zs[j-1])));
        i = j;
    }
}

// Decides whether this entity could be overridden
[[nodiscard]] static bool is_overriddable(const ExtrusionEntityCollection& eec, const LayerTools& lt, const PrintConfig& print_config, const PrintObject& object, const PrintRegion& region)
{
    if (print_config.filament_soluble.get_at(lt.extruder(eec, region)))
        return false;

    if (object.config().wipe_into_objects)
        return true;

    if (!region.config().wipe_into_infill || eec.role() != ExtrusionRole::InternalInfill)
        return false;

    return true;
}

// Collect extruders reuqired to print layers.
void ToolOrdering::collect_extruders(const PrintObject &object, const std::vector<std::pair<double, uint16_t>> &per_layer_extruder_switches)
{
    // Collect the support extruders.
    for (auto support_layer : object.support_layers()) {
        LayerTools   &layer_tools = this->tools_for_layer(support_layer->print_z);
        ExtrusionRole role = support_layer->support_fills.role();
<<<<<<< HEAD
        bool         has_support        = role == erMixed || role == erSupportMaterial;
        bool         has_interface      = role == erMixed || role == erSupportMaterialInterface;
        uint16_t extruder_support   = object.config().support_material_extruder.value;
        uint16_t extruder_interface = object.config().support_material_interface_extruder.value;
=======
        bool         has_support        = role == ExtrusionRole::Mixed || role == ExtrusionRole::SupportMaterial;
        bool         has_interface      = role == ExtrusionRole::Mixed || role == ExtrusionRole::SupportMaterialInterface;
        unsigned int extruder_support   = object.config().support_material_extruder.value;
        unsigned int extruder_interface = object.config().support_material_interface_extruder.value;
>>>>>>> 3284959e
        if (has_support)
            layer_tools.extruders.push_back(extruder_support);
        if (has_interface)
            layer_tools.extruders.push_back(extruder_interface);
        if (has_support || has_interface)
            layer_tools.has_support = true;
    }

    // Extruder overrides are ordered by print_z.
    std::vector<std::pair<double, uint16_t>>::const_iterator it_per_layer_extruder_override;
	it_per_layer_extruder_override = per_layer_extruder_switches.begin();
    uint16_t extruder_override = 0;

    // Collect the object extruders.
    for (auto layer : object.layers()) {
        LayerTools &layer_tools = this->tools_for_layer(layer->print_z);

        // Override extruder with the next 
    	for (; it_per_layer_extruder_override != per_layer_extruder_switches.end() && it_per_layer_extruder_override->first < layer->print_z + EPSILON; ++ it_per_layer_extruder_override)
    		extruder_override = (int)it_per_layer_extruder_override->second;

        // Store the current extruder override (set to zero if no overriden), so that layer_tools.wiping_extrusions().is_overridable_and_mark() will use it.
        layer_tools.extruder_override = extruder_override;

        // What extruders are required to print this object layer?
        for (const LayerRegion *layerm : layer->regions()) {
            const PrintRegion &region = layerm->region();

<<<<<<< HEAD
            if (! layerm->perimeters.entities().empty()) {
=======
            if (! layerm->perimeters().empty()) {
>>>>>>> 3284959e
                bool something_nonoverriddable = true;

                if (m_print_config_ptr) { // in this case complete_objects is false (see ToolOrdering constructors)
                    something_nonoverriddable = false;
<<<<<<< HEAD
                    for (const ExtrusionEntity* eec : layerm->perimeters.entities()) // let's check if there are nonoverriddable entities()
                        if (!layer_tools.wiping_extrusions().is_overriddable_and_mark(dynamic_cast<const ExtrusionEntityCollection&>(*eec), *m_print_config_ptr, object, region))
=======
                    for (const ExtrusionEntity *eec : layerm->perimeters()) // let's check if there are nonoverriddable entities
                        if (is_overriddable(dynamic_cast<const ExtrusionEntityCollection&>(*eec), layer_tools, *m_print_config_ptr, object, region))
                            layer_tools.wiping_extrusions_nonconst().set_something_overridable();
                        else
>>>>>>> 3284959e
                            something_nonoverriddable = true;
                }

                if (something_nonoverriddable)
               		layer_tools.extruders.emplace_back(extruder_override == 0 ? region.config().perimeter_extruder.value : extruder_override);

                layer_tools.has_object = true;
            }

            bool has_infill       = false;
            bool has_solid_infill = false;
            bool something_nonoverriddable = false;
<<<<<<< HEAD
            for (const ExtrusionEntity *ee : layerm->fills.entities()) {
                // fill represents infill extrusions of a single island.
                const auto *fill = dynamic_cast<const ExtrusionEntityCollection*>(ee);
                //FIXME: if first role is gapfill, please search deeper for another role
                ExtrusionRole role = fill->entities().empty() ? erNone : fill->entities().front()->role();
                if (is_solid_infill(role))
=======
            for (const ExtrusionEntity *ee : layerm->fills()) {
                // fill represents infill extrusions of a single island.
                const auto *fill = dynamic_cast<const ExtrusionEntityCollection*>(ee);
                ExtrusionRole role = fill->entities.empty() ? ExtrusionRole::None : fill->entities.front()->role();
                if (role.is_solid_infill())
>>>>>>> 3284959e
                    has_solid_infill = true;
                else if (role != ExtrusionRole::None)
                    has_infill = true;

                if (m_print_config_ptr) {
                    if (is_overriddable(*fill, layer_tools, *m_print_config_ptr, object, region))
                        layer_tools.wiping_extrusions_nonconst().set_something_overridable();
                    else
                        something_nonoverriddable = true;
                }
            }

            if (something_nonoverriddable || !m_print_config_ptr) {
            	if (extruder_override == 0) {
	                if (has_solid_infill)
	                    layer_tools.extruders.emplace_back(region.config().solid_infill_extruder);
	                if (has_infill)
	                    layer_tools.extruders.emplace_back(region.config().infill_extruder);
            	} else if (has_solid_infill || has_infill)
            		layer_tools.extruders.emplace_back(extruder_override);
            }
            if (has_solid_infill || has_infill)
                layer_tools.has_object = true;
        }
    }

    for (auto& layer : m_layer_tools) {
        // Sort and remove duplicates
        sort_remove_duplicates(layer.extruders);

        // make sure that there are some tools for each object layer (e.g. tall wiping object will result in empty extruders vector)
        if (layer.extruders.empty() && layer.has_object)
            layer.extruders.emplace_back(0); // 0="dontcare" extruder - it will be taken care of in reorder_extruders
    }
}

// Reorder extruders to minimize layer changes.
void ToolOrdering::reorder_extruders(uint16_t last_extruder_id)
{
    if (m_layer_tools.empty())
        return;

    if (last_extruder_id == (uint16_t)-1) {
        // The initial print extruder has not been decided yet.
        // Initialize the last_extruder_id with the first non-zero extruder id used for the print.
        last_extruder_id = 0;
        for (size_t i = 0; i < m_layer_tools.size() && last_extruder_id == 0; ++ i) {
            const LayerTools &lt = m_layer_tools[i];
            for (uint16_t extruder_id : lt.extruders)
                if (extruder_id > 0) {
                    last_extruder_id = extruder_id;
                    break;
                }
        }
        if (last_extruder_id == 0)
            // Nothing to extrude.
            return;
    } else
        // 1 based index
        ++ last_extruder_id;

    for (LayerTools &lt : m_layer_tools) {
        if (lt.extruders.empty())
            continue;
        if (lt.extruders.size() == 1 && lt.extruders.front() == 0)
            lt.extruders.front() = last_extruder_id;
        else {
            if (lt.extruders.front() == 0)
                // Pop the "don't care" extruder, the "don't care" region will be merged with the next one.
                lt.extruders.erase(lt.extruders.begin());
            // Reorder the extruders to start with the last one.
            for (size_t i = 1; i < lt.extruders.size(); ++ i)
                if (lt.extruders[i] == last_extruder_id) {
                    // Move the last extruder to the front.
                    memmove(lt.extruders.data() + 1, lt.extruders.data(), i * sizeof(uint16_t));
                    lt.extruders.front() = last_extruder_id;
                    break;
                }

            // On first layer with wipe tower, prefer a soluble extruder
            // at the beginning, so it is not wiped on the first layer.
            if (lt == m_layer_tools[0] && m_print_config_ptr && m_print_config_ptr->wipe_tower) {
                for (size_t i = 0; i<lt.extruders.size(); ++i)
                    if (m_print_config_ptr->filament_soluble.get_at(lt.extruders[i]-1)) { // 1-based...
                        std::swap(lt.extruders[i], lt.extruders.front());
                        break;
                    }
            }
        }
        last_extruder_id = lt.extruders.back();
    }

    // Reindex the extruders, so they are zero based, not 1 based.
    for (LayerTools &lt : m_layer_tools)
        for (uint16_t &extruder_id : lt.extruders) {
            assert(extruder_id > 0);
            -- extruder_id;
        }    
}

void ToolOrdering::fill_wipe_tower_partitions(const PrintConfig &config, coordf_t object_bottom_z, coordf_t max_layer_height)
{
    if (m_layer_tools.empty())
        return;

    // Count the minimum number of tool changes per layer.
    size_t last_extruder = size_t(-1);
    for (LayerTools &lt : m_layer_tools) {
        lt.wipe_tower_partitions = lt.extruders.size();
        if (! lt.extruders.empty()) {
            if (last_extruder == size_t(-1) || last_extruder == lt.extruders.front())
                // The first extruder on this layer is equal to the current one, no need to do an initial tool change.
                -- lt.wipe_tower_partitions;
            last_extruder = lt.extruders.back();
        }
    }

    // Propagate the wipe tower partitions down to support the upper partitions by the lower partitions.
    for (int i = int(m_layer_tools.size()) - 2; i >= 0; -- i)
        m_layer_tools[i].wipe_tower_partitions = std::max(m_layer_tools[i + 1].wipe_tower_partitions, m_layer_tools[i].wipe_tower_partitions);

    //FIXME this is a hack to get the ball rolling.
    for (LayerTools &lt : m_layer_tools)
        lt.has_wipe_tower = (lt.has_object && lt.wipe_tower_partitions > 0) || lt.print_z < object_bottom_z + EPSILON;

    // Test for a raft, insert additional wipe tower layer to fill in the raft separation gap.
    for (size_t i = 0; i + 1 < m_layer_tools.size(); ++ i) {
        const LayerTools &lt      = m_layer_tools[i];
        const LayerTools &lt_next = m_layer_tools[i + 1];
        if (lt.print_z < object_bottom_z + EPSILON && lt_next.print_z >= object_bottom_z + EPSILON) {
            // lt is the last raft layer. Find the 1st object layer.
            size_t j = i + 1;
            for (; j < m_layer_tools.size() && ! m_layer_tools[j].has_wipe_tower; ++ j);
            if (j < m_layer_tools.size()) {
                const LayerTools &lt_object = m_layer_tools[j];
                coordf_t gap = lt_object.print_z - lt.print_z;
                assert(gap > 0.f);
                if (gap > max_layer_height + EPSILON) {
                    // Insert one additional wipe tower layer between lh.print_z and lt_object.print_z.
                    LayerTools lt_new(0.5f * (lt.print_z + lt_object.print_z));
                    // Find the 1st layer above lt_new.
                    for (j = i + 1; j < m_layer_tools.size() && m_layer_tools[j].print_z < lt_new.print_z - EPSILON; ++ j);
                    if (std::abs(m_layer_tools[j].print_z - lt_new.print_z) < EPSILON) {
						m_layer_tools[j].has_wipe_tower = true;
					} else {
						LayerTools &lt_extra = *m_layer_tools.insert(m_layer_tools.begin() + j, lt_new);
                        //LayerTools &lt_prev  = m_layer_tools[j];
                        LayerTools &lt_next  = m_layer_tools[j + 1];
                        assert(! m_layer_tools[j - 1].extruders.empty() && ! lt_next.extruders.empty());
                        // FIXME: Following assert tripped when running combine_infill.t. I decided to comment it out for now.
                        // If it is a bug, it's likely not critical, because this code is unchanged for a long time. It might
                        // still be worth looking into it more and decide if it is a bug or an obsolete assert.
                        //assert(lt_prev.extruders.back() == lt_next.extruders.front());
                        lt_extra.has_wipe_tower = true;
                        lt_extra.extruders.push_back(lt_next.extruders.front());
                        lt_extra.wipe_tower_partitions = lt_next.wipe_tower_partitions;
                    }
                }
            }
            break;
        }
    }

    // If the model contains empty layers (such as https://github.com/prusa3d/Slic3r/issues/1266), there might be layers
    // that were not marked as has_wipe_tower, even when they should have been. This produces a crash with soluble supports
    // and maybe other problems. We will therefore go through layer_tools and detect and fix this.
    // So, if there is a non-object layer starting with different extruder than the last one ended with (or containing more than one extruder),
    // we'll mark it with has_wipe tower.
    for (uint16_t i=0; i+1<m_layer_tools.size(); ++i) {
        LayerTools& lt = m_layer_tools[i];
        LayerTools& lt_next = m_layer_tools[i+1];
        if (lt.extruders.empty() || lt_next.extruders.empty())
            break;
        if (!lt_next.has_wipe_tower && (lt_next.extruders.front() != lt.extruders.back() || lt_next.extruders.size() > 1))
            lt_next.has_wipe_tower = true;
        // We should also check that the next wipe tower layer is no further than max_layer_height:
        uint16_t j = i+1;
        double last_wipe_tower_print_z = lt_next.print_z;
        while (++j < m_layer_tools.size()-1 && !m_layer_tools[j].has_wipe_tower)
            if (m_layer_tools[j+1].print_z - last_wipe_tower_print_z > max_layer_height + EPSILON) {
                m_layer_tools[j].has_wipe_tower = true;
                last_wipe_tower_print_z = m_layer_tools[j].print_z;
            }
    }

    // Calculate the wipe_tower_layer_height values.
    coordf_t wipe_tower_print_z_last = 0.;
    for (LayerTools &lt : m_layer_tools)
        if (lt.has_wipe_tower) {
            lt.wipe_tower_layer_height = lt.print_z - wipe_tower_print_z_last;
            wipe_tower_print_z_last = lt.print_z;
        }
}

bool ToolOrdering::insert_wipe_tower_extruder()
{
    if (!m_print_config_ptr->wipe_tower)
        return false;

    // In case that wipe_tower_extruder is set to non-zero, we must make sure that the extruder will be in the list.
    bool changed = false;
    if (m_print_config_ptr->wipe_tower_extruder != 0) {
        for (LayerTools& lt : m_layer_tools) {
            if (lt.wipe_tower_partitions > 0) {
                lt.extruders.emplace_back(m_print_config_ptr->wipe_tower_extruder - 1);
                sort_remove_duplicates(lt.extruders);
                changed = true;
            }
        }  
    }
    return changed;
}

void ToolOrdering::collect_extruder_statistics(bool prime_multi_material)
{
    m_first_printing_extruder = (uint16_t)-1;
    for (const auto &lt : m_layer_tools)
        if (! lt.extruders.empty()) {
            m_first_printing_extruder = lt.extruders.front();
            break;
        }

    m_last_printing_extruder = (uint16_t)-1;
    for (auto lt_it = m_layer_tools.rbegin(); lt_it != m_layer_tools.rend(); ++ lt_it)
        if (! lt_it->extruders.empty()) {
            m_last_printing_extruder = lt_it->extruders.back();
            break;
        }

    m_all_printing_extruders.clear();
    for (const auto &lt : m_layer_tools) {
        append(m_all_printing_extruders, lt.extruders);
        sort_remove_duplicates(m_all_printing_extruders);
    }

    if (prime_multi_material && ! m_all_printing_extruders.empty()) {
        // Reorder m_all_printing_extruders in the sequence they will be primed, the last one will be m_first_printing_extruder.
        // Then set m_first_printing_extruder to the 1st extruder primed.
        m_all_printing_extruders.erase(
            std::remove_if(m_all_printing_extruders.begin(), m_all_printing_extruders.end(),
                [ this ](const uint16_t eid) { return eid == m_first_printing_extruder; }),
            m_all_printing_extruders.end());
        m_all_printing_extruders.emplace_back(m_first_printing_extruder);
        m_first_printing_extruder = m_all_printing_extruders.front();
    }
}

// Layers are marked for infinite skirt aka draft shield. Not all the layers have to be printed.
void ToolOrdering::mark_skirt_layers(const PrintConfig &config, coordf_t max_layer_height)
{
    if (m_layer_tools.empty())
        return;

    if (m_layer_tools.front().extruders.empty()) {
        // Empty first layer, no skirt will be printed.
        //FIXME throw an exception?
        return;
    }

    size_t i = 0;
    for (;;) {
        m_layer_tools[i].has_skirt = true;
        size_t j = i + 1;
        for (; j < m_layer_tools.size() && ! m_layer_tools[j].has_object; ++ j);
        // i and j are two successive layers printing an object.
        if (j == m_layer_tools.size())
            // Don't print skirt above the last object layer.
            break;
        // Mark some printing intermediate layers as having skirt.
        double last_z = m_layer_tools[i].print_z;
        for (size_t k = i + 1; k < j; ++ k) {
            if (m_layer_tools[k + 1].print_z - last_z > max_layer_height + EPSILON) {
                // Layer k is the last one not violating the maximum layer height.
                // Don't extrude skirt on empty layers.
                while (m_layer_tools[k].extruders.empty())
                    -- k;
                if (m_layer_tools[k].has_skirt) {
                    // Skirt cannot be generated due to empty layers, there would be a missing layer in the skirt.
                    //FIXME throw an exception?
                    break;
                }
                m_layer_tools[k].has_skirt = true;
                last_z = m_layer_tools[k].print_z;
            }
        }
        i = j;
    }
}

// Assign a pointer to a custom G-code to the respective ToolOrdering::LayerTools.
// Ignore color changes, which are performed on a layer and for such an extruder, that the extruder will not be printing above that layer.
// If multiple events are planned over a span of a single layer, use the last one.
void ToolOrdering::assign_custom_gcodes(const Print &print)
{
	// Only valid for non-sequential print.
	assert(! print.config().complete_objects.value);

	const CustomGCode::Info	&custom_gcode_per_print_z = print.model().custom_gcode_per_print_z;
	if (custom_gcode_per_print_z.gcodes.empty())
		return;

	auto 						num_extruders = unsigned(print.config().nozzle_diameter.size());
	CustomGCode::Mode 			mode          =
		(num_extruders == 1) ? CustomGCode::SingleExtruder :
		print.object_extruders(print.objects().vector()).size() == 1 ? CustomGCode::MultiAsSingle : CustomGCode::MultiExtruder;
	CustomGCode::Mode           model_mode    = print.model().custom_gcode_per_print_z.mode;
	std::vector<unsigned char> 	extruder_printing_above(num_extruders, false);
	auto 						custom_gcode_it = custom_gcode_per_print_z.gcodes.rbegin();
	// Tool changes and color changes will be ignored, if the model's tool/color changes were entered in mm mode and the print is in non mm mode
	// or vice versa.
	bool 						ignore_tool_and_color_changes = (mode == CustomGCode::MultiExtruder) != (model_mode == CustomGCode::MultiExtruder);
	// If printing on a single extruder machine, make the tool changes trigger color change (M600) events.
	bool 						tool_changes_as_color_changes = mode == CustomGCode::SingleExtruder && model_mode == CustomGCode::MultiAsSingle;

	// From the last layer to the first one:
	for (auto it_lt = m_layer_tools.rbegin(); it_lt != m_layer_tools.rend(); ++ it_lt) {
		LayerTools &lt = *it_lt;
		// Add the extruders of the current layer to the set of extruders printing at and above this print_z.
		for (uint16_t i : lt.extruders)
			extruder_printing_above[i] = true;
		// Skip all custom G-codes above this layer and skip all extruder switches.
		for (; custom_gcode_it != custom_gcode_per_print_z.gcodes.rend() && (custom_gcode_it->print_z > lt.print_z + EPSILON || custom_gcode_it->type == CustomGCode::ToolChange); ++ custom_gcode_it);
		if (custom_gcode_it == custom_gcode_per_print_z.gcodes.rend())
			// Custom G-codes were processed.
			break;
		// Some custom G-code is configured for this layer or a layer below.
		const CustomGCode::Item &custom_gcode = *custom_gcode_it;
		// print_z of the layer below the current layer.
		coordf_t print_z_below = 0.;
		if (auto it_lt_below = it_lt; ++ it_lt_below != m_layer_tools.rend())
			print_z_below = it_lt_below->print_z;
		if (custom_gcode.print_z > print_z_below + 0.5 * EPSILON) {
			// The custom G-code applies to the current layer.
			bool color_change = custom_gcode.type == CustomGCode::ColorChange;
			bool tool_change  = custom_gcode.type == CustomGCode::ToolChange;
			bool pause_or_custom_gcode = ! color_change && ! tool_change;
			bool apply_color_change = ! ignore_tool_and_color_changes &&
				// If it is color change, it will actually be useful as the exturder above will print.
				(color_change ? 
					mode == CustomGCode::SingleExtruder || 
						(custom_gcode.extruder <= int(num_extruders) && extruder_printing_above[unsigned(custom_gcode.extruder - 1)]) :
				 	tool_change && tool_changes_as_color_changes);
			if (pause_or_custom_gcode || apply_color_change)
        		lt.custom_gcode = &custom_gcode;
			// Consume that custom G-code event.
			++ custom_gcode_it;
		}
	}
}

const LayerTools& ToolOrdering::tools_for_layer(coordf_t print_z) const
{
    auto it_layer_tools = std::lower_bound(m_layer_tools.begin(), m_layer_tools.end(), LayerTools(print_z - EPSILON));
    assert(it_layer_tools != m_layer_tools.end());
    coordf_t dist_min = std::abs(it_layer_tools->print_z - print_z);
    for (++ it_layer_tools; it_layer_tools != m_layer_tools.end(); ++ it_layer_tools) {
        coordf_t d = std::abs(it_layer_tools->print_z - print_z);
        if (d >= dist_min)
            break;
        dist_min = d;
    }
    -- it_layer_tools;
    assert(dist_min < EPSILON);
    return *it_layer_tools;
}

// This function is called from Print::mark_wiping_extrusions and sets extruder this entity should be printed with (-1 .. as usual)
void WipingExtrusions::set_extruder_override(const ExtrusionEntity* entity, size_t copy_id, int extruder, size_t num_of_copies)
{
    m_something_overridden = true;

    auto entity_map_it = (m_entity_map.emplace(entity, ExtruderPerCopy())).first; // (add and) return iterator
    ExtruderPerCopy& copies_vector = entity_map_it->second;
    copies_vector.resize(num_of_copies, -1);

    assert(copies_vector[copy_id] == -1);
    if (copies_vector[copy_id] != -1)
        BOOST_LOG_TRIVIAL(error) << "ERROR: Entity extruder overriden multiple times!!!";

    copies_vector[copy_id] = extruder;
}

// Finds first non-soluble extruder on the layer
[[nodiscard]] static int first_nonsoluble_extruder_on_layer(const PrintConfig& print_config, const LayerTools& layer_tools)
{
    for (auto extruders_it = layer_tools.extruders.begin(); extruders_it != layer_tools.extruders.end(); ++extruders_it)
        if (!print_config.filament_soluble.get_at(*extruders_it))
            return (*extruders_it);

    return (-1);
}

// Finds last non-soluble extruder on the layer
[[nodiscard]] static int last_nonsoluble_extruder_on_layer(const PrintConfig& print_config, const LayerTools& layer_tools)
{
    for (auto extruders_it = layer_tools.extruders.rbegin(); extruders_it != layer_tools.extruders.rend(); ++extruders_it)
        if (!print_config.filament_soluble.get_at(*extruders_it))
            return (*extruders_it);

    return (-1);
}

// Following function iterates through all extrusions on the layer, remembers those that could be used for wiping after toolchange
// and returns volume that is left to be wiped on the wipe tower.
<<<<<<< HEAD
float WipingExtrusions::mark_wiping_extrusions(const Print& print, uint16_t old_extruder, uint16_t new_extruder, float volume_to_wipe)
=======
// Switching from old_extruder to new_extruder, trying to wipe volume_to_wipe into not yet extruded extrusions, that may change material (overridable).
float WipingExtrusions::mark_wiping_extrusions(const Print& print, const LayerTools &lt, unsigned int old_extruder, unsigned int new_extruder, float volume_to_wipe)
>>>>>>> 3284959e
{
    const float min_infill_volume = 0.f; // ignore infill with smaller volume than this

    if (! m_something_overridable || volume_to_wipe <= 0. || 
        // Don't wipe a soluble filament into another object.
        print.config().filament_soluble.get_at(old_extruder) || 
        // Don't prime a soluble filament into another object.
        print.config().filament_soluble.get_at(new_extruder))
        // Soluble filament cannot be wiped in a random infill, neither the filament after it
        return std::max(0.f, volume_to_wipe);

    // we will sort objects so that dedicated for wiping are at the beginning:
    ConstPrintObjectPtrs object_list(print.objects().begin(), print.objects().end());
    std::sort(object_list.begin(), object_list.end(), [](const PrintObject* a, const PrintObject* b) { return a->config().wipe_into_objects && ! b->config().wipe_into_objects; });

    // We will now iterate through
    //  - first the dedicated objects to mark perimeters or infills (depending on infill_first)
    //  - second through the dedicated ones again to mark infills or perimeters (depending on infill_first)
    //  - then all the others to mark infills (in case that !infill_first, we must also check that the perimeter is finished already
    // this is controlled by the following variable:
    bool perimeters_done = false;

    for (int i=0 ; i<(int)object_list.size() + (perimeters_done ? 0 : 1); ++i) {
        if (!perimeters_done && (i==(int)object_list.size() || !object_list[i]->config().wipe_into_objects)) { // we passed the last dedicated object in list
            perimeters_done = true;
            i=-1;   // let's go from the start again
            continue;
        }

        const PrintObject* object = object_list[i];

        // Finds this layer:
        const Layer* this_layer = object->get_layer_at_printz(lt.print_z, EPSILON);
        if (this_layer == nullptr)
        	continue;
        size_t num_of_copies = object->instances().size();

        // iterate through copies (aka PrintObject instances) first, so that we mark neighbouring infills to minimize travel moves
        for (uint16_t copy = 0; copy < num_of_copies; ++copy) {
            for (const LayerRegion *layerm : this_layer->regions()) {
                const auto &region = layerm->region();
                if (!region.config().wipe_into_infill && !object->config().wipe_into_objects)
                    continue;

                bool wipe_into_infill_only = ! object->config().wipe_into_objects && region.config().wipe_into_infill;
<<<<<<< HEAD
                if (region.config().infill_first != perimeters_done || wipe_into_infill_only) {
                    for (const ExtrusionEntity* ee : layerm->fills.entities()) {                    // iterate through all infill Collections
=======
                if (print.config().infill_first != perimeters_done || wipe_into_infill_only) {
                    for (const ExtrusionEntity* ee : layerm->fills()) { // iterate through all infill Collections
>>>>>>> 3284959e
                        auto* fill = dynamic_cast<const ExtrusionEntityCollection*>(ee);

                        if (!is_overriddable(*fill, lt, print.config(), *object, region))
                            continue;

                        if (wipe_into_infill_only && ! region.config().infill_first)
                            // In this case we must check that the original extruder is used on this layer before the one we are overridding
                            // (and the perimeters will be finished before the infill is printed):
                            if (!lt.is_extruder_order(lt.perimeter_extruder(region), new_extruder))
                                continue;

                        if ((!is_entity_overridden(fill, copy) && fill->total_volume() > min_infill_volume)) {     // this infill will be used to wipe this extruder
                            set_extruder_override(fill, copy, new_extruder, num_of_copies);
                            if ((volume_to_wipe -= float(fill->total_volume())) <= 0.f)
                                // More material was purged already than asked for.
	                            return 0.f;
                        }
                    }
                }

                // Now the same for perimeters - see comments above for explanation:
                if (object->config().wipe_into_objects && region.config().infill_first == perimeters_done)
                {
<<<<<<< HEAD
                    for (const ExtrusionEntity* ee : layerm->perimeters.entities()) {
=======
                    for (const ExtrusionEntity* ee : layerm->perimeters()) {
>>>>>>> 3284959e
                        auto* fill = dynamic_cast<const ExtrusionEntityCollection*>(ee);
                        if (is_overriddable(*fill, lt, print.config(), *object, region) && !is_entity_overridden(fill, copy) && fill->total_volume() > min_infill_volume) {
                            set_extruder_override(fill, copy, new_extruder, num_of_copies);
                            if ((volume_to_wipe -= float(fill->total_volume())) <= 0.f)
                            	// More material was purged already than asked for.
	                            return 0.f;
                        }
                    }
                }
            }
        }
    }
	// Some purge remains to be done on the Wipe Tower.
    assert(volume_to_wipe > 0.);
    return volume_to_wipe;
}



// Called after all toolchanges on a layer were mark_infill_overridden. There might still be overridable entities(),
// that were not actually overridden. If they are part of a dedicated object, printing them with the extruder
// they were initially assigned to might mean violating the perimeter-infill order. We will therefore go through
// them again and make sure we override it.
void WipingExtrusions::ensure_perimeters_infills_order(const Print& print, const LayerTools &lt)
{
	if (! m_something_overridable)
		return;

<<<<<<< HEAD
    const LayerTools& lt = *m_layer_tools;
    uint16_t first_nonsoluble_extruder = first_nonsoluble_extruder_on_layer(print.config());
    uint16_t last_nonsoluble_extruder = last_nonsoluble_extruder_on_layer(print.config());
=======
    unsigned int first_nonsoluble_extruder = first_nonsoluble_extruder_on_layer(print.config(), lt);
    unsigned int last_nonsoluble_extruder = last_nonsoluble_extruder_on_layer(print.config(), lt);
>>>>>>> 3284959e

    for (const PrintObject* object : print.objects()) {
        // Finds this layer:
        const Layer* this_layer = object->get_layer_at_printz(lt.print_z, EPSILON);
        if (this_layer == nullptr)
        	continue;
        size_t num_of_copies = object->instances().size();

        for (size_t copy = 0; copy < num_of_copies; ++copy) {    // iterate through copies first, so that we mark neighbouring infills to minimize travel moves
            for (const LayerRegion *layerm : this_layer->regions()) {
                const auto &region = layerm->region();
                if (!region.config().wipe_into_infill && !object->config().wipe_into_objects)
                    continue;

<<<<<<< HEAD
                for (const ExtrusionEntity* ee : layerm->fills.entities()) {                    // iterate through all infill Collections
=======
                for (const ExtrusionEntity* ee : layerm->fills()) { // iterate through all infill Collections
>>>>>>> 3284959e
                    auto* fill = dynamic_cast<const ExtrusionEntityCollection*>(ee);
                    assert(fill);

                    if (!is_overriddable(*fill, lt, print.config(), *object, region)
                     || is_entity_overridden(fill, copy) )
                        continue;

                    // This infill could have been overridden but was not - unless we do something, it could be
                    // printed before its perimeter, or not be printed at all (in case its original extruder has
                    // not been added to LayerTools
                    // Either way, we will now force-override it with something suitable:
                    if (region.config().infill_first
                    || object->config().wipe_into_objects  // in this case the perimeter is overridden, so we can override by the last one safely
<<<<<<< HEAD
                    || lt.is_extruder_order(lt.perimeter_extruder(region), last_nonsoluble_extruder    // !infill_first, but perimeter is already printed when last extruder prints
                    || ! lt.has_extruder(lt.infill_extruder(region)))) // we have to force override - this could violate infill_first (FIXME)
                      set_extruder_override(fill, copy, (region.config().infill_first ? first_nonsoluble_extruder : last_nonsoluble_extruder), num_of_copies);
=======
                    || lt.is_extruder_order(lt.perimeter_extruder(region), last_nonsoluble_extruder)    // !infill_first, but perimeter is already printed when last extruder prints
                    || ! lt.has_extruder(lt.infill_extruder(region))) // we have to force override - this could violate infill_first (FIXME)
                        set_extruder_override(fill, copy, (print.config().infill_first ? first_nonsoluble_extruder : last_nonsoluble_extruder), num_of_copies);
>>>>>>> 3284959e
                    else {
                        // In this case we can (and should) leave it to be printed normally.
                        // Force overriding would mean it gets printed before its perimeter.
                    }
                }

                // Now the same for perimeters - see comments above for explanation:
<<<<<<< HEAD
                for (const ExtrusionEntity* ee : layerm->perimeters.entities()) {                    // iterate through all perimeter Collections
                    auto* fill = dynamic_cast<const ExtrusionEntityCollection*>(ee);
                    if (is_overriddable(*fill, print.config(), *object, region) && ! is_entity_overridden(fill, copy))
                        set_extruder_override(fill, copy, (region.config().infill_first ? last_nonsoluble_extruder : first_nonsoluble_extruder), num_of_copies);
=======
                for (const ExtrusionEntity* ee : layerm->perimeters()) { // iterate through all perimeter Collections
                    auto* fill = dynamic_cast<const ExtrusionEntityCollection*>(ee);
                    assert(fill);
                    if (is_overriddable(*fill, lt, print.config(), *object, region) && ! is_entity_overridden(fill, copy))
                        set_extruder_override(fill, copy, (print.config().infill_first ? last_nonsoluble_extruder : first_nonsoluble_extruder), num_of_copies);
>>>>>>> 3284959e
                }
            }
        }
    }
}


int ToolOrdering::toolchanges_count() const
{
    std::vector<unsigned int> tools_in_order;
    for (const LayerTools& lt : m_layer_tools)
        tools_in_order.insert(tools_in_order.end(), lt.extruders.begin(), lt.extruders.end());
    assert(std::find(tools_in_order.begin(), tools_in_order.end(), (unsigned int)(-1)) == tools_in_order.end());
    for (size_t i=1; i<tools_in_order.size(); ++i)
        if (tools_in_order[i] == tools_in_order[i-1])
            tools_in_order[i-1] = (unsigned int)(-1);
    tools_in_order.erase(std::remove(tools_in_order.begin(), tools_in_order.end(), (unsigned int)(-1)), tools_in_order.end());
    if (tools_in_order.size() > 1 && tools_in_order.back() == tools_in_order[tools_in_order.size()-2])
        tools_in_order.pop_back();
    return std::max(0, int(tools_in_order.size())-1); // 5 tools = 4 toolchanges
}

} // namespace Slic3r<|MERGE_RESOLUTION|>--- conflicted
+++ resolved
@@ -68,15 +68,9 @@
 	assert(region.config().infill_extruder.value > 0);
 	assert(region.config().solid_infill_extruder.value > 0);
 	// 1 based extruder ID.
-<<<<<<< HEAD
 	uint16_t extruder = ((this->extruder_override == 0) ?
-	    (is_infill(extrusions.role()) ?
-	    	(is_solid_infill(extrusions.entities().front()->role()) ? region.config().solid_infill_extruder : region.config().infill_extruder) :
-=======
-	unsigned int extruder = this->extruder_override == 0 ?
 	    (extrusions.role().is_infill() ?
-	    	(extrusions.entities.front()->role().is_solid_infill() ? region.config().solid_infill_extruder : region.config().infill_extruder) :
->>>>>>> 3284959e
+	    	(extrusions.entities().front()->role().is_solid_infill() ? region.config().solid_infill_extruder : region.config().infill_extruder) :
 			region.config().perimeter_extruder.value) :
 		this->extruder_override;
 	return (extruder == 0) ? 0 : extruder - 1;
@@ -86,11 +80,7 @@
 {
     double max_layer_height = std::numeric_limits<double>::max();
     for (size_t i = 0; i < config.nozzle_diameter.values.size(); ++ i) {
-<<<<<<< HEAD
         double mlh = config.max_layer_height.get_abs_value(i, config.nozzle_diameter.values[i]);
-=======
-        double mlh = config.max_layer_height.get_at(i);
->>>>>>> 3284959e
         if (mlh == 0.)
             mlh = 0.75 * config.nozzle_diameter.values[i];
         max_layer_height = std::min(max_layer_height, mlh);
@@ -119,13 +109,8 @@
     }
     double max_layer_height = calc_max_layer_height(object.print()->config(), object.config().layer_height);
 
-<<<<<<< HEAD
-    // Collect extruders reuqired to print the layers.
+    // Collect extruders required to print the layers.
     this->collect_extruders(object, std::vector<std::pair<double, uint16_t>>());
-=======
-    // Collect extruders required to print the layers.
-    this->collect_extruders(object, std::vector<std::pair<double, unsigned int>>());
->>>>>>> 3284959e
 
     // Reorder the extruders to minimize tool switches.
     this->reorder_extruders(first_extruder);
@@ -240,17 +225,10 @@
     for (auto support_layer : object.support_layers()) {
         LayerTools   &layer_tools = this->tools_for_layer(support_layer->print_z);
         ExtrusionRole role = support_layer->support_fills.role();
-<<<<<<< HEAD
-        bool         has_support        = role == erMixed || role == erSupportMaterial;
-        bool         has_interface      = role == erMixed || role == erSupportMaterialInterface;
+        bool         has_support        = role == ExtrusionRole::Mixed || role == ExtrusionRole::SupportMaterial;
+        bool         has_interface      = role == ExtrusionRole::Mixed || role == ExtrusionRole::SupportMaterialInterface;
         uint16_t extruder_support   = object.config().support_material_extruder.value;
         uint16_t extruder_interface = object.config().support_material_interface_extruder.value;
-=======
-        bool         has_support        = role == ExtrusionRole::Mixed || role == ExtrusionRole::SupportMaterial;
-        bool         has_interface      = role == ExtrusionRole::Mixed || role == ExtrusionRole::SupportMaterialInterface;
-        unsigned int extruder_support   = object.config().support_material_extruder.value;
-        unsigned int extruder_interface = object.config().support_material_interface_extruder.value;
->>>>>>> 3284959e
         if (has_support)
             layer_tools.extruders.push_back(extruder_support);
         if (has_interface)
@@ -279,24 +257,15 @@
         for (const LayerRegion *layerm : layer->regions()) {
             const PrintRegion &region = layerm->region();
 
-<<<<<<< HEAD
-            if (! layerm->perimeters.entities().empty()) {
-=======
             if (! layerm->perimeters().empty()) {
->>>>>>> 3284959e
                 bool something_nonoverriddable = true;
 
                 if (m_print_config_ptr) { // in this case complete_objects is false (see ToolOrdering constructors)
                     something_nonoverriddable = false;
-<<<<<<< HEAD
-                    for (const ExtrusionEntity* eec : layerm->perimeters.entities()) // let's check if there are nonoverriddable entities()
-                        if (!layer_tools.wiping_extrusions().is_overriddable_and_mark(dynamic_cast<const ExtrusionEntityCollection&>(*eec), *m_print_config_ptr, object, region))
-=======
-                    for (const ExtrusionEntity *eec : layerm->perimeters()) // let's check if there are nonoverriddable entities
+                    for (const ExtrusionEntity* eec : layerm->perimeters().entities()) // let's check if there are nonoverriddable entities()
                         if (is_overriddable(dynamic_cast<const ExtrusionEntityCollection&>(*eec), layer_tools, *m_print_config_ptr, object, region))
                             layer_tools.wiping_extrusions_nonconst().set_something_overridable();
                         else
->>>>>>> 3284959e
                             something_nonoverriddable = true;
                 }
 
@@ -309,20 +278,12 @@
             bool has_infill       = false;
             bool has_solid_infill = false;
             bool something_nonoverriddable = false;
-<<<<<<< HEAD
-            for (const ExtrusionEntity *ee : layerm->fills.entities()) {
+            for (const ExtrusionEntity *ee : layerm->fills()) {
                 // fill represents infill extrusions of a single island.
                 const auto *fill = dynamic_cast<const ExtrusionEntityCollection*>(ee);
                 //FIXME: if first role is gapfill, please search deeper for another role
-                ExtrusionRole role = fill->entities().empty() ? erNone : fill->entities().front()->role();
-                if (is_solid_infill(role))
-=======
-            for (const ExtrusionEntity *ee : layerm->fills()) {
-                // fill represents infill extrusions of a single island.
-                const auto *fill = dynamic_cast<const ExtrusionEntityCollection*>(ee);
                 ExtrusionRole role = fill->entities.empty() ? ExtrusionRole::None : fill->entities.front()->role();
                 if (role.is_solid_infill())
->>>>>>> 3284959e
                     has_solid_infill = true;
                 else if (role != ExtrusionRole::None)
                     has_infill = true;
@@ -727,12 +688,8 @@
 
 // Following function iterates through all extrusions on the layer, remembers those that could be used for wiping after toolchange
 // and returns volume that is left to be wiped on the wipe tower.
-<<<<<<< HEAD
-float WipingExtrusions::mark_wiping_extrusions(const Print& print, uint16_t old_extruder, uint16_t new_extruder, float volume_to_wipe)
-=======
 // Switching from old_extruder to new_extruder, trying to wipe volume_to_wipe into not yet extruded extrusions, that may change material (overridable).
 float WipingExtrusions::mark_wiping_extrusions(const Print& print, const LayerTools &lt, unsigned int old_extruder, unsigned int new_extruder, float volume_to_wipe)
->>>>>>> 3284959e
 {
     const float min_infill_volume = 0.f; // ignore infill with smaller volume than this
 
@@ -778,13 +735,9 @@
                     continue;
 
                 bool wipe_into_infill_only = ! object->config().wipe_into_objects && region.config().wipe_into_infill;
-<<<<<<< HEAD
                 if (region.config().infill_first != perimeters_done || wipe_into_infill_only) {
-                    for (const ExtrusionEntity* ee : layerm->fills.entities()) {                    // iterate through all infill Collections
-=======
-                if (print.config().infill_first != perimeters_done || wipe_into_infill_only) {
-                    for (const ExtrusionEntity* ee : layerm->fills()) { // iterate through all infill Collections
->>>>>>> 3284959e
+                    for (const ExtrusionEntity* ee : layerm->fills()) {
+                        // iterate through all infill Collections
                         auto* fill = dynamic_cast<const ExtrusionEntityCollection*>(ee);
 
                         if (!is_overriddable(*fill, lt, print.config(), *object, region))
@@ -808,11 +761,7 @@
                 // Now the same for perimeters - see comments above for explanation:
                 if (object->config().wipe_into_objects && region.config().infill_first == perimeters_done)
                 {
-<<<<<<< HEAD
-                    for (const ExtrusionEntity* ee : layerm->perimeters.entities()) {
-=======
                     for (const ExtrusionEntity* ee : layerm->perimeters()) {
->>>>>>> 3284959e
                         auto* fill = dynamic_cast<const ExtrusionEntityCollection*>(ee);
                         if (is_overriddable(*fill, lt, print.config(), *object, region) && !is_entity_overridden(fill, copy) && fill->total_volume() > min_infill_volume) {
                             set_extruder_override(fill, copy, new_extruder, num_of_copies);
@@ -841,14 +790,9 @@
 	if (! m_something_overridable)
 		return;
 
-<<<<<<< HEAD
     const LayerTools& lt = *m_layer_tools;
-    uint16_t first_nonsoluble_extruder = first_nonsoluble_extruder_on_layer(print.config());
-    uint16_t last_nonsoluble_extruder = last_nonsoluble_extruder_on_layer(print.config());
-=======
-    unsigned int first_nonsoluble_extruder = first_nonsoluble_extruder_on_layer(print.config(), lt);
-    unsigned int last_nonsoluble_extruder = last_nonsoluble_extruder_on_layer(print.config(), lt);
->>>>>>> 3284959e
+    uint16_t first_nonsoluble_extruder = first_nonsoluble_extruder_on_layer(print.config(), lt);
+    uint16_t last_nonsoluble_extruder = last_nonsoluble_extruder_on_layer(print.config(), lt);
 
     for (const PrintObject* object : print.objects()) {
         // Finds this layer:
@@ -863,11 +807,7 @@
                 if (!region.config().wipe_into_infill && !object->config().wipe_into_objects)
                     continue;
 
-<<<<<<< HEAD
-                for (const ExtrusionEntity* ee : layerm->fills.entities()) {                    // iterate through all infill Collections
-=======
                 for (const ExtrusionEntity* ee : layerm->fills()) { // iterate through all infill Collections
->>>>>>> 3284959e
                     auto* fill = dynamic_cast<const ExtrusionEntityCollection*>(ee);
                     assert(fill);
 
@@ -881,15 +821,9 @@
                     // Either way, we will now force-override it with something suitable:
                     if (region.config().infill_first
                     || object->config().wipe_into_objects  // in this case the perimeter is overridden, so we can override by the last one safely
-<<<<<<< HEAD
-                    || lt.is_extruder_order(lt.perimeter_extruder(region), last_nonsoluble_extruder    // !infill_first, but perimeter is already printed when last extruder prints
-                    || ! lt.has_extruder(lt.infill_extruder(region)))) // we have to force override - this could violate infill_first (FIXME)
-                      set_extruder_override(fill, copy, (region.config().infill_first ? first_nonsoluble_extruder : last_nonsoluble_extruder), num_of_copies);
-=======
                     || lt.is_extruder_order(lt.perimeter_extruder(region), last_nonsoluble_extruder)    // !infill_first, but perimeter is already printed when last extruder prints
                     || ! lt.has_extruder(lt.infill_extruder(region))) // we have to force override - this could violate infill_first (FIXME)
-                        set_extruder_override(fill, copy, (print.config().infill_first ? first_nonsoluble_extruder : last_nonsoluble_extruder), num_of_copies);
->>>>>>> 3284959e
+                      set_extruder_override(fill, copy, (region.config().infill_first ? first_nonsoluble_extruder : last_nonsoluble_extruder), num_of_copies);
                     else {
                         // In this case we can (and should) leave it to be printed normally.
                         // Force overriding would mean it gets printed before its perimeter.
@@ -897,18 +831,11 @@
                 }
 
                 // Now the same for perimeters - see comments above for explanation:
-<<<<<<< HEAD
-                for (const ExtrusionEntity* ee : layerm->perimeters.entities()) {                    // iterate through all perimeter Collections
-                    auto* fill = dynamic_cast<const ExtrusionEntityCollection*>(ee);
-                    if (is_overriddable(*fill, print.config(), *object, region) && ! is_entity_overridden(fill, copy))
-                        set_extruder_override(fill, copy, (region.config().infill_first ? last_nonsoluble_extruder : first_nonsoluble_extruder), num_of_copies);
-=======
                 for (const ExtrusionEntity* ee : layerm->perimeters()) { // iterate through all perimeter Collections
                     auto* fill = dynamic_cast<const ExtrusionEntityCollection*>(ee);
                     assert(fill);
                     if (is_overriddable(*fill, lt, print.config(), *object, region) && ! is_entity_overridden(fill, copy))
-                        set_extruder_override(fill, copy, (print.config().infill_first ? last_nonsoluble_extruder : first_nonsoluble_extruder), num_of_copies);
->>>>>>> 3284959e
+                        set_extruder_override(fill, copy, (region.config().infill_first ? last_nonsoluble_extruder : first_nonsoluble_extruder), num_of_copies);
                 }
             }
         }
