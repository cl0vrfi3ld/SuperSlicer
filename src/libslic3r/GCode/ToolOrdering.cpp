--- conflicted
+++ resolved
@@ -68,19 +68,6 @@
 	assert(region.config().infill_extruder.value > 0);
 	assert(region.config().solid_infill_extruder.value > 0);
 	// 1 based extruder ID.
-<<<<<<< HEAD
-	uint16_t extruder;
-    if (this->extruder_override == 0)
-        if (extrusions.role().is_infill())
-            if (extrusions.entities().front()->role().is_solid_infill())
-                extruder = region.config().solid_infill_extruder;
-            else
-                region.config().infill_extruder;
-        else // !extrusions.role().is_infill()
-            region.config().perimeter_extruder.value;
-    else //this->extruder_override != 0
-        this->extruder_override;
-=======
     uint16_t extruder = this->extruder_override;
     if (this->extruder_override == 0)
         if (HasRoleVisitor::search(extrusions, HasInfillVisitor{}))
@@ -90,7 +77,6 @@
                 extruder = region.config().infill_extruder;
         else
             extruder = region.config().perimeter_extruder.value;
->>>>>>> 0670fbfb
 	return (extruder == 0) ? 0 : extruder - 1;
 }
 
@@ -299,18 +285,10 @@
             for (const ExtrusionEntity *ee : layerm->fills()) {
                 // fill represents infill extrusions of a single island.
                 const auto *fill = dynamic_cast<const ExtrusionEntityCollection*>(ee);
-<<<<<<< HEAD
-                //FIXME: if first role is gapfill, please search deeper for another role
-                ExtrusionRole role = fill->entities().empty() ? ExtrusionRole::None : fill->entities().front()->role();
-                if (role.is_solid_infill())
-                    has_solid_infill = true;
-                else if (role != ExtrusionRole::None)
-=======
                 // we search as deep as available, in case there is some gapfill role
                 if (HasRoleVisitor::search(fill->entities(), HasSolidInfillVisitor{}))
                     has_solid_infill = true;
                 else if (HasRoleVisitor::search(fill->entities(), HasInfillVisitor{}))
->>>>>>> 0670fbfb
                     has_infill = true;
 
                 if (m_print_config_ptr) {
