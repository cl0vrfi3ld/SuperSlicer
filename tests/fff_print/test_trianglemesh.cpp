--- conflicted
+++ resolved
@@ -21,16 +21,9 @@
 
 SCENARIO( "TriangleMesh: Basic mesh statistics") {
     GIVEN( "A 20mm cube, built from constexpr std::array" ) {
-<<<<<<< HEAD
-        std::vector<Vec3d> vertices { {20,20,0}, {20,0,0}, {0,0,0}, {0,20,0}, {20,20,20}, {0,20,20}, {0,0,20}, {20,0,20} };
+        std::vector<Vec3f> vertices { {20,20,0}, {20,0,0}, {0,0,0}, {0,20,0}, {20,20,20}, {0,20,20}, {0,0,20}, {20,0,20} };
         std::vector<Vec3i32> facets { {0,1,2}, {0,2,3}, {4,5,6}, {4,6,7}, {0,4,7}, {0,7,1}, {1,7,6}, {1,6,2}, {2,6,5}, {2,5,3}, {4,0,3}, {4,3,5} };
-		TriangleMesh cube(vertices, facets);
-        cube.repair();
-=======
-        std::vector<Vec3f> vertices { {20,20,0}, {20,0,0}, {0,0,0}, {0,20,0}, {20,20,20}, {0,20,20}, {0,0,20}, {20,0,20} };
-        std::vector<Vec3i> facets { {0,1,2}, {0,2,3}, {4,5,6}, {4,6,7}, {0,4,7}, {0,7,1}, {1,7,6}, {1,6,2}, {2,6,5}, {2,5,3}, {4,0,3}, {4,3,5} };
         TriangleMesh cube(vertices, facets);
->>>>>>> 215e845c
         
         THEN( "Volume is appropriate for 20mm square cube.") {
             REQUIRE(abs(cube.volume() - 20.0*20.0*20.0) < 1e-2);
@@ -76,7 +69,6 @@
         }
 
     }
-<<<<<<< HEAD
     GIVEN( "A 20mm cube with one corner on the origin") {
         const std::vector<Vec3d> vertices { {20,20,0}, {20,0,0}, {0,0,0}, {0,20,0}, {20,20,20}, {0,20,20}, {0,0,20}, {20,0,20} };
         const std::vector<Vec3i32> facets { {0,1,2}, {0,2,3}, {4,5,6}, {4,6,7}, {0,4,7}, {0,7,1}, {1,7,6}, {1,6,2}, {2,6,5}, {2,5,3}, {4,0,3}, {4,3,5} };
@@ -127,20 +119,11 @@
             REQUIRE(cube.size() == Vec3d(20,20,20));
         }
     }
-=======
->>>>>>> 215e845c
 }
 
 SCENARIO( "TriangleMesh: Transformation functions affect mesh as expected.") {
     GIVEN( "A 20mm cube with one corner on the origin") {
-<<<<<<< HEAD
-        const std::vector<Vec3d> vertices { {20,20,0}, {20,0,0}, {0,0,0}, {0,20,0}, {20,20,20}, {0,20,20}, {0,0,20}, {20,0,20} };
-        const std::vector<Vec3i32> facets { {0,1,2}, {0,2,3}, {4,5,6}, {4,6,7}, {0,4,7}, {0,7,1}, {1,7,6}, {1,6,2}, {2,6,5}, {2,5,3}, {4,0,3}, {4,3,5} };
-		TriangleMesh cube(vertices, facets);
-        cube.repair();
-=======
         auto cube = make_cube();
->>>>>>> 215e845c
 
         WHEN( "The cube is scaled 200% uniformly") {
             cube.scale(2.0);
@@ -203,16 +186,8 @@
 
 SCENARIO( "TriangleMesh: slice behavior.") {
     GIVEN( "A 20mm cube with one corner on the origin") {
-<<<<<<< HEAD
-        const std::vector<Vec3d> vertices { {20,20,0}, {20,0,0}, {0,0,0}, {0,20,0}, {20,20,20}, {0,20,20}, {0,0,20}, {20,0,20} };
-        const std::vector<Vec3i32> facets { {0,1,2}, {0,2,3}, {4,5,6}, {4,6,7}, {0,4,7}, {0,7,1}, {1,7,6}, {1,6,2}, {2,6,5}, {2,5,3}, {4,0,3}, {4,3,5} };
-		TriangleMesh cube(vertices, facets);
-        cube.repair();
-
-=======
         auto cube = make_cube();
         
->>>>>>> 215e845c
         WHEN("Cube is sliced with z = [0+EPSILON,2,4,8,6,8,10,12,14,16,18,20]") {
             std::vector<double> z { 0+EPSILON,2,4,8,6,8,10,12,14,16,18,20 };
 			std::vector<ExPolygons> result = cube.slice(z);
@@ -229,13 +204,8 @@
         }
     }
     GIVEN( "A STL with an irregular shape.") {
-<<<<<<< HEAD
-        const std::vector<Vec3d> vertices {{0,0,0},{0,0,20},{0,5,0},{0,5,20},{50,0,0},{50,0,20},{15,5,0},{35,5,0},{15,20,0},{50,5,0},{35,20,0},{15,5,10},{50,5,20},{35,5,10},{35,20,10},{15,20,10}};
+        const std::vector<Vec3f> vertices {{0,0,0},{0,0,20},{0,5,0},{0,5,20},{50,0,0},{50,0,20},{15,5,0},{35,5,0},{15,20,0},{50,5,0},{35,20,0},{15,5,10},{50,5,20},{35,5,10},{35,20,10},{15,20,10}};
         const std::vector<Vec3i32> facets {{0,1,2},{2,1,3},{1,0,4},{5,1,4},{0,2,4},{4,2,6},{7,6,8},{4,6,7},{9,4,7},{7,8,10},{2,3,6},{11,3,12},{7,12,9},{13,12,7},{6,3,11},{11,12,13},{3,1,5},{12,3,5},{5,4,9},{12,5,9},{13,7,10},{14,13,10},{8,15,10},{10,15,14},{6,11,8},{8,11,15},{15,11,13},{14,15,13}};
-=======
-        const std::vector<Vec3f> vertices {{0,0,0},{0,0,20},{0,5,0},{0,5,20},{50,0,0},{50,0,20},{15,5,0},{35,5,0},{15,20,0},{50,5,0},{35,20,0},{15,5,10},{50,5,20},{35,5,10},{35,20,10},{15,20,10}};
-        const std::vector<Vec3i> facets {{0,1,2},{2,1,3},{1,0,4},{5,1,4},{0,2,4},{4,2,6},{7,6,8},{4,6,7},{9,4,7},{7,8,10},{2,3,6},{11,3,12},{7,12,9},{13,12,7},{6,3,11},{11,12,13},{3,1,5},{12,3,5},{5,4,9},{12,5,9},{13,7,10},{14,13,10},{8,15,10},{10,15,14},{6,11,8},{8,11,15},{15,11,13},{14,15,13}};
->>>>>>> 215e845c
 
 		auto cube = make_cube();
         WHEN(" a top tangent plane is sliced") {
@@ -314,15 +284,7 @@
 
 SCENARIO( "TriangleMesh: split functionality.") {
     GIVEN( "A 20mm cube with one corner on the origin") {
-<<<<<<< HEAD
-        const std::vector<Vec3d> vertices { {20,20,0}, {20,0,0}, {0,0,0}, {0,20,0}, {20,20,20}, {0,20,20}, {0,0,20}, {20,0,20} };
-        const std::vector<Vec3i32> facets { {0,1,2}, {0,2,3}, {4,5,6}, {4,6,7}, {0,4,7}, {0,7,1}, {1,7,6}, {1,6,2}, {2,6,5}, {2,5,3}, {4,0,3}, {4,3,5} };
-
-		TriangleMesh cube(vertices, facets);
-        cube.repair();
-=======
 		auto cube = make_cube();
->>>>>>> 215e845c
         WHEN( "The mesh is split into its component parts.") {
             std::vector<TriangleMesh> meshes = cube.split();
             THEN(" The bounding box statistics are propagated to the split copies") {
@@ -332,18 +294,8 @@
         }
     }
     GIVEN( "Two 20mm cubes, each with one corner on the origin, merged into a single TriangleMesh") {
-<<<<<<< HEAD
-        const std::vector<Vec3d> vertices { {20,20,0}, {20,0,0}, {0,0,0}, {0,20,0}, {20,20,20}, {0,20,20}, {0,0,20}, {20,0,20} };
-        const std::vector<Vec3i32> facets { {0,1,2}, {0,2,3}, {4,5,6}, {4,6,7}, {0,4,7}, {0,7,1}, {1,7,6}, {1,6,2}, {2,6,5}, {2,5,3}, {4,0,3}, {4,3,5} };
-
-		TriangleMesh cube(vertices, facets);
-        cube.repair();
-		TriangleMesh cube2(vertices, facets);
-        cube2.repair();
-=======
 		auto cube = make_cube();
 		TriangleMesh cube2(cube);
->>>>>>> 215e845c
 
         cube.merge(cube2);
         WHEN( "The combined mesh is split") {
@@ -360,18 +312,8 @@
 
 SCENARIO( "TriangleMesh: Mesh merge functions") {
     GIVEN( "Two 20mm cubes, each with one corner on the origin") {
-<<<<<<< HEAD
-        const std::vector<Vec3d> vertices { {20,20,0}, {20,0,0}, {0,0,0}, {0,20,0}, {20,20,20}, {0,20,20}, {0,0,20}, {20,0,20} };
-        const std::vector<Vec3i32> facets { {0,1,2}, {0,2,3}, {4,5,6}, {4,6,7}, {0,4,7}, {0,7,1}, {1,7,6}, {1,6,2}, {2,6,5}, {2,5,3}, {4,0,3}, {4,3,5} };
-
-		TriangleMesh cube(vertices, facets);
-        cube.repair();
-		TriangleMesh cube2(vertices, facets);
-        cube2.repair();
-=======
 		auto cube = make_cube();
 		TriangleMesh cube2(cube);
->>>>>>> 215e845c
 
         WHEN( "The two meshes are merged") {
             cube.merge(cube2);
@@ -384,15 +326,7 @@
 
 SCENARIO( "TriangleMeshSlicer: Cut behavior.") {
     GIVEN( "A 20mm cube with one corner on the origin") {
-<<<<<<< HEAD
-        const std::vector<Vec3d> vertices { {20,20,0}, {20,0,0}, {0,0,0}, {0,20,0}, {20,20,20}, {0,20,20}, {0,0,20}, {20,0,20} };
-        const std::vector<Vec3i32> facets { {0,1,2}, {0,2,3}, {4,5,6}, {4,6,7}, {0,4,7}, {0,7,1}, {1,7,6}, {1,6,2}, {2,6,5}, {2,5,3}, {4,0,3}, {4,3,5} };
-
-		TriangleMesh cube(vertices, facets);
-        cube.repair();
-=======
 		auto cube = make_cube();
->>>>>>> 215e845c
         WHEN( "Object is cut at the bottom") {
             indexed_triangle_set upper {};
             indexed_triangle_set lower {};
