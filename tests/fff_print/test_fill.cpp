#include <catch2/catch.hpp>

#include <numeric>
#include <sstream>

#include "libslic3r/libslic3r.h"

#include "libslic3r/ClipperUtils.hpp"
#include "libslic3r/Fill/Fill.hpp"
#include "libslic3r/Flow.hpp"
#include "libslic3r/Layer.hpp"
#include "libslic3r/Geometry.hpp"
#include "libslic3r/Geometry/ConvexHull.hpp"
#include "libslic3r/Point.hpp"
#include "libslic3r/Print.hpp"
#include "libslic3r/SVG.hpp"

#include "test_data.hpp"

using namespace Slic3r;
using namespace std::literals;

bool test_if_solid_surface_filled(const ExPolygon& expolygon, double flow_spacing, double angle = 0, double density = 1.0);

#if 0
TEST_CASE("Fill: adjusted solid distance") {
    int surface_width = 250;
    int distance = Slic3r::Flow::solid_spacing(surface_width, 47);
    REQUIRE(distance == Approx(50));
    REQUIRE(surface_width % distance == 0);
}
#endif

TEST_CASE("Fill: Pattern Path Length", "[Fill]") {
    std::unique_ptr<Slic3r::Fill> filler(Slic3r::Fill::new_from_type("rectilinear"));
    filler->angle = float(-(PI)/2.0);
	FillParams fill_params;
	fill_params.dont_adjust = true;
	//fill_params.endpoints_overlap = false;
	fill_params.density = float(5 / 50.0);
    filler->init_spacing(5, fill_params);

    auto test = [&filler, &fill_params] (const ExPolygon& poly) -> Slic3r::Polylines {
        Slic3r::Surface surface(SurfaceType::stPosTop | SurfaceType::stDensSolid, poly);
        return filler->fill_surface(&surface, fill_params);
    };

    SECTION("Square") {
        Slic3r::Points test_set;
        test_set.reserve(4);
        std::vector<Vec2d> points { {0,0}, {100,0}, {100,100}, {0,100} };
        for (size_t i = 0; i < 4; ++i) {
            std::transform(points.cbegin()+i, points.cend(),   std::back_inserter(test_set), [] (const Vec2d& a) -> Point { return Point::new_scale(a.x(), a.y()); } ); 
            std::transform(points.cbegin(), points.cbegin()+i, std::back_inserter(test_set), [] (const Vec2d& a) -> Point { return Point::new_scale(a.x(), a.y()); } );
            Slic3r::Polylines paths = test(Slic3r::ExPolygon(test_set));
            REQUIRE(paths.size() == 1); // one continuous path

            // TODO: determine what the "Expected length" should be for rectilinear fill of a 100x100 polygon. 
            // This check only checks that it's above scale(3*100 + 2*50) + scaled_epsilon.
            // ok abs($paths->[0]->length - scale(3*100 + 2*50)) - scaled_epsilon, 'path has expected length';
            REQUIRE(std::abs(paths[0].length() - static_cast<double>(scale_(3*100 + 2*50))) - SCALED_EPSILON > 0); // path has expected length

            test_set.clear();
        }
    }
    SECTION("Diamond with endpoints on grid") {
        std::vector<Vec2d> points {Vec2d(0,0), Vec2d(100,0), Vec2d(150,50), Vec2d(100,100), Vec2d(0,100), Vec2d(-50,50)};
        Slic3r::Points test_set;
        test_set.reserve(6);
        std::transform(points.cbegin(), points.cend(),   std::back_inserter(test_set), [] (const Vec2d& a) -> Point { return Point::new_scale(a.x(), a.y()); } );
        Slic3r::Polylines paths = test(Slic3r::ExPolygon(test_set));
        REQUIRE(paths.size() == 1); // one continuous path
    }

    SECTION("Square with hole") {
        std::vector<Vec2d> square {Vec2d(0,0), Vec2d(100,0), Vec2d(100,100), Vec2d(0,100)};
        std::vector<Vec2d> hole {Vec2d(25,25), Vec2d(75,25), Vec2d(75,75), Vec2d(25,75) };
        std::reverse(hole.begin(), hole.end());

        Slic3r::Points test_hole;
        Slic3r::Points test_square;

        std::transform(square.cbegin(), square.cend(), std::back_inserter(test_square), [] (const Vec2d& a) -> Point { return Point::new_scale(a.x(), a.y()); } );
        std::transform(hole.cbegin(), hole.cend(), std::back_inserter(test_hole), [] (const Vec2d& a) -> Point { return Point::new_scale(a.x(), a.y()); } );

        for (double angle : {-(PI/2.0), -(PI/4.0), -(PI), PI/2.0, PI}) {
            for (double spacing : {25.0, 5.0, 7.5, 8.5}) {
				fill_params.density = float(filler->get_spacing() / spacing);
                filler->angle = float(angle);
                ExPolygon e(test_square, test_hole);
                Slic3r::Polylines paths = test(e);
#if 0
				{
					BoundingBox bbox = get_extents(e);
					SVG svg("c:\\data\\temp\\square_with_holes.svg", bbox);
					svg.draw(e);
					svg.draw(paths);
					svg.Close();
				}
#endif
                REQUIRE((paths.size() >= 1 && paths.size() <= 3));
                // paths don't cross hole
                REQUIRE(diff_pl(paths, offset(e, float(SCALED_EPSILON*10))).size() == 0);
            }
        }
    }
    SECTION("Regression: Missing infill segments in some rare circumstances") {
        filler->angle = float(PI/4.0);
		fill_params.dont_adjust = false;
        //filler->endpoints_overlap = unscale(359974);
		fill_params.density = 1;
        filler->layer_id = 66;
        filler->z = 20.15;
        filler->init_spacing(0.654498, fill_params);

        Slic3r::Points points {Point(25771516,14142125),Point(14142138,25771515),Point(2512749,14142131),Point(14142125,2512749)};
        Slic3r::Polylines paths = test(Slic3r::ExPolygon(points));
        REQUIRE(paths.size() == 1); // one continuous path

        // TODO: determine what the "Expected length" should be for rectilinear fill of a 100x100 polygon. 
        // This check only checks that it's above scale(3*100 + 2*50) + scaled_epsilon.
        // ok abs($paths->[0]->length - scale(3*100 + 2*50)) - scaled_epsilon, 'path has expected length';
        REQUIRE(std::abs(paths[0].length() - static_cast<double>(scale_(3*100 + 2*50))) - SCALED_EPSILON > 0); // path has expected length
    }

    SECTION("Rotated Square produces one continuous path") {
        Slic3r::ExPolygon expolygon(Polygon::new_scale({ {0, 0}, {50, 0}, {50, 50}, {0, 50} }));
        std::unique_ptr<Slic3r::Fill> filler(Slic3r::Fill::new_from_type("rectilinear"));
		filler->bounding_box = get_extents(expolygon);
        filler->angle = 0;
        
<<<<<<< HEAD
        Surface surface(SurfaceType::stPosTop | SurfaceType::stDensSolid, expolygon);
        auto flow = Slic3r::Flow(0.69f, 0.4f, 0.50f);

		FillParams fill_params;
		fill_params.density = 1.0;
        filler->init_spacing(flow.spacing(), fill_params);
        REQUIRE(!fill_params.use_arachne); // Make this test fail when Arachne is used because this test is not ready for it.
        for (auto angle : { 0.0, 45.0}) {
            surface.expolygon.rotate(angle, Point(0,0));
            Polylines paths = filler->fill_surface(&surface, fill_params);
            REQUIRE(paths.size() == 1);
=======
        Surface surface(stTop, expolygon);
        // width, height, nozzle_dmr
        auto flow = Slic3r::Flow(0.69f, 0.4f, 0.5f);

		FillParams fill_params;
        for (auto density : { 0.4, 1.0 }) {
            fill_params.density = density;
            filler->spacing = flow.spacing();
            REQUIRE(!fill_params.use_arachne); // Make this test fail when Arachne is used because this test is not ready for it.
            for (auto angle : { 0.0, 45.0}) {
                surface.expolygon.rotate(angle, Point(0,0));
                Polylines paths = filler->fill_surface(&surface, fill_params);
                // one continuous path
                REQUIRE(paths.size() == 1);
            }
>>>>>>> 3284959e
        }
    }

    #if 0   // Disabled temporarily due to precission issues on the Mac VM
    SECTION("Solid surface fill") {
        Slic3r::Points points {
            Point::new_scale(6883102, 9598327.01296997),
            Point::new_scale(6883102, 20327272.01297),
            Point::new_scale(3116896, 20327272.01297),
            Point::new_scale(3116896, 9598327.01296997) 
        };
        Slic3r::ExPolygon expolygon(points);
         
        REQUIRE(test_if_solid_surface_filled(expolygon, 0.55) == true);
        for (size_t i = 0; i <= 20; ++i)
        {
            expolygon.scale(1.05);
            REQUIRE(test_if_solid_surface_filled(expolygon, 0.55) == true);
        }
    }
    #endif

    SECTION("Solid surface fill") {
        Slic3r::Points points {
                Slic3r::Point(59515297,5422499),Slic3r::Point(59531249,5578697),Slic3r::Point(59695801,6123186),
                Slic3r::Point(59965713,6630228),Slic3r::Point(60328214,7070685),Slic3r::Point(60773285,7434379),
                Slic3r::Point(61274561,7702115),Slic3r::Point(61819378,7866770),Slic3r::Point(62390306,7924789),
                Slic3r::Point(62958700,7866744),Slic3r::Point(63503012,7702244),Slic3r::Point(64007365,7434357),
                Slic3r::Point(64449960,7070398),Slic3r::Point(64809327,6634999),Slic3r::Point(65082143,6123325),
                Slic3r::Point(65245005,5584454),Slic3r::Point(65266967,5422499),Slic3r::Point(66267307,5422499),
                Slic3r::Point(66269190,8310081),Slic3r::Point(66275379,17810072),Slic3r::Point(66277259,20697500),
                Slic3r::Point(65267237,20697500),Slic3r::Point(65245004,20533538),Slic3r::Point(65082082,19994444),
                Slic3r::Point(64811462,19488579),Slic3r::Point(64450624,19048208),Slic3r::Point(64012101,18686514),
                Slic3r::Point(63503122,18415781),Slic3r::Point(62959151,18251378),Slic3r::Point(62453416,18198442),
                Slic3r::Point(62390147,18197355),Slic3r::Point(62200087,18200576),Slic3r::Point(61813519,18252990),
                Slic3r::Point(61274433,18415918),Slic3r::Point(60768598,18686517),Slic3r::Point(60327567,19047892),
                Slic3r::Point(59963609,19493297),Slic3r::Point(59695865,19994587),Slic3r::Point(59531222,20539379),
                Slic3r::Point(59515153,20697500),Slic3r::Point(58502480,20697500),Slic3r::Point(58502480,5422499)
        };
        Slic3r::ExPolygon expolygon(points);
         
        REQUIRE(test_if_solid_surface_filled(expolygon, 0.55) == true);
        REQUIRE(test_if_solid_surface_filled(expolygon, 0.55, PI/2.0) == true);
    }
    SECTION("Solid surface fill") {
        Slic3r::Points points {
            Point::new_scale(0,0),Point::new_scale(98,0),Point::new_scale(98,10), Point::new_scale(0,10)
        };
        Slic3r::ExPolygon expolygon(points);
         
        REQUIRE(test_if_solid_surface_filled(expolygon, 0.5, 45.0, 0.99) == true);
    }
}

SCENARIO("Infill does not exceed perimeters", "[Fill]") 
{
    auto test = [](const std::string_view pattern) {
        auto config = Slic3r::DynamicPrintConfig::full_print_config_with({
            { "nozzle_diameter",        "0.4, 0.4, 0.4, 0.4" },
            { "fill_pattern",           pattern },
            { "top_fill_pattern",       pattern },
            { "bottom_fill_pattern",    pattern },
            { "perimeters",             1 },
            { "skirts",                 0 },
            { "fill_density",           0.2 },
            { "layer_height",           0.05 },
            { "perimeter_extruder",     1 },
            { "infill_extruder",        2 }
        });
        
        WHEN("40mm cube sliced") {
            std::string gcode = Slic3r::Test::slice({ mesh(Slic3r::Test::TestMesh::cube_20x20x20, Vec3d::Zero(), 2.0) }, config);
            THEN("gcode not empty") {
                REQUIRE(! gcode.empty());
            }
            THEN("infill does not exceed perimeters") {
                GCodeReader parser;
                const int   perimeter_extruder = config.opt_int("perimeter_extruder");
                const int   infill_extruder    = config.opt_int("infill_extruder");
                int         tool = -1;
                Points      perimeter_points;
                Points      infill_points;
                parser.parse_buffer(gcode, [&tool, &perimeter_points, &infill_points, perimeter_extruder, infill_extruder]
                    (Slic3r::GCodeReader &self, const Slic3r::GCodeReader::GCodeLine &line)
                {
                    // if the command is a T command, set the the current tool
                    if (boost::starts_with(line.cmd(), "T")) {
                        tool = atoi(line.cmd().data() + 1) + 1;
                    } else if (line.cmd() == "G1" && line.extruding(self) && line.dist_XY(self) > 0) {
                        if (tool == perimeter_extruder)
                            perimeter_points.emplace_back(line.new_XY_scaled(self));
                        else if (tool == infill_extruder)
                            infill_points.emplace_back(line.new_XY_scaled(self));
                    }
                });
                auto convex_hull = Geometry::convex_hull(perimeter_points);
                int num_inside = std::count_if(infill_points.begin(), infill_points.end(), [&convex_hull](const Point &pt){ return convex_hull.contains(pt); });
                REQUIRE(num_inside == infill_points.size());
            }
        }
    };

    GIVEN("Rectilinear") { test("rectilinear"sv); }
    GIVEN("Honeycomb") { test("honeycomb"sv); }
    GIVEN("HilbertCurve") { test("hilbertcurve"sv); }
    GIVEN("Concentric") { test("concentric"sv); }
}

// SCENARIO("Infill only where needed", "[Fill]")
// {
//     DynamicPrintConfig config = Slic3r::DynamicPrintConfig::full_print_config();
//     config.set_deserialize_strict({
//         { "nozzle_diameter",                "0.4, 0.4, 0.4, 0.4" },
//         { "infill_only_where_needed",       true },
//         { "bottom_solid_layers",            0 },
//         { "infill_extruder",                2 },
//         { "infill_extrusion_width",         0.5 },
//         { "wipe_into_infill",               false },
//         { "fill_density",                   0.4 },
//         // for preventing speeds from being altered
//         { "cooling",                        "0, 0, 0, 0" },
//         // for preventing speeds from being altered
//         { "first_layer_speed",              "100%" }
//     });

//     auto test = [&config]() -> double {
//         TriangleMesh pyramid = Test::mesh(Slic3r::Test::TestMesh::pyramid);
//         // Arachne doesn't use "Detect thin walls," and because of this, it filters out tiny infill areas differently.
//         // So, for Arachne, we cut the pyramid model to achieve similar results.
//         if (config.opt_enum<PerimeterGeneratorType>("perimeter_generator") == Slic3r::PerimeterGeneratorType::Arachne) {
//             indexed_triangle_set lower{};
//             cut_mesh(pyramid.its, 35, nullptr, &lower);
//             pyramid = TriangleMesh(lower);
//         }
//         std::string gcode = Slic3r::Test::slice({ pyramid }, config);
//         THEN("gcode not empty") {
//             REQUIRE(! gcode.empty());
//         }

//         GCodeReader parser;
//         int         tool = -1;
//         const int   infill_extruder = config.opt_int("infill_extruder");
//         Points      infill_points;
//         parser.parse_buffer(gcode, [&tool, &infill_points, infill_extruder](Slic3r::GCodeReader &self, const Slic3r::GCodeReader::GCodeLine &line)
//         {
//             // if the command is a T command, set the the current tool
//             if (boost::starts_with(line.cmd(), "T")) {
//                 tool = atoi(line.cmd().data() + 1) + 1;
//             } else if (line.cmd() == "G1" && line.extruding(self) && line.dist_XY(self) > 0) {
//                 if (tool == infill_extruder) {
//                     infill_points.emplace_back(self.xy_scaled());
//                     infill_points.emplace_back(line.new_XY_scaled(self));
//                 }
//             }
//         });
//         // prevent calling convex_hull() with no points
//         THEN("infill not empty") {
//             REQUIRE(! infill_points.empty());
//         }

//         auto opt_width = config.opt<ConfigOptionFloatOrPercent>("infill_extrusion_width");
//         REQUIRE(! opt_width->percent);
//         Polygons convex_hull = expand(Geometry::convex_hull(infill_points), scaled<float>(opt_width->value / 2));
//         return SCALING_FACTOR * SCALING_FACTOR * std::accumulate(convex_hull.begin(), convex_hull.end(), 0., [](double acc, const Polygon &poly){ return acc + poly.area(); });
//     };

//     double tolerance = 5; // mm^2
    
//     // GIVEN("solid_infill_below_area == 0") {
//     //     config.opt_float("solid_infill_below_area") = 0;
//     //     WHEN("pyramid is sliced ") {
//     //         auto area = test();
//     //         THEN("no infill is generated when using infill_only_where_needed on a pyramid") {
//     //             REQUIRE(area < tolerance);
//     //         }
//     //     }
//     // }
//     // GIVEN("solid_infill_below_area == 70") {
//     //     config.opt_float("solid_infill_below_area") = 70;
//     //     WHEN("pyramid is sliced ") {
//     //         auto area = test();
//     //         THEN("infill is only generated under the forced solid shells") {
//     //             REQUIRE(std::abs(area - 70) < tolerance);
//     //         }
//     //     }
//     // }
// }

SCENARIO("Combine infill", "[Fill]")
{
    {
        auto test = [](const DynamicPrintConfig &config) {
            std::string gcode = Test::slice({ Test::TestMesh::cube_20x20x20 }, config);
            THEN("infill_every_layers does not crash") {
                REQUIRE(! gcode.empty());
            }

            Slic3r::GCodeReader parser;
            int tool = -1;
            std::set<coord_t> layers; // layer_z => 1
            std::map<coord_t, bool> layer_infill; // layer_z => has_infill
            const int infill_extruder           = config.opt_int("infill_extruder");
            const int support_material_extruder = config.opt_int("support_material_extruder");
            parser.parse_buffer(gcode,
                [&tool, &layers, &layer_infill, infill_extruder, support_material_extruder](Slic3r::GCodeReader &self, const Slic3r::GCodeReader::GCodeLine &line)
            {
                coord_t z = line.new_Z(self) / SCALING_FACTOR;
                if (boost::starts_with(line.cmd(), "T")) {
                    tool = atoi(line.cmd().data() + 1);
                } else if (line.cmd_is("G1") && line.extruding(self) && line.dist_XY(self) > 0 && tool + 1 != support_material_extruder) {
                    if (tool + 1 == infill_extruder)
                        layer_infill[z] = true;
                    else if (auto it = layer_infill.find(z); it == layer_infill.end())
                        layer_infill.insert(it, std::make_pair(z, false));
                }
                // Previously, all G-code commands had a fixed number of decimal points with means with redundant zeros after decimal points.
                // We changed this behavior and got rid of these redundant padding zeros, which caused this test to fail
                // because the position in Z-axis is compared as a string, and previously, G-code contained the following two commands:
                // "G1 Z5 F5000 ; lift nozzle"
                // "G1 Z5.000 F7800.000"
                // That has a different Z-axis position from the view of string comparisons of floating-point numbers.
                // To correct the computation of the number of printed layers, even in the case of string comparisons of floating-point numbers,
                // we filtered out the G-code command with the commend 'lift nozzle'.
                if (line.cmd_is("G1") && line.dist_Z(self) != 0 && line.comment().find("lift nozzle") == std::string::npos)
                    layers.insert(z);
            });
            
            auto layers_with_perimeters = int(layer_infill.size());
            auto layers_with_infill     = int(std::count_if(layer_infill.begin(), layer_infill.end(), [](auto &v){ return v.second; }));
            THEN("expected number of layers") {
                REQUIRE(layers.size() == layers_with_perimeters + config.opt_int("raft_layers"));
            }
            
            if (config.opt_int("raft_layers") == 0) {
                // first infill layer printed directly on print bed is not combined, so we don't consider it.
                -- layers_with_infill;
                -- layers_with_perimeters;
            }
            
            // we expect that infill is generated for half the number of combined layers
            // plus for each single layer that was not combined (remainder)
            THEN("infill is only present in correct number of layers") {
                int infill_every = config.opt_int("infill_every_layers");
                REQUIRE(layers_with_infill == int(layers_with_perimeters / infill_every) + (layers_with_perimeters % infill_every));
            }
        };
        
        auto config = Slic3r::DynamicPrintConfig::full_print_config_with({
            { "nozzle_diameter",        "0.5, 0.5, 0.5, 0.5" },
            { "layer_height",           0.2 },
            { "first_layer_height",     0.2 },
            { "infill_every_layers",    2  },
            { "perimeter_extruder",     1 },
            { "infill_extruder",        2 },
            { "wipe_into_infill",       false },
            { "support_material_extruder", 3 },
            { "support_material_interface_extruder", 3 },
            { "top_solid_layers",       0 },
            { "bottom_solid_layers",    0 }
        });

        test(config);

        // Reuse the config above
        config.set_deserialize_strict({
            { "skirts", 0 }, // prevent usage of perimeter_extruder in raft layers
            { "raft_layers", 5 }
        });
        test(config);
    }

    WHEN("infill_every_layers == 2") {
        Slic3r::Print print;
        Slic3r::Test::init_and_process_print({ Test::TestMesh::cube_20x20x20 }, print, {
            { "nozzle_diameter",        "0.5" },
            { "layer_height",           0.2 },
            { "first_layer_height",     0.2 },
            { "infill_every_layers",    2  }
        });        
        THEN("infill combination produces internal void surfaces") {
            bool has_void = false;
            for (const Layer *layer : print.get_object(0)->layers())
                if (layer->get_region(0)->fill_surfaces().filter_by_type(stInternalVoid).size() > 0) {
                    has_void = true;
                    break;
                }
            REQUIRE(has_void);
        }
    }
        
    WHEN("infill_every_layers disabled") {
        // we disable combination after infill has been generated
        Slic3r::Print print;
        Slic3r::Test::init_and_process_print({ Test::TestMesh::cube_20x20x20 }, print, {
            { "nozzle_diameter",        "0.5" },
            { "layer_height",           0.2 },
            { "first_layer_height",     0.2 },
            { "infill_every_layers",    1  }
        });        

        THEN("infill combination is idempotent") {
            bool has_infill_on_each_layer = true;
            for (const Layer *layer : print.get_object(0)->layers())
                if (layer->get_region(0)->fill_surfaces().empty()) {
                    has_infill_on_each_layer = false;
                    break;
                }
            REQUIRE(has_infill_on_each_layer);
        }
    }
}

SCENARIO("Infill density zero", "[Fill]")
{
    WHEN("20mm cube is sliced") {
        DynamicPrintConfig config = Slic3r::DynamicPrintConfig::full_print_config();
        config.set_deserialize_strict({
            { "skirts",                         0 },
            { "perimeters",                     1 },
            { "fill_density",                   0 },
            { "top_solid_layers",               0 },
            { "bottom_solid_layers",            0 },
            { "solid_infill_below_area",        20000000 },
            { "solid_infill_every_layers",      2 },
            { "perimeter_speed",                99 },
            { "external_perimeter_speed",       99 },
            { "cooling",                        "0" },
            { "first_layer_speed",              "100%" }
        });

        std::string gcode = Slic3r::Test::slice({ Slic3r::Test::TestMesh::cube_20x20x20 }, config);
        THEN("gcode not empty") {
            REQUIRE(! gcode.empty());
        }

        THEN("solid_infill_below_area and solid_infill_every_layers are ignored when fill_density is 0") {
            GCodeReader  parser;
            const double perimeter_speed = config.opt_float("perimeter_speed");
            std::map<double, double> layers_with_extrusion;
            parser.parse_buffer(gcode, [&layers_with_extrusion, perimeter_speed](Slic3r::GCodeReader &self, const Slic3r::GCodeReader::GCodeLine &line) {
                if (line.cmd() == "G1" && line.extruding(self) && line.dist_XY(self) > 0) {
                    double f = line.new_F(self);
                    if (std::abs(f - perimeter_speed * 60.) > 0.01)
                        // It is a perimeter.
                        layers_with_extrusion[self.z()] = f;
                }
            });
            REQUIRE(layers_with_extrusion.empty());
        }
    }

    WHEN("A is sliced") {
        DynamicPrintConfig config = Slic3r::DynamicPrintConfig::full_print_config();
        config.set_deserialize_strict({
            { "skirts",                         0 },
            { "perimeters",                     3 },
            { "fill_density",                   0 },
            { "layer_height",                   0.2 },
            { "first_layer_height",             0.2 },
            { "nozzle_diameter",                "0.35,0.35,0.35,0.35" },
            { "infill_extruder",                2 },
            { "solid_infill_extruder",          2 },
            { "infill_extrusion_width",         0.52 },
            { "solid_infill_extrusion_width",   0.52 },
            { "first_layer_extrusion_width",    0 }
        });

        std::string gcode = Slic3r::Test::slice({ Slic3r::Test::TestMesh::A }, config);
        THEN("gcode not empty") {
            REQUIRE(! gcode.empty());
        }

        THEN("no missing parts in solid shell when fill_density is 0") {
            GCodeReader  parser;
            int          tool = -1;
            const int    infill_extruder = config.opt_int("infill_extruder");
            std::map<coord_t, Lines> infill;
            parser.parse_buffer(gcode, [&tool, &infill, infill_extruder](Slic3r::GCodeReader &self, const Slic3r::GCodeReader::GCodeLine &line) {
                if (boost::starts_with(line.cmd(), "T")) {
                    tool = atoi(line.cmd().data() + 1) + 1;
                } else if (line.cmd() == "G1" && line.extruding(self) && line.dist_XY(self) > 0) {
                    if (tool == infill_extruder)
                        infill[scaled<coord_t>(self.z())].emplace_back(self.xy_scaled(), line.new_XY_scaled(self));
                }
            });
            auto opt_width = config.opt<ConfigOptionFloatOrPercent>("infill_extrusion_width");
            REQUIRE(! opt_width->percent);
            auto grow_d = scaled<float>(opt_width->value / 2);
            auto inflate_lines = [grow_d](const Lines &lines) {
                Polygons out;
                for (const Line &line : lines)
                    append(out, offset(Polyline{ line.a, line.b }, grow_d, Slic3r::ClipperLib::jtSquare, 3.));
                return union_(out);
            };
            Polygons     layer0_infill = inflate_lines(infill[scaled<coord_t>(0.2)]);
            Polygons     layer1_infill = inflate_lines(infill[scaled<coord_t>(0.4)]);
            ExPolygons   poly          = opening_ex(diff_ex(layer0_infill, layer1_infill), grow_d);
            const double threshold     = 2. * sqr(grow_d * 2.);
            int          missing_parts = std::count_if(poly.begin(), poly.end(), [threshold](const ExPolygon &poly){ return poly.area() > threshold; });
            REQUIRE(missing_parts == 0);
        }
    }
}

/*
{
    # GH: #2697
    my $config = Slic3r::Config->new_from_defaults;
    $config->set('perimeter_extrusion_width', 0.72);
    $config->set('top_infill_extrusion_width', 0.1);
    $config->set('infill_extruder', 2);         # in order to distinguish infill
        $config->set('solid_infill_extruder', 2);   # in order to distinguish infill

        my $print = Slic3r::Test::init_print('20mm_cube', config => $config);
    my %infill = ();  # Z => [ Line, Line ... ]
        my %other  = ();  # Z => [ Line, Line ... ]
        my $tool = undef;
    Slic3r::GCode::Reader->new->parse(Slic3r::Test::gcode($print), sub {
            my ($self, $cmd, $args, $info) = @_;

            if ($cmd =~ /^T(\d+)/) {
            $tool = $1;
            } elsif ($cmd eq 'G1' && $info->{extruding} && $info->{dist_XY} > 0) {
            my $z = 1 * $self->Z;
            my $line = Slic3r::Line->new_scale(
                    [ $self->X, $self->Y ],
                    [ $info->{new_X}, $info->{new_Y} ],
                    );
            if ($tool == $config->infill_extruder-1) {
            $infill{$z} //= [];
            push @{$infill{$z}}, $line;
            } else {
            $other{$z} //= [];
            push @{$other{$z}}, $line;
            }
            }
            });
    my $top_z = max(keys %infill);
    my $top_infill_grow_d = scale($config->top_infill_extrusion_width)/2;
    my $top_infill = union([ map @{$_->grow($top_infill_grow_d)}, @{ $infill{$top_z} } ]);
    my $perimeters_grow_d = scale($config->perimeter_extrusion_width)/2;
    my $perimeters = union([ map @{$_->grow($perimeters_grow_d)}, @{ $other{$top_z} } ]);
    my $covered = union_ex([ @$top_infill, @$perimeters ]);
    my @holes = map @{$_->holes}, @$covered;
    ok sum(map unscale unscale $_->area*-1, @holes) < 1, 'no gaps between top solid infill and perimeters';
}

{
    skip "The FillRectilinear2 does not fill the surface completely", 1;

    my $test = sub {
        my ($expolygon, $flow_spacing, $angle, $density) = @_;
        
        my $filler = Slic3r::Filler->new_from_type('rectilinear');
        $filler->set_bounding_box($expolygon->bounding_box);
        $filler->set_angle($angle // 0);
        # Adjust line spacing to fill the region.
        $filler->set_dont_adjust(0);
        $filler->set_link_max_length(scale(1.2*$flow_spacing));
        my $surface = Slic3r::Surface->new(
            surface_type    => S_TYPE_BOTTOM,
            expolygon       => $expolygon,
        );
        my $flow = Slic3r::Flow->new(
            width           => $flow_spacing,
            height          => 0.4,
            nozzle_diameter => $flow_spacing,
        );
        $filler->set_spacing($flow->spacing);
        my $paths = $filler->fill_surface(
            $surface,
            layer_height    => $flow->height,
            density         => $density // 1,
        );
        
        # check whether any part was left uncovered
        my @grown_paths = map @{Slic3r::Polyline->new(@$_)->grow(scale $filler->spacing/2)}, @$paths;
        my $uncovered = diff_ex([ @$expolygon ], [ @grown_paths ], 1);
        
        # ignore very small dots
        my $uncovered_filtered = [ grep $_->area > (scale $flow_spacing)**2, @$uncovered ];

        is scalar(@$uncovered_filtered), 0, 'solid surface is fully filled';
        
        if (0 && @$uncovered_filtered) {
            require "Slic3r/SVG.pm";
            Slic3r::SVG::output("uncovered.svg", 
                no_arrows       => 1,
                expolygons      => [ $expolygon ],
                blue_expolygons => [ @$uncovered ],
                red_expolygons  => [ @$uncovered_filtered ],
                polylines       => [ @$paths ],
            );
            exit;
        }
    };
    
    my $expolygon = Slic3r::ExPolygon->new([
        [6883102, 9598327.01296997],
        [6883102, 20327272.01297],
        [3116896, 20327272.01297],
        [3116896, 9598327.01296997],
    ]);
    $test->($expolygon, 0.55);
    
    for (1..20) {
        $expolygon->scale(1.05);
        $test->($expolygon, 0.55);
    }
    
    $expolygon = Slic3r::ExPolygon->new(
        [[59515297,5422499],[59531249,5578697],[59695801,6123186],[59965713,6630228],[60328214,7070685],[60773285,7434379],[61274561,7702115],[61819378,7866770],[62390306,7924789],[62958700,7866744],[63503012,7702244],[64007365,7434357],[64449960,7070398],[64809327,6634999],[65082143,6123325],[65245005,5584454],[65266967,5422499],[66267307,5422499],[66269190,8310081],[66275379,17810072],[66277259,20697500],[65267237,20697500],[65245004,20533538],[65082082,19994444],[64811462,19488579],[64450624,19048208],[64012101,18686514],[63503122,18415781],[62959151,18251378],[62453416,18198442],[62390147,18197355],[62200087,18200576],[61813519,18252990],[61274433,18415918],[60768598,18686517],[60327567,19047892],[59963609,19493297],[59695865,19994587],[59531222,20539379],[59515153,20697500],[58502480,20697500],[58502480,5422499]]
    );
    $test->($expolygon, 0.524341649025257);
    
    $expolygon = Slic3r::ExPolygon->new([ scale_points [0,0], [98,0], [98,10], [0,10] ]);
    $test->($expolygon, 0.5, 45, 0.99);  # non-solid infill
}
*/

bool test_if_solid_surface_filled(const ExPolygon& expolygon, double flow_spacing, double angle, double density)
{
    std::unique_ptr<Slic3r::Fill> filler(Slic3r::Fill::new_from_type("rectilinear"));
	filler->bounding_box = get_extents(expolygon.contour);
    filler->angle = float(angle);

	Flow flow(float(flow_spacing), 0.4f, float(flow_spacing));

	FillParams fill_params;
	fill_params.density = float(density);
	fill_params.dont_adjust = false;
    filler->init_spacing(flow.spacing(), fill_params);

	Surface surface(SurfaceType::stDensSolid | SurfaceType::stPosBottom, expolygon);
    if (fill_params.use_arachne) // Make this test fail when Arachne is used because this test is not ready for it.
        return false;
    if (fill_params.use_arachne) // Make this test fail when Arachne is used because this test is not ready for it.
        return false;
	Slic3r::Polylines paths = filler->fill_surface(&surface, fill_params);

    // check whether any part was left uncovered
    Polygons grown_paths;
    grown_paths.reserve(paths.size());

    // figure out what is actually going on here re: data types
    float line_offset = float(scale_(flow.spacing() / 2.0 + EPSILON));
    std::for_each(paths.begin(), paths.end(), [line_offset, &grown_paths] (const Slic3r::Polyline& p) {
        polygons_append(grown_paths, offset(p, line_offset));
    });

	// Shrink the initial expolygon a bit, this simulates the infill / perimeter overlap that we usually apply.
    ExPolygons uncovered = diff_ex(offset(expolygon, - float(0.2 * scale_(flow_spacing))), grown_paths, ApplySafetyOffset::Yes);

    // ignore very small dots
    const double scaled_flow_spacing = std::pow(scale_(flow_spacing), 2);
    uncovered.erase(std::remove_if(uncovered.begin(), uncovered.end(), [scaled_flow_spacing](const ExPolygon& poly) { return poly.area() < scaled_flow_spacing; }), uncovered.end());

#if 0
	if (! uncovered.empty()) {
		BoundingBox bbox = get_extents(expolygon.contour);
		bbox.merge(get_extents(uncovered));
		bbox.merge(get_extents(grown_paths));
		SVG svg("c:\\data\\temp\\test_if_solid_surface_filled.svg", bbox);
		svg.draw(expolygon);
		svg.draw(uncovered, "red");
		svg.Close();
	}
#endif

    return uncovered.empty(); // solid surface is fully filled
}<|MERGE_RESOLUTION|>--- conflicted
+++ resolved
@@ -129,36 +129,22 @@
 		filler->bounding_box = get_extents(expolygon);
         filler->angle = 0;
         
-<<<<<<< HEAD
         Surface surface(SurfaceType::stPosTop | SurfaceType::stDensSolid, expolygon);
-        auto flow = Slic3r::Flow(0.69f, 0.4f, 0.50f);
+        // width, height, nozzle_dmr
+        auto flow = Slic3r::Flow(0.69f, 0.4f, 0.5f);
 
 		FillParams fill_params;
-		fill_params.density = 1.0;
+        for (auto density : { 0.4, 1.0 }) {
+            fill_params.density = density;
         filler->init_spacing(flow.spacing(), fill_params);
         REQUIRE(!fill_params.use_arachne); // Make this test fail when Arachne is used because this test is not ready for it.
         for (auto angle : { 0.0, 45.0}) {
             surface.expolygon.rotate(angle, Point(0,0));
             Polylines paths = filler->fill_surface(&surface, fill_params);
+                // one continuous path
             REQUIRE(paths.size() == 1);
-=======
-        Surface surface(stTop, expolygon);
-        // width, height, nozzle_dmr
-        auto flow = Slic3r::Flow(0.69f, 0.4f, 0.5f);
-
-		FillParams fill_params;
-        for (auto density : { 0.4, 1.0 }) {
-            fill_params.density = density;
-            filler->spacing = flow.spacing();
-            REQUIRE(!fill_params.use_arachne); // Make this test fail when Arachne is used because this test is not ready for it.
-            for (auto angle : { 0.0, 45.0}) {
-                surface.expolygon.rotate(angle, Point(0,0));
-                Polylines paths = filler->fill_surface(&surface, fill_params);
-                // one continuous path
-                REQUIRE(paths.size() == 1);
-            }
->>>>>>> 3284959e
-        }
+        }
+    }
     }
 
     #if 0   // Disabled temporarily due to precission issues on the Mac VM
@@ -372,7 +358,7 @@
                         layer_infill[z] = true;
                     else if (auto it = layer_infill.find(z); it == layer_infill.end())
                         layer_infill.insert(it, std::make_pair(z, false));
-                }
+                        }
                 // Previously, all G-code commands had a fixed number of decimal points with means with redundant zeros after decimal points.
                 // We changed this behavior and got rid of these redundant padding zeros, which caused this test to fail
                 // because the position in Z-axis is compared as a string, and previously, G-code contained the following two commands:
@@ -389,7 +375,7 @@
             auto layers_with_infill     = int(std::count_if(layer_infill.begin(), layer_infill.end(), [](auto &v){ return v.second; }));
             THEN("expected number of layers") {
                 REQUIRE(layers.size() == layers_with_perimeters + config.opt_int("raft_layers"));
-            }
+                        }
             
             if (config.opt_int("raft_layers") == 0) {
                 // first infill layer printed directly on print bed is not combined, so we don't consider it.
@@ -417,7 +403,7 @@
             { "support_material_interface_extruder", 3 },
             { "top_solid_layers",       0 },
             { "bottom_solid_layers",    0 }
-        });
+                        });
 
         test(config);
 
@@ -503,10 +489,10 @@
                     if (std::abs(f - perimeter_speed * 60.) > 0.01)
                         // It is a perimeter.
                         layers_with_extrusion[self.z()] = f;
-                }
+            }
             });
             REQUIRE(layers_with_extrusion.empty());
-        }
+            }
     }
 
     WHEN("A is sliced") {
@@ -523,7 +509,7 @@
             { "infill_extrusion_width",         0.52 },
             { "solid_infill_extrusion_width",   0.52 },
             { "first_layer_extrusion_width",    0 }
-        });
+            });
 
         std::string gcode = Slic3r::Test::slice({ Slic3r::Test::TestMesh::A }, config);
         THEN("gcode not empty") {
@@ -541,7 +527,7 @@
                 } else if (line.cmd() == "G1" && line.extruding(self) && line.dist_XY(self) > 0) {
                     if (tool == infill_extruder)
                         infill[scaled<coord_t>(self.z())].emplace_back(self.xy_scaled(), line.new_XY_scaled(self));
-                }
+            }
             });
             auto opt_width = config.opt<ConfigOptionFloatOrPercent>("infill_extrusion_width");
             REQUIRE(! opt_width->percent);
@@ -558,7 +544,7 @@
             const double threshold     = 2. * sqr(grow_d * 2.);
             int          missing_parts = std::count_if(poly.begin(), poly.end(), [threshold](const ExPolygon &poly){ return poly.area() > threshold; });
             REQUIRE(missing_parts == 0);
-        }
+            }
     }
 }
 
