--- conflicted
+++ resolved
@@ -78,13 +78,8 @@
 		    // iterate over all of the regions in the layer
 		    for (const LayerRegion *region : layer.regions()) {
 		        // for each region, iterate over the fill surfaces
-<<<<<<< HEAD
-		        for (const Surface &surface : region->fill_surfaces.surfaces)
+		        for (const Surface &surface : region->fill_surfaces())
 		            CHECK(surface.has_fill_solid());
-=======
-		        for (const Surface &surface : region->fill_surfaces())
-		            CHECK(surface.is_solid());
->>>>>>> 3284959e
 		    }
 		};
         print.process();
