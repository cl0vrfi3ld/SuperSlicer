get_filename_component(_TEST_NAME ${CMAKE_CURRENT_LIST_DIR} NAME)
add_executable(${_TEST_NAME}_tests 
	${_TEST_NAME}_tests.cpp
	test_avoid_crossing_perimeters.cpp
	test_bridges.cpp
	test_cooling.cpp
	test_clipper.cpp
<<<<<<< HEAD
=======
	test_custom_gcode.cpp
	test_data.cpp
	test_data.hpp
>>>>>>> 3284959e
	test_extrusion_entity.cpp
	test_fill.cpp
	test_flow.cpp
	test_gaps.cpp
	test_gcode.cpp
	test_gcodefindreplace.cpp
	test_gcodewriter.cpp
	test_model.cpp
	test_multi.cpp
	test_perimeters.cpp
	test_print.cpp
	test_printgcode.cpp
	test_printobject.cpp
	test_shells.cpp
	test_skirt_brim.cpp
	test_support_material.cpp
	test_thin_walls.cpp
	test_trianglemesh.cpp
	)
target_link_libraries(${_TEST_NAME}_tests test_common test_common_data libslic3r)
set_property(TARGET ${_TEST_NAME}_tests PROPERTY FOLDER "tests")

if (WIN32)
    prusaslicer_copy_dlls(${_TEST_NAME}_tests)
endif()

# catch_discover_tests(${_TEST_NAME}_tests TEST_PREFIX "${_TEST_NAME}: ")
add_test(${_TEST_NAME}_tests ${_TEST_NAME}_tests ${CATCH_EXTRA_ARGS})<|MERGE_RESOLUTION|>--- conflicted
+++ resolved
@@ -5,12 +5,8 @@
 	test_bridges.cpp
 	test_cooling.cpp
 	test_clipper.cpp
-<<<<<<< HEAD
-=======
 	test_custom_gcode.cpp
-	test_data.cpp
-	test_data.hpp
->>>>>>> 3284959e
+
 	test_extrusion_entity.cpp
 	test_fill.cpp
 	test_flow.cpp
