#ifndef SLIC3R_TEST_UTILS
#define SLIC3R_TEST_UTILS

#include <libslic3r/TriangleMesh.hpp>
#include <libslic3r/Format/OBJ.hpp>
#include <random>

#if defined(WIN32) || defined(_WIN32)
#define PATH_SEPARATOR R"(\)"
#else
#define PATH_SEPARATOR R"(/)"
#endif

inline Slic3r::TriangleMesh load_model(const std::string &obj_filename)
{
    Slic3r::TriangleMesh mesh;
    auto fpath = TEST_DATA_DIR PATH_SEPARATOR + obj_filename;
    Slic3r::load_obj(fpath.c_str(), &mesh);
    return mesh;
}

<<<<<<< HEAD
inline std::string get_model_path(const std::string &obj_filename)
{
    std::string fpath = TEST_DATA_DIR PATH_SEPARATOR + obj_filename;
    return fpath;
=======
template<class T>
Slic3r::FloatingOnly<T> random_value(T minv, T maxv)
{
    static std::mt19937 rng(std::random_device{}());
    std::uniform_real_distribution<T> dist(minv, maxv);

    return dist(rng);
}

template<class T>
Slic3r::IntegerOnly<T> random_value(T minv, T maxv)
{
    static std::mt19937 rng(std::random_device{}());
    std::uniform_int_distribution<T> dist(minv, maxv);

    return dist(rng);
>>>>>>> 3284959e
}

#endif // SLIC3R_TEST_UTILS<|MERGE_RESOLUTION|>--- conflicted
+++ resolved
@@ -19,12 +19,11 @@
     return mesh;
 }
 
-<<<<<<< HEAD
 inline std::string get_model_path(const std::string &obj_filename)
 {
     std::string fpath = TEST_DATA_DIR PATH_SEPARATOR + obj_filename;
     return fpath;
-=======
+}
 template<class T>
 Slic3r::FloatingOnly<T> random_value(T minv, T maxv)
 {
@@ -41,7 +40,6 @@
     std::uniform_int_distribution<T> dist(minv, maxv);
 
     return dist(rng);
->>>>>>> 3284959e
 }
 
 #endif // SLIC3R_TEST_UTILS