get_filename_component(_TEST_NAME ${CMAKE_CURRENT_LIST_DIR} NAME)

add_executable(${_TEST_NAME}_tests 
	${_TEST_NAME}_tests.cpp
<<<<<<< HEAD
	test_amf.cpp
=======
    test_line.cpp
    test_point.cpp
>>>>>>> a9cbc920
	test_3mf.cpp
	test_aabbindirect.cpp
	test_kdtreeindirect.cpp
	test_arachne.cpp
	test_arc_welder.cpp
	test_clipper_offset.cpp
	test_clipper_utils.cpp
	test_color.cpp
	test_config.cpp
	test_curve_fitting.cpp
	test_cut_surface.cpp
	test_elephant_foot_compensation.cpp
	test_expolygon.cpp
	test_geometry.cpp
	test_placeholder_parser.cpp
	test_polygon.cpp
	test_polyline.cpp
	test_mutable_polygon.cpp
	test_mutable_priority_queue.cpp
	test_stl.cpp
	test_meshboolean.cpp
	test_marchingsquares.cpp
	test_region_expansion.cpp
	test_timeutils.cpp
	test_utils.cpp
	test_voronoi.cpp
    test_optimizers.cpp
    test_png_io.cpp
    test_surface_mesh.cpp
    test_timeutils.cpp
        test_quadric_edge_collapse.cpp
    test_triangulation.cpp
    test_emboss.cpp
    test_indexed_triangle_set.cpp
    test_astar.cpp
    test_anyptr.cpp
    test_jump_point_search.cpp
    test_support_spots_generator.cpp
    ../data/prusaparts.cpp
    ../data/prusaparts.hpp
     test_static_map.cpp
	)


if (TARGET OpenVDB::openvdb)
    target_sources(${_TEST_NAME}_tests PRIVATE test_hollowing.cpp)
endif()
    
target_link_libraries(${_TEST_NAME}_tests test_common test_common_data libslic3r)
set_property(TARGET ${_TEST_NAME}_tests PROPERTY FOLDER "tests")

if (WIN32)
    prusaslicer_copy_dlls(${_TEST_NAME}_tests)
endif()

# catch_discover_tests(${_TEST_NAME}_tests TEST_PREFIX "${_TEST_NAME}: ")
add_test(${_TEST_NAME}_tests ${_TEST_NAME}_tests ${CATCH_EXTRA_ARGS})<|MERGE_RESOLUTION|>--- conflicted
+++ resolved
@@ -2,12 +2,9 @@
 
 add_executable(${_TEST_NAME}_tests 
 	${_TEST_NAME}_tests.cpp
-<<<<<<< HEAD
 	test_amf.cpp
-=======
     test_line.cpp
     test_point.cpp
->>>>>>> a9cbc920
 	test_3mf.cpp
 	test_aabbindirect.cpp
 	test_kdtreeindirect.cpp
