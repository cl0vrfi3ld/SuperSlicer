#include <unordered_set>
#include <unordered_map>
#include <random>
#include <numeric>
#include <cstdint>

#include "sla_test_utils.hpp"

#include <libslic3r/TriangleMeshSlicer.hpp>
#include <libslic3r/SLA/SupportTreeMesher.hpp>
#include <libslic3r/SLA/Concurrency.hpp>

namespace {

const char *const BELOW_PAD_TEST_OBJECTS[] = {
    "20mm_cube.obj",
    "V.obj",
};

const char *const AROUND_PAD_TEST_OBJECTS[] = {
    "20mm_cube.obj",
    "V.obj",
    "frog_legs.obj",
    "cube_with_concave_hole_enlarged.obj",
};

const char *const SUPPORT_TEST_MODELS[] = {
    "cube_with_concave_hole_enlarged_standing.obj",
    "A_upsidedown.obj",
    "extruder_idler.obj"
};

} // namespace

TEST_CASE("Pillar pairhash should be unique", "[SLASupportGeneration]") {
    test_pairhash<int, int>();
    test_pairhash<int, long>();
    test_pairhash<unsigned, unsigned>();
    test_pairhash<unsigned, unsigned long>();
}

TEST_CASE("Support point generator should be deterministic if seeded", 
          "[SLASupportGeneration], [SLAPointGen]") {
    TriangleMesh mesh = load_model("A_upsidedown.obj");
    
    sla::IndexedMesh emesh{mesh};
    
    sla::SupportTreeConfig supportcfg;
    sla::SupportPointGenerator::Config autogencfg;
    autogencfg.head_diameter = float(2 * supportcfg.head_front_radius_mm);
    sla::SupportPointGenerator point_gen{emesh, autogencfg, [] {}, [](int) {}};
<<<<<<< HEAD
    
    TriangleMeshSlicer slicer{ CLOSING_RADIUS , 0}; 
    slicer.init(&mesh, [] {});
    
=======
        
>>>>>>> 215e845c
    auto   bb      = mesh.bounding_box();
    double zmin    = bb.min.z();
    double zmax    = bb.max.z();
    double gnd     = zmin - supportcfg.object_elevation_mm;
    auto   layer_h = 0.05f;
    
    auto slicegrid = grid(float(gnd), float(zmax), layer_h);
<<<<<<< HEAD
    std::vector<ExPolygons> slices;
    slicer.slice(slicegrid, SlicingMode::Regular, &slices, []{});
=======
    std::vector<ExPolygons> slices = slice_mesh_ex(mesh.its, slicegrid, CLOSING_RADIUS);
>>>>>>> 215e845c
    
    point_gen.seed(0);
    point_gen.execute(slices, slicegrid);
    
    auto get_chksum = [](const std::vector<sla::SupportPoint> &pts){
        int64_t chksum = 0;
        for (auto &pt : pts) {
            auto p = scaled(pt.pos);
            chksum += p.x() + p.y() + p.z();
        }
        
        return chksum;
    };
    
    int64_t checksum = get_chksum(point_gen.output());
    size_t ptnum = point_gen.output().size();
    REQUIRE(point_gen.output().size() > 0);
    
    for (int i = 0; i < 20; ++i) {
        point_gen.output().clear();
        point_gen.seed(0);
        point_gen.execute(slices, slicegrid);
        REQUIRE(point_gen.output().size() == ptnum);
        REQUIRE(checksum == get_chksum(point_gen.output()));
    }
}

TEST_CASE("Flat pad geometry is valid", "[SLASupportGeneration]") {
    sla::PadConfig padcfg;
    
    // Disable wings
    padcfg.wall_height_mm = .0;
    
    for (auto &fname : BELOW_PAD_TEST_OBJECTS) test_pad(fname, padcfg);
}

TEST_CASE("WingedPadGeometryIsValid", "[SLASupportGeneration]") {
    sla::PadConfig padcfg;
    
    // Add some wings to the pad to test the cavity
    padcfg.wall_height_mm = 1.;
    
    for (auto &fname : BELOW_PAD_TEST_OBJECTS) test_pad(fname, padcfg);
}

TEST_CASE("FlatPadAroundObjectIsValid", "[SLASupportGeneration]") {
    sla::PadConfig padcfg;
    
    // Add some wings to the pad to test the cavity
    padcfg.wall_height_mm = 0.;
    // padcfg.embed_object.stick_stride_mm = 0.;
    padcfg.embed_object.enabled = true;
    padcfg.embed_object.everywhere = true;
    
    for (auto &fname : AROUND_PAD_TEST_OBJECTS) test_pad(fname, padcfg);
}

TEST_CASE("WingedPadAroundObjectIsValid", "[SLASupportGeneration]") {
    sla::PadConfig padcfg;
    
    // Add some wings to the pad to test the cavity
    padcfg.wall_height_mm = 1.;
    padcfg.embed_object.enabled = true;
    padcfg.embed_object.everywhere = true;
    
    for (auto &fname : AROUND_PAD_TEST_OBJECTS) test_pad(fname, padcfg);
}

TEST_CASE("ElevatedSupportGeometryIsValid", "[SLASupportGeneration]") {
    sla::SupportTreeConfig supportcfg;
    supportcfg.object_elevation_mm = 10.;
    
    for (auto fname : SUPPORT_TEST_MODELS) test_supports(fname, supportcfg);
}

TEST_CASE("FloorSupportGeometryIsValid", "[SLASupportGeneration]") {
    sla::SupportTreeConfig supportcfg;
    supportcfg.object_elevation_mm = 0;
    
    for (auto &fname: SUPPORT_TEST_MODELS) test_supports(fname, supportcfg);
}

TEST_CASE("ElevatedSupportsDoNotPierceModel", "[SLASupportGeneration]") {
    
    sla::SupportTreeConfig supportcfg;
    
    for (auto fname : SUPPORT_TEST_MODELS)
        test_support_model_collision(fname, supportcfg);
}

TEST_CASE("FloorSupportsDoNotPierceModel", "[SLASupportGeneration]") {
    
    sla::SupportTreeConfig supportcfg;
    supportcfg.object_elevation_mm = 0;
    
    for (auto fname : SUPPORT_TEST_MODELS)
        test_support_model_collision(fname, supportcfg);
}

TEST_CASE("InitializedRasterShouldBeNONEmpty", "[SLARasterOutput]") {
    // Default Prusa SL1 display parameters
    sla::RasterBase::Resolution res{2560, 1440};
    sla::RasterBase::PixelDim   pixdim{120. / res.width_px, 68. / res.height_px};
    
    sla::RasterGrayscaleAAGammaPower raster(res, pixdim, {}, 1.);
    REQUIRE(raster.resolution().width_px == res.width_px);
    REQUIRE(raster.resolution().height_px == res.height_px);
    REQUIRE(raster.pixel_dimensions().w_mm == Approx(pixdim.w_mm));
    REQUIRE(raster.pixel_dimensions().h_mm == Approx(pixdim.h_mm));
}

TEST_CASE("MirroringShouldBeCorrect", "[SLARasterOutput]") {
    sla::RasterBase::TMirroring mirrorings[] = {sla::RasterBase::NoMirror,
                                                sla::RasterBase::MirrorX,
                                                sla::RasterBase::MirrorY,
                                                sla::RasterBase::MirrorXY};

    sla::RasterBase::Orientation orientations[] =
        {sla::RasterBase::roLandscape, sla::RasterBase::roPortrait};
    
    for (auto orientation : orientations)
        for (auto &mirror : mirrorings)
            check_raster_transformations(orientation, mirror);
}


TEST_CASE("RasterizedPolygonAreaShouldMatch", "[SLARasterOutput]") {
    double disp_w = 120., disp_h = 68.;
    sla::RasterBase::Resolution res{2560, 1440};
    sla::RasterBase::PixelDim pixdim{disp_w / res.width_px, disp_h / res.height_px};
    
    double gamma = 1.;
    sla::RasterGrayscaleAAGammaPower raster(res, pixdim, {}, gamma);
    auto bb = BoundingBox({0, 0}, {scaled(disp_w), scaled(disp_h)});
    
    ExPolygon poly = square_with_hole(10.);
    poly.translate(bb.center().x(), bb.center().y());
    raster.draw(poly);
    
    double a = poly.area() / (scaled<double>(1.) * scaled(1.));
    double ra = raster_white_area(raster);
    double diff = std::abs(a - ra);
    
    REQUIRE(diff <= predict_error(poly, pixdim));
    
    raster.clear();
    poly = square_with_hole(60.);
    poly.translate(bb.center().x(), bb.center().y());
    raster.draw(poly);
    
    a = poly.area() / (scaled<double>(1.) * scaled(1.));
    ra = raster_white_area(raster);
    diff = std::abs(a - ra);
    
    REQUIRE(diff <= predict_error(poly, pixdim));
    
    sla::RasterGrayscaleAA raster0(res, pixdim, {}, [](double) { return 0.; });
    REQUIRE(raster_pxsum(raster0) == 0);
    
    raster0.draw(poly);
    ra = raster_white_area(raster);
    REQUIRE(raster_pxsum(raster0) == 0);
}


TEST_CASE("halfcone test", "[halfcone]") {
    sla::DiffBridge br{Vec3d{1., 1., 1.}, Vec3d{10., 10., 10.}, 0.25, 0.5};

    indexed_triangle_set m = sla::get_mesh(br, 45);

    its_merge_vertices(m);
    its_write_obj(m, "Halfcone.obj");
}

TEST_CASE("Test concurrency")
{
    std::vector<double> vals = grid(0., 100., 10.);

    double ref = std::accumulate(vals.begin(), vals.end(), 0.);

    double s = execution::accumulate(ex_tbb, vals.begin(), vals.end(), 0.);

    REQUIRE(s == Approx(ref));
}<|MERGE_RESOLUTION|>--- conflicted
+++ resolved
@@ -49,14 +49,7 @@
     sla::SupportPointGenerator::Config autogencfg;
     autogencfg.head_diameter = float(2 * supportcfg.head_front_radius_mm);
     sla::SupportPointGenerator point_gen{emesh, autogencfg, [] {}, [](int) {}};
-<<<<<<< HEAD
-    
-    TriangleMeshSlicer slicer{ CLOSING_RADIUS , 0}; 
-    slicer.init(&mesh, [] {});
-    
-=======
         
->>>>>>> 215e845c
     auto   bb      = mesh.bounding_box();
     double zmin    = bb.min.z();
     double zmax    = bb.max.z();
@@ -64,12 +57,7 @@
     auto   layer_h = 0.05f;
     
     auto slicegrid = grid(float(gnd), float(zmax), layer_h);
-<<<<<<< HEAD
-    std::vector<ExPolygons> slices;
-    slicer.slice(slicegrid, SlicingMode::Regular, &slices, []{});
-=======
     std::vector<ExPolygons> slices = slice_mesh_ex(mesh.its, slicegrid, CLOSING_RADIUS);
->>>>>>> 215e845c
     
     point_gen.seed(0);
     point_gen.execute(slices, slicegrid);
